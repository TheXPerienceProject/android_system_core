/*
 * Copyright (C) 2016 The Android Open Source Project
 *
 * Licensed under the Apache License, Version 2.0 (the "License");
 * you may not use this file except in compliance with the License.
 * You may obtain a copy of the License at
 *
 *      http://www.apache.org/licenses/LICENSE-2.0
 *
 * Unless required by applicable law or agreed to in writing, software
 * distributed under the License is distributed on an "AS IS" BASIS,
 * WITHOUT WARRANTIES OR CONDITIONS OF ANY KIND, either express or implied.
 * See the License for the specific language governing permissions and
 * limitations under the License.
 */

#include <errno.h>
#include <fcntl.h>
#include <string.h>
#include <sys/mman.h>
#include <sys/ptrace.h>
#include <sys/stat.h>
#include <sys/types.h>
#include <sys/uio.h>
#include <unistd.h>

#include <algorithm>
#include <memory>

#include <android-base/unique_fd.h>

#include <unwindstack/Memory.h>

#include "Check.h"
#include "MemoryBuffer.h"
#include "MemoryCache.h"
#include "MemoryFileAtOffset.h"
#include "MemoryLocal.h"
#include "MemoryOffline.h"
#include "MemoryOfflineBuffer.h"
#include "MemoryRange.h"
#include "MemoryRemote.h"

namespace unwindstack {

static size_t ProcessVmRead(pid_t pid, uint64_t remote_src, void* dst, size_t len) {

  // Split up the remote read across page boundaries.
  // From the manpage:
  //   A partial read/write may result if one of the remote_iov elements points to an invalid
  //   memory region in the remote process.
  //
  //   Partial transfers apply at the granularity of iovec elements.  These system calls won't
  //   perform a partial transfer that splits a single iovec element.
  constexpr size_t kMaxIovecs = 64;
  struct iovec src_iovs[kMaxIovecs];

  uint64_t cur = remote_src;
  size_t total_read = 0;
  while (len > 0) {
    struct iovec dst_iov = {
        .iov_base = &reinterpret_cast<uint8_t*>(dst)[total_read], .iov_len = len,
    };

    size_t iovecs_used = 0;
    while (len > 0) {
      if (iovecs_used == kMaxIovecs) {
        break;
      }

      // struct iovec uses void* for iov_base.
      if (cur >= UINTPTR_MAX) {
        errno = EFAULT;
        return total_read;
      }

      src_iovs[iovecs_used].iov_base = reinterpret_cast<void*>(cur);

      uintptr_t misalignment = cur & (getpagesize() - 1);
      size_t iov_len = getpagesize() - misalignment;
      iov_len = std::min(iov_len, len);

      len -= iov_len;
      if (__builtin_add_overflow(cur, iov_len, &cur)) {
        errno = EFAULT;
        return total_read;
      }

      src_iovs[iovecs_used].iov_len = iov_len;
      ++iovecs_used;
    }

    ssize_t rc = process_vm_readv(pid, &dst_iov, 1, src_iovs, iovecs_used, 0);
    if (rc == -1) {
      return total_read;
    }
    total_read += rc;
  }
  return total_read;
}

static bool PtraceReadLong(pid_t pid, uint64_t addr, long* value) {
  // ptrace() returns -1 and sets errno when the operation fails.
  // To disambiguate -1 from a valid result, we clear errno beforehand.
  errno = 0;
  *value = ptrace(PTRACE_PEEKTEXT, pid, reinterpret_cast<void*>(addr), nullptr);
  if (*value == -1 && errno) {
    return false;
  }
  return true;
}

static size_t PtraceRead(pid_t pid, uint64_t addr, void* dst, size_t bytes) {
  // Make sure that there is no overflow.
  uint64_t max_size;
  if (__builtin_add_overflow(addr, bytes, &max_size)) {
    return 0;
  }

  size_t bytes_read = 0;
  long data;
  size_t align_bytes = addr & (sizeof(long) - 1);
  if (align_bytes != 0) {
    if (!PtraceReadLong(pid, addr & ~(sizeof(long) - 1), &data)) {
      return 0;
    }
    size_t copy_bytes = std::min(sizeof(long) - align_bytes, bytes);
    memcpy(dst, reinterpret_cast<uint8_t*>(&data) + align_bytes, copy_bytes);
    addr += copy_bytes;
    dst = reinterpret_cast<void*>(reinterpret_cast<uintptr_t>(dst) + copy_bytes);
    bytes -= copy_bytes;
    bytes_read += copy_bytes;
  }

  for (size_t i = 0; i < bytes / sizeof(long); i++) {
    if (!PtraceReadLong(pid, addr, &data)) {
      return bytes_read;
    }
    memcpy(dst, &data, sizeof(long));
    dst = reinterpret_cast<void*>(reinterpret_cast<uintptr_t>(dst) + sizeof(long));
    addr += sizeof(long);
    bytes_read += sizeof(long);
  }

  size_t left_over = bytes & (sizeof(long) - 1);
  if (left_over) {
    if (!PtraceReadLong(pid, addr, &data)) {
      return bytes_read;
    }
    memcpy(dst, &data, left_over);
    bytes_read += left_over;
  }
  return bytes_read;
}

bool Memory::ReadFully(uint64_t addr, void* dst, size_t size) {
  size_t rc = Read(addr, dst, size);
  return rc == size;
}

bool Memory::ReadString(uint64_t addr, std::string* string, uint64_t max_read) {
  string->clear();
  uint64_t bytes_read = 0;
  while (bytes_read < max_read) {
    uint8_t value;
    if (!ReadFully(addr, &value, sizeof(value))) {
      return false;
    }
    if (value == '\0') {
      return true;
    }
    string->push_back(value);
    addr++;
    bytes_read++;
  }
  return false;
}

std::unique_ptr<Memory> Memory::CreateFileMemory(const std::string& path, uint64_t offset) {
  auto memory = std::make_unique<MemoryFileAtOffset>();

  if (memory->Init(path, offset)) {
    return memory;
  }

  return nullptr;
}

std::shared_ptr<Memory> Memory::CreateProcessMemory(pid_t pid) {
  if (pid == getpid()) {
    return std::shared_ptr<Memory>(new MemoryLocal());
  }
  return std::shared_ptr<Memory>(new MemoryRemote(pid));
}

std::shared_ptr<Memory> Memory::CreateProcessMemoryCached(pid_t pid) {
  if (pid == getpid()) {
    return std::shared_ptr<Memory>(new MemoryCache(new MemoryLocal()));
  }
  return std::shared_ptr<Memory>(new MemoryCache(new MemoryRemote(pid)));
}

<<<<<<< HEAD
=======
std::shared_ptr<Memory> Memory::CreateOfflineMemory(const uint8_t* data, uint64_t start,
                                                    uint64_t end) {
  return std::shared_ptr<Memory>(new MemoryOfflineBuffer(data, start, end));
}

>>>>>>> abe3d4d4
size_t MemoryBuffer::Read(uint64_t addr, void* dst, size_t size) {
  if (addr >= raw_.size()) {
    return 0;
  }

  size_t bytes_left = raw_.size() - static_cast<size_t>(addr);
  const unsigned char* actual_base = static_cast<const unsigned char*>(raw_.data()) + addr;
  size_t actual_len = std::min(bytes_left, size);

  memcpy(dst, actual_base, actual_len);
  return actual_len;
}

uint8_t* MemoryBuffer::GetPtr(size_t offset) {
  if (offset < raw_.size()) {
    return &raw_[offset];
  }
  return nullptr;
}

MemoryFileAtOffset::~MemoryFileAtOffset() {
  Clear();
}

void MemoryFileAtOffset::Clear() {
  if (data_) {
    munmap(&data_[-offset_], size_ + offset_);
    data_ = nullptr;
  }
}

bool MemoryFileAtOffset::Init(const std::string& file, uint64_t offset, uint64_t size) {
  // Clear out any previous data if it exists.
  Clear();

  android::base::unique_fd fd(TEMP_FAILURE_RETRY(open(file.c_str(), O_RDONLY | O_CLOEXEC)));
  if (fd == -1) {
    return false;
  }
  struct stat buf;
  if (fstat(fd, &buf) == -1) {
    return false;
  }
  if (offset >= static_cast<uint64_t>(buf.st_size)) {
    return false;
  }

  offset_ = offset & (getpagesize() - 1);
  uint64_t aligned_offset = offset & ~(getpagesize() - 1);
  if (aligned_offset > static_cast<uint64_t>(buf.st_size) ||
      offset > static_cast<uint64_t>(buf.st_size)) {
    return false;
  }

  size_ = buf.st_size - aligned_offset;
  uint64_t max_size;
  if (!__builtin_add_overflow(size, offset_, &max_size) && max_size < size_) {
    // Truncate the mapped size.
    size_ = max_size;
  }
  void* map = mmap(nullptr, size_, PROT_READ, MAP_PRIVATE, fd, aligned_offset);
  if (map == MAP_FAILED) {
    return false;
  }

  data_ = &reinterpret_cast<uint8_t*>(map)[offset_];
  size_ -= offset_;

  return true;
}

size_t MemoryFileAtOffset::Read(uint64_t addr, void* dst, size_t size) {
  if (addr >= size_) {
    return 0;
  }

  size_t bytes_left = size_ - static_cast<size_t>(addr);
  const unsigned char* actual_base = static_cast<const unsigned char*>(data_) + addr;
  size_t actual_len = std::min(bytes_left, size);

  memcpy(dst, actual_base, actual_len);
  return actual_len;
}

size_t MemoryRemote::Read(uint64_t addr, void* dst, size_t size) {
#if !defined(__LP64__)
  // Cannot read an address greater than 32 bits in a 32 bit context.
  if (addr > UINT32_MAX) {
    return 0;
  }
#endif

  size_t (*read_func)(pid_t, uint64_t, void*, size_t) =
      reinterpret_cast<size_t (*)(pid_t, uint64_t, void*, size_t)>(read_redirect_func_.load());
  if (read_func != nullptr) {
    return read_func(pid_, addr, dst, size);
  } else {
    // Prefer process_vm_read, try it first. If it doesn't work, use the
    // ptrace function. If at least one of them returns at least some data,
    // set that as the permanent function to use.
    // This assumes that if process_vm_read works once, it will continue
    // to work.
    size_t bytes = ProcessVmRead(pid_, addr, dst, size);
    if (bytes > 0) {
      read_redirect_func_ = reinterpret_cast<uintptr_t>(ProcessVmRead);
      return bytes;
    }
    bytes = PtraceRead(pid_, addr, dst, size);
    if (bytes > 0) {
      read_redirect_func_ = reinterpret_cast<uintptr_t>(PtraceRead);
    }
    return bytes;
  }
}

size_t MemoryLocal::Read(uint64_t addr, void* dst, size_t size) {
  return ProcessVmRead(getpid(), addr, dst, size);
}

MemoryRange::MemoryRange(const std::shared_ptr<Memory>& memory, uint64_t begin, uint64_t length,
                         uint64_t offset)
    : memory_(memory), begin_(begin), length_(length), offset_(offset) {}

size_t MemoryRange::Read(uint64_t addr, void* dst, size_t size) {
  if (addr < offset_) {
    return 0;
  }

  uint64_t read_offset = addr - offset_;
  if (read_offset >= length_) {
    return 0;
  }

  uint64_t read_length = std::min(static_cast<uint64_t>(size), length_ - read_offset);
  uint64_t read_addr;
  if (__builtin_add_overflow(read_offset, begin_, &read_addr)) {
    return 0;
  }

  return memory_->Read(read_addr, dst, read_length);
}

void MemoryRanges::Insert(MemoryRange* memory) {
  maps_.emplace(memory->offset() + memory->length(), memory);
}

size_t MemoryRanges::Read(uint64_t addr, void* dst, size_t size) {
  auto entry = maps_.upper_bound(addr);
  if (entry != maps_.end()) {
    return entry->second->Read(addr, dst, size);
  }
  return 0;
}

bool MemoryOffline::Init(const std::string& file, uint64_t offset) {
  auto memory_file = std::make_shared<MemoryFileAtOffset>();
  if (!memory_file->Init(file, offset)) {
    return false;
  }

  // The first uint64_t value is the start of memory.
  uint64_t start;
  if (!memory_file->ReadFully(0, &start, sizeof(start))) {
    return false;
  }

  uint64_t size = memory_file->Size();
  if (__builtin_sub_overflow(size, sizeof(start), &size)) {
    return false;
  }

  memory_ = std::make_unique<MemoryRange>(memory_file, sizeof(start), size, start);
  return true;
}

size_t MemoryOffline::Read(uint64_t addr, void* dst, size_t size) {
  if (!memory_) {
    return 0;
  }

  return memory_->Read(addr, dst, size);
}

MemoryOfflineBuffer::MemoryOfflineBuffer(const uint8_t* data, uint64_t start, uint64_t end)
    : data_(data), start_(start), end_(end) {}

void MemoryOfflineBuffer::Reset(const uint8_t* data, uint64_t start, uint64_t end) {
  data_ = data;
  start_ = start;
  end_ = end;
}

size_t MemoryOfflineBuffer::Read(uint64_t addr, void* dst, size_t size) {
  if (addr < start_ || addr >= end_) {
    return 0;
  }

  size_t read_length = std::min(size, static_cast<size_t>(end_ - addr));
  memcpy(dst, &data_[addr - start_], read_length);
  return read_length;
}

MemoryOfflineParts::~MemoryOfflineParts() {
  for (auto memory : memories_) {
    delete memory;
  }
}

size_t MemoryOfflineParts::Read(uint64_t addr, void* dst, size_t size) {
  if (memories_.empty()) {
    return 0;
  }

  // Do a read on each memory object, no support for reading across the
  // different memory objects.
  for (MemoryOffline* memory : memories_) {
    size_t bytes = memory->Read(addr, dst, size);
    if (bytes != 0) {
      return bytes;
    }
  }
  return 0;
}

size_t MemoryCache::Read(uint64_t addr, void* dst, size_t size) {
  // Only bother caching and looking at the cache if this is a small read for now.
  if (size > 64) {
    return impl_->Read(addr, dst, size);
  }

  uint64_t addr_page = addr >> kCacheBits;
  auto entry = cache_.find(addr_page);
  uint8_t* cache_dst;
  if (entry != cache_.end()) {
    cache_dst = entry->second;
  } else {
    cache_dst = cache_[addr_page];
    if (!impl_->ReadFully(addr_page << kCacheBits, cache_dst, kCacheSize)) {
      // Erase the entry.
      cache_.erase(addr_page);
      return impl_->Read(addr, dst, size);
    }
  }
  size_t max_read = ((addr_page + 1) << kCacheBits) - addr;
  if (size <= max_read) {
    memcpy(dst, &cache_dst[addr & kCacheMask], size);
    return size;
  }

  // The read crossed into another cached entry, since a read can only cross
  // into one extra cached page, duplicate the code rather than looping.
  memcpy(dst, &cache_dst[addr & kCacheMask], max_read);
  dst = &reinterpret_cast<uint8_t*>(dst)[max_read];
  addr_page++;

  entry = cache_.find(addr_page);
  if (entry != cache_.end()) {
    cache_dst = entry->second;
  } else {
    cache_dst = cache_[addr_page];
    if (!impl_->ReadFully(addr_page << kCacheBits, cache_dst, kCacheSize)) {
      // Erase the entry.
      cache_.erase(addr_page);
      return impl_->Read(addr_page << kCacheBits, dst, size - max_read) + max_read;
    }
  }
  memcpy(dst, cache_dst, size - max_read);
  return size;
}

}  // namespace unwindstack<|MERGE_RESOLUTION|>--- conflicted
+++ resolved
@@ -200,14 +200,11 @@
   return std::shared_ptr<Memory>(new MemoryCache(new MemoryRemote(pid)));
 }
 
-<<<<<<< HEAD
-=======
 std::shared_ptr<Memory> Memory::CreateOfflineMemory(const uint8_t* data, uint64_t start,
                                                     uint64_t end) {
   return std::shared_ptr<Memory>(new MemoryOfflineBuffer(data, start, end));
 }
 
->>>>>>> abe3d4d4
 size_t MemoryBuffer::Read(uint64_t addr, void* dst, size_t size) {
   if (addr >= raw_.size()) {
     return 0;
