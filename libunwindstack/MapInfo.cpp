/*
 * Copyright (C) 2017 The Android Open Source Project
 *
 * Licensed under the Apache License, Version 2.0 (the "License");
 * you may not use this file except in compliance with the License.
 * You may obtain a copy of the License at
 *
 *      http://www.apache.org/licenses/LICENSE-2.0
 *
 * Unless required by applicable law or agreed to in writing, software
 * distributed under the License is distributed on an "AS IS" BASIS,
 * WITHOUT WARRANTIES OR CONDITIONS OF ANY KIND, either express or implied.
 * See the License for the specific language governing permissions and
 * limitations under the License.
 */

#include <sys/mman.h>
#include <sys/types.h>
#include <unistd.h>

#include <memory>
#include <mutex>
#include <string>

#include <android-base/stringprintf.h>

#include <unwindstack/Elf.h>
#include <unwindstack/MapInfo.h>
#include <unwindstack/Maps.h>

#include "MemoryFileAtOffset.h"
#include "MemoryRange.h"

namespace unwindstack {

bool MapInfo::InitFileMemoryFromPreviousReadOnlyMap(MemoryFileAtOffset* memory) {
  // One last attempt, see if the previous map is read-only with the
  // same name and stretches across this map.
  if (prev_map == nullptr || prev_map->flags != PROT_READ) {
    return false;
  }

  uint64_t map_size = end - prev_map->end;
  if (!memory->Init(name, prev_map->offset, map_size)) {
    return false;
  }

  uint64_t max_size;
  if (!Elf::GetInfo(memory, &max_size) || max_size < map_size) {
    return false;
  }

  if (!memory->Init(name, prev_map->offset, max_size)) {
    return false;
  }

  elf_offset = offset - prev_map->offset;
  elf_start_offset = prev_map->offset;
  return true;
}

Memory* MapInfo::GetFileMemory() {
  std::unique_ptr<MemoryFileAtOffset> memory(new MemoryFileAtOffset);
  if (offset == 0) {
    if (memory->Init(name, 0)) {
      return memory.release();
    }
    return nullptr;
  }

  // These are the possibilities when the offset is non-zero.
  // - There is an elf file embedded in a file, and the offset is the
  //   the start of the elf in the file.
  // - There is an elf file embedded in a file, and the offset is the
  //   the start of the executable part of the file. The actual start
  //   of the elf is in the read-only segment preceeding this map.
  // - The whole file is an elf file, and the offset needs to be saved.
  //
  // Map in just the part of the file for the map. If this is not
  // a valid elf, then reinit as if the whole file is an elf file.
  // If the offset is a valid elf, then determine the size of the map
  // and reinit to that size. This is needed because the dynamic linker
  // only maps in a portion of the original elf, and never the symbol
  // file data.
  uint64_t map_size = end - start;
  if (!memory->Init(name, offset, map_size)) {
    return nullptr;
  }

  // Check if the start of this map is an embedded elf.
  uint64_t max_size = 0;
  if (Elf::GetInfo(memory.get(), &max_size)) {
    elf_start_offset = offset;
    if (max_size > map_size) {
      if (memory->Init(name, offset, max_size)) {
        return memory.release();
      }
      // Try to reinit using the default map_size.
      if (memory->Init(name, offset, map_size)) {
        return memory.release();
      }
      elf_start_offset = 0;
      return nullptr;
    }
    return memory.release();
  }

  // No elf at offset, try to init as if the whole file is an elf.
  if (memory->Init(name, 0) && Elf::IsValidElf(memory.get())) {
    elf_offset = offset;
    // Need to check how to set the elf start offset. If this map is not
    // the r-x map of a r-- map, then use the real offset value. Otherwise,
    // use 0.
    if (prev_map == nullptr || prev_map->offset != 0 || prev_map->flags != PROT_READ ||
        prev_map->name != name) {
      elf_start_offset = offset;
    }
    return memory.release();
<<<<<<< HEAD
  }

  // See if the map previous to this one contains a read-only map
  // that represents the real start of the elf data.
  if (InitFileMemoryFromPreviousReadOnlyMap(memory.get())) {
    return memory.release();
  }

=======
  }

  // See if the map previous to this one contains a read-only map
  // that represents the real start of the elf data.
  if (InitFileMemoryFromPreviousReadOnlyMap(memory.get())) {
    return memory.release();
  }

>>>>>>> 7e108855
  // Failed to find elf at start of file or at read-only map, return
  // file object from the current map.
  if (memory->Init(name, offset, map_size)) {
    return memory.release();
  }
  return nullptr;
}

Memory* MapInfo::CreateMemory(const std::shared_ptr<Memory>& process_memory) {
  if (end <= start) {
    return nullptr;
  }

  elf_offset = 0;

  // Fail on device maps.
  if (flags & MAPS_FLAGS_DEVICE_MAP) {
    return nullptr;
  }

  // First try and use the file associated with the info.
  if (!name.empty()) {
    Memory* memory = GetFileMemory();
    if (memory != nullptr) {
      return memory;
    }
  }

  if (process_memory == nullptr) {
    return nullptr;
  }

  // Need to verify that this elf is valid. It's possible that
  // only part of the elf file to be mapped into memory is in the executable
  // map. In this case, there will be another read-only map that includes the
  // first part of the elf file. This is done if the linker rosegment
  // option is used.
  std::unique_ptr<MemoryRange> memory(new MemoryRange(process_memory, start, end - start, 0));
  if (Elf::IsValidElf(memory.get())) {
    memory_backed_elf = true;
    return memory.release();
  }

  // Find the read-only map by looking at the previous map. The linker
  // doesn't guarantee that this invariant will always be true. However,
  // if that changes, there is likely something else that will change and
  // break something.
  if (offset == 0 || name.empty() || prev_map == nullptr || prev_map->name != name ||
      prev_map->offset >= offset) {
    return nullptr;
  }

  // Make sure that relative pc values are corrected properly.
  elf_offset = offset - prev_map->offset;
  // Use this as the elf start offset, otherwise, you always get offsets into
  // the r-x section, which is not quite the right information.
  elf_start_offset = prev_map->offset;

  MemoryRanges* ranges = new MemoryRanges;
  ranges->Insert(
      new MemoryRange(process_memory, prev_map->start, prev_map->end - prev_map->start, 0));
  ranges->Insert(new MemoryRange(process_memory, start, end - start, elf_offset));

  memory_backed_elf = true;
  return ranges;
}

Elf* MapInfo::GetElf(const std::shared_ptr<Memory>& process_memory, ArchEnum expected_arch) {
  {
    // Make sure no other thread is trying to add the elf to this map.
    std::lock_guard<std::mutex> guard(mutex_);

    if (elf.get() != nullptr) {
      return elf.get();
    }

    bool locked = false;
    if (Elf::CachingEnabled() && !name.empty()) {
      Elf::CacheLock();
      locked = true;
      if (Elf::CacheGet(this)) {
        Elf::CacheUnlock();
        return elf.get();
      }
    }

    Memory* memory = CreateMemory(process_memory);
    if (locked) {
      if (Elf::CacheAfterCreateMemory(this)) {
        delete memory;
        Elf::CacheUnlock();
        return elf.get();
      }
    }
    elf.reset(new Elf(memory));
    // If the init fails, keep the elf around as an invalid object so we
    // don't try to reinit the object.
    elf->Init();
    if (elf->valid() && expected_arch != elf->arch()) {
      // Make the elf invalid, mismatch between arch and expected arch.
      elf->Invalidate();
    }

    if (locked) {
      Elf::CacheAdd(this);
      Elf::CacheUnlock();
    }
  }

<<<<<<< HEAD
  // If there is a read-only map then a read-execute map that represents the
  // same elf object, make sure the previous map is using the same elf
  // object if it hasn't already been set.
  if (prev_map != nullptr && elf_start_offset != offset && prev_map->offset == elf_start_offset &&
      prev_map->name == name) {
=======
  if (!elf->valid()) {
    elf_start_offset = offset;
  } else if (prev_map != nullptr && elf_start_offset != offset &&
             prev_map->offset == elf_start_offset && prev_map->name == name) {
    // If there is a read-only map then a read-execute map that represents the
    // same elf object, make sure the previous map is using the same elf
    // object if it hasn't already been set.
>>>>>>> 7e108855
    std::lock_guard<std::mutex> guard(prev_map->mutex_);
    if (prev_map->elf.get() == nullptr) {
      prev_map->elf = elf;
      prev_map->memory_backed_elf = memory_backed_elf;
    }
  }
  return elf.get();
}

bool MapInfo::GetFunctionName(uint64_t addr, std::string* name, uint64_t* func_offset) {
  {
    // Make sure no other thread is trying to update this elf object.
    std::lock_guard<std::mutex> guard(mutex_);
    if (elf == nullptr) {
      return false;
    }
  }
  // No longer need the lock, once the elf object is created, it is not deleted
  // until this object is deleted.
  return elf->GetFunctionName(addr, name, func_offset);
}

uint64_t MapInfo::GetLoadBias(const std::shared_ptr<Memory>& process_memory) {
  uint64_t cur_load_bias = load_bias.load();
  if (cur_load_bias != static_cast<uint64_t>(-1)) {
    return cur_load_bias;
  }

  {
    // Make sure no other thread is trying to add the elf to this map.
    std::lock_guard<std::mutex> guard(mutex_);
    if (elf != nullptr) {
      if (elf->valid()) {
        cur_load_bias = elf->GetLoadBias();
        load_bias = cur_load_bias;
        return cur_load_bias;
      } else {
        load_bias = 0;
        return 0;
      }
    }
  }

  // Call lightweight static function that will only read enough of the
  // elf data to get the load bias.
  std::unique_ptr<Memory> memory(CreateMemory(process_memory));
  cur_load_bias = Elf::GetLoadBias(memory.get());
  load_bias = cur_load_bias;
  return cur_load_bias;
}

MapInfo::~MapInfo() {
  uintptr_t id = build_id.load();
  if (id != 0) {
    delete reinterpret_cast<std::string*>(id);
  }
}

std::string MapInfo::GetBuildID() {
  uintptr_t id = build_id.load();
<<<<<<< HEAD
  if (build_id != 0) {
=======
  if (id != 0) {
>>>>>>> 7e108855
    return *reinterpret_cast<std::string*>(id);
  }

  // No need to lock, at worst if multiple threads do this at the same
  // time it should be detected and only one thread should win and
  // save the data.
  std::unique_ptr<std::string> cur_build_id(new std::string);

  // Now need to see if the elf object exists.
  // Make sure no other thread is trying to add the elf to this map.
  mutex_.lock();
  Elf* elf_obj = elf.get();
  mutex_.unlock();
  if (elf_obj != nullptr) {
    *cur_build_id = elf_obj->GetBuildID();
  } else {
    // This will only work if we can get the file associated with this memory.
    // If this is only available in memory, then the section name information
    // is not present and we will not be able to find the build id info.
    std::unique_ptr<Memory> memory(GetFileMemory());
    if (memory != nullptr) {
      *cur_build_id = Elf::GetBuildID(memory.get());
    }
  }

  id = reinterpret_cast<uintptr_t>(cur_build_id.get());
  uintptr_t expected_id = 0;
  if (build_id.compare_exchange_weak(expected_id, id)) {
    // Value saved, so make sure the memory is not freed.
    cur_build_id.release();
  }
  return *reinterpret_cast<std::string*>(id);
}

std::string MapInfo::GetPrintableBuildID() {
  std::string raw_build_id = GetBuildID();
  if (raw_build_id.empty()) {
    return "";
  }
  std::string printable_build_id;
  for (const char& c : raw_build_id) {
    // Use %hhx to avoid sign extension on abis that have signed chars.
    printable_build_id += android::base::StringPrintf("%02hhx", c);
  }
  return printable_build_id;
}

}  // namespace unwindstack<|MERGE_RESOLUTION|>--- conflicted
+++ resolved
@@ -116,7 +116,6 @@
       elf_start_offset = offset;
     }
     return memory.release();
-<<<<<<< HEAD
   }
 
   // See if the map previous to this one contains a read-only map
@@ -125,16 +124,6 @@
     return memory.release();
   }
 
-=======
-  }
-
-  // See if the map previous to this one contains a read-only map
-  // that represents the real start of the elf data.
-  if (InitFileMemoryFromPreviousReadOnlyMap(memory.get())) {
-    return memory.release();
-  }
-
->>>>>>> 7e108855
   // Failed to find elf at start of file or at read-only map, return
   // file object from the current map.
   if (memory->Init(name, offset, map_size)) {
@@ -244,13 +233,6 @@
     }
   }
 
-<<<<<<< HEAD
-  // If there is a read-only map then a read-execute map that represents the
-  // same elf object, make sure the previous map is using the same elf
-  // object if it hasn't already been set.
-  if (prev_map != nullptr && elf_start_offset != offset && prev_map->offset == elf_start_offset &&
-      prev_map->name == name) {
-=======
   if (!elf->valid()) {
     elf_start_offset = offset;
   } else if (prev_map != nullptr && elf_start_offset != offset &&
@@ -258,7 +240,6 @@
     // If there is a read-only map then a read-execute map that represents the
     // same elf object, make sure the previous map is using the same elf
     // object if it hasn't already been set.
->>>>>>> 7e108855
     std::lock_guard<std::mutex> guard(prev_map->mutex_);
     if (prev_map->elf.get() == nullptr) {
       prev_map->elf = elf;
@@ -319,11 +300,7 @@
 
 std::string MapInfo::GetBuildID() {
   uintptr_t id = build_id.load();
-<<<<<<< HEAD
-  if (build_id != 0) {
-=======
   if (id != 0) {
->>>>>>> 7e108855
     return *reinterpret_cast<std::string*>(id);
   }
 
