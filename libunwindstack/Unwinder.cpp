/*
 * Copyright (C) 2017 The Android Open Source Project
 *
 * Licensed under the Apache License, Version 2.0 (the "License");
 * you may not use this file except in compliance with the License.
 * You may obtain a copy of the License at
 *
 *      http://www.apache.org/licenses/LICENSE-2.0
 *
 * Unless required by applicable law or agreed to in writing, software
 * distributed under the License is distributed on an "AS IS" BASIS,
 * WITHOUT WARRANTIES OR CONDITIONS OF ANY KIND, either express or implied.
 * See the License for the specific language governing permissions and
 * limitations under the License.
 */

#define _GNU_SOURCE 1
#include <elf.h>
#include <inttypes.h>
#include <stdint.h>
#include <string.h>
#include <sys/types.h>
#include <unistd.h>

#include <algorithm>

#include <android-base/stringprintf.h>
#include <android-base/strings.h>
<<<<<<< HEAD

#include <demangle.h>
=======
>>>>>>> abe3d4d4

#include <unwindstack/Elf.h>
#include <unwindstack/JitDebug.h>
#include <unwindstack/MapInfo.h>
#include <unwindstack/Maps.h>
#include <unwindstack/Memory.h>
#include <unwindstack/Unwinder.h>

#if !defined(NO_LIBDEXFILE_SUPPORT)
#include <unwindstack/DexFiles.h>
#endif

// Use the demangler from libc++.
extern "C" char* __cxa_demangle(const char*, char*, size_t*, int* status);

namespace unwindstack {

// Inject extra 'virtual' frame that represents the dex pc data.
// The dex pc is a magic register defined in the Mterp interpreter,
// and thus it will be restored/observed in the frame after it.
// Adding the dex frame first here will create something like:
//   #7 pc 0015fa20 core.vdex   java.util.Arrays.binarySearch+8
//   #8 pc 006b1ba1 libartd.so  ExecuteMterpImpl+14625
//   #9 pc 0039a1ef libartd.so  art::interpreter::Execute+719
void Unwinder::FillInDexFrame() {
  size_t frame_num = frames_.size();
  frames_.resize(frame_num + 1);
  FrameData* frame = &frames_.at(frame_num);
  frame->num = frame_num;

  uint64_t dex_pc = regs_->dex_pc();
  frame->pc = dex_pc;
  frame->sp = regs_->sp();

  MapInfo* info = maps_->Find(dex_pc);
  if (info != nullptr) {
    frame->map_start = info->start;
    frame->map_end = info->end;
<<<<<<< HEAD
    frame->map_elf_start_offset = info->elf_start_offset;
=======
    // Since this is a dex file frame, the elf_start_offset is not set
    // by any of the normal code paths. Use the offset of the map since
    // that matches the actual offset.
    frame->map_elf_start_offset = info->offset;
>>>>>>> abe3d4d4
    frame->map_exact_offset = info->offset;
    frame->map_load_bias = info->load_bias;
    frame->map_flags = info->flags;
    if (resolve_names_) {
      frame->map_name = info->name;
    }
    frame->rel_pc = dex_pc - info->start;
  } else {
    frame->rel_pc = dex_pc;
    return;
  }

  if (!resolve_names_) {
    return;
  }

#if !defined(NO_LIBDEXFILE_SUPPORT)
  if (dex_files_ == nullptr) {
    return;
  }

  dex_files_->GetMethodInformation(maps_, info, dex_pc, &frame->function_name,
                                   &frame->function_offset);
#endif
}

FrameData* Unwinder::FillInFrame(MapInfo* map_info, Elf* elf, uint64_t rel_pc,
                                 uint64_t pc_adjustment) {
  size_t frame_num = frames_.size();
  frames_.resize(frame_num + 1);
  FrameData* frame = &frames_.at(frame_num);
  frame->num = frame_num;
  frame->sp = regs_->sp();
  frame->rel_pc = rel_pc - pc_adjustment;
  frame->pc = regs_->pc() - pc_adjustment;

  if (map_info == nullptr) {
    // Nothing else to update.
    return nullptr;
  }

  if (resolve_names_) {
    frame->map_name = map_info->name;
    if (embedded_soname_ && map_info->elf_start_offset != 0 && !frame->map_name.empty()) {
      std::string soname = elf->GetSoname();
      if (!soname.empty()) {
        frame->map_name += '!' + soname;
      }
    }
  }
  frame->map_elf_start_offset = map_info->elf_start_offset;
  frame->map_exact_offset = map_info->offset;
  frame->map_start = map_info->start;
  frame->map_end = map_info->end;
  frame->map_flags = map_info->flags;
  frame->map_load_bias = elf->GetLoadBias();
  return frame;
}

static bool ShouldStop(const std::vector<std::string>* map_suffixes_to_ignore,
                       std::string& map_name) {
  if (map_suffixes_to_ignore == nullptr) {
    return false;
  }
  auto pos = map_name.find_last_of('.');
  if (pos == std::string::npos) {
    return false;
  }

  return std::find(map_suffixes_to_ignore->begin(), map_suffixes_to_ignore->end(),
                   map_name.substr(pos + 1)) != map_suffixes_to_ignore->end();
}

void Unwinder::Unwind(const std::vector<std::string>* initial_map_names_to_skip,
                      const std::vector<std::string>* map_suffixes_to_ignore) {
  frames_.clear();
  last_error_.code = ERROR_NONE;
  last_error_.address = 0;
  elf_from_memory_not_file_ = false;

  ArchEnum arch = regs_->Arch();

  bool return_address_attempt = false;
  bool adjust_pc = false;
  for (; frames_.size() < max_frames_;) {
    uint64_t cur_pc = regs_->pc();
    uint64_t cur_sp = regs_->sp();

    MapInfo* map_info = maps_->Find(regs_->pc());
    uint64_t pc_adjustment = 0;
    uint64_t step_pc;
    uint64_t rel_pc;
    Elf* elf;
    if (map_info == nullptr) {
      step_pc = regs_->pc();
      rel_pc = step_pc;
      last_error_.code = ERROR_INVALID_MAP;
    } else {
      if (ShouldStop(map_suffixes_to_ignore, map_info->name)) {
        break;
      }
      elf = map_info->GetElf(process_memory_, arch);
      // If this elf is memory backed, and there is a valid file, then set
      // an indicator that we couldn't open the file.
      if (!elf_from_memory_not_file_ && map_info->memory_backed_elf && !map_info->name.empty() &&
          map_info->name[0] != '[' && !android::base::StartsWith(map_info->name, "/memfd:")) {
        elf_from_memory_not_file_ = true;
      }
      step_pc = regs_->pc();
      rel_pc = elf->GetRelPc(step_pc, map_info);
      // Everyone except elf data in gdb jit debug maps uses the relative pc.
      if (!(map_info->flags & MAPS_FLAGS_JIT_SYMFILE_MAP)) {
        step_pc = rel_pc;
      }
      if (adjust_pc) {
        pc_adjustment = regs_->GetPcAdjustment(rel_pc, elf);
      } else {
        pc_adjustment = 0;
      }
      step_pc -= pc_adjustment;

      // If the pc is in an invalid elf file, try and get an Elf object
      // using the jit debug information.
      if (!elf->valid() && jit_debug_ != nullptr) {
        uint64_t adjusted_jit_pc = regs_->pc() - pc_adjustment;
        Elf* jit_elf = jit_debug_->GetElf(maps_, adjusted_jit_pc);
        if (jit_elf != nullptr) {
          // The jit debug information requires a non relative adjusted pc.
          step_pc = adjusted_jit_pc;
          elf = jit_elf;
        }
      }
    }

    FrameData* frame = nullptr;
    if (map_info == nullptr || initial_map_names_to_skip == nullptr ||
        std::find(initial_map_names_to_skip->begin(), initial_map_names_to_skip->end(),
                  basename(map_info->name.c_str())) == initial_map_names_to_skip->end()) {
      if (regs_->dex_pc() != 0) {
        // Add a frame to represent the dex file.
        FillInDexFrame();
        // Clear the dex pc so that we don't repeat this frame later.
        regs_->set_dex_pc(0);

        // Make sure there is enough room for the real frame.
        if (frames_.size() == max_frames_) {
          last_error_.code = ERROR_MAX_FRAMES_EXCEEDED;
          break;
        }
      }

      frame = FillInFrame(map_info, elf, rel_pc, pc_adjustment);

      // Once a frame is added, stop skipping frames.
      initial_map_names_to_skip = nullptr;
    }
    adjust_pc = true;

    bool stepped = false;
    bool in_device_map = false;
    bool finished = false;
    if (map_info != nullptr) {
      if (map_info->flags & MAPS_FLAGS_DEVICE_MAP) {
        // Do not stop here, fall through in case we are
        // in the speculative unwind path and need to remove
        // some of the speculative frames.
        in_device_map = true;
      } else {
        MapInfo* sp_info = maps_->Find(regs_->sp());
        if (sp_info != nullptr && sp_info->flags & MAPS_FLAGS_DEVICE_MAP) {
          // Do not stop here, fall through in case we are
          // in the speculative unwind path and need to remove
          // some of the speculative frames.
          in_device_map = true;
        } else {
          if (elf->StepIfSignalHandler(rel_pc, regs_, process_memory_.get())) {
            stepped = true;
            if (frame != nullptr) {
              // Need to adjust the relative pc because the signal handler
              // pc should not be adjusted.
              frame->rel_pc = rel_pc;
              frame->pc += pc_adjustment;
              step_pc = rel_pc;
            }
          } else if (elf->Step(step_pc, regs_, process_memory_.get(), &finished)) {
            stepped = true;
          }
          elf->GetLastError(&last_error_);
        }
      }
    }

    if (frame != nullptr) {
      if (!resolve_names_ ||
          !elf->GetFunctionName(step_pc, &frame->function_name, &frame->function_offset)) {
        frame->function_name = "";
        frame->function_offset = 0;
      }
    }

    if (finished) {
      break;
    }

    if (!stepped) {
      if (return_address_attempt) {
        // Only remove the speculative frame if there are more than two frames
        // or the pc in the first frame is in a valid map.
        // This allows for a case where the code jumps into the middle of
        // nowhere, but there is no other unwind information after that.
        if (frames_.size() > 2 || (frames_.size() > 0 && maps_->Find(frames_[0].pc) != nullptr)) {
          // Remove the speculative frame.
          frames_.pop_back();
        }
        break;
      } else if (in_device_map) {
        // Do not attempt any other unwinding, pc or sp is in a device
        // map.
        break;
      } else {
        // Steping didn't work, try this secondary method.
        if (!regs_->SetPcFromReturnAddress(process_memory_.get())) {
          break;
        }
        return_address_attempt = true;
      }
    } else {
      return_address_attempt = false;
      if (max_frames_ == frames_.size()) {
        last_error_.code = ERROR_MAX_FRAMES_EXCEEDED;
      }
    }

    // If the pc and sp didn't change, then consider everything stopped.
    if (cur_pc == regs_->pc() && cur_sp == regs_->sp()) {
      last_error_.code = ERROR_REPEATED_FRAME;
      break;
    }
  }
}

std::string Unwinder::FormatFrame(const FrameData& frame) {
  std::string data;
  if (regs_->Is32Bit()) {
    data += android::base::StringPrintf("  #%02zu pc %08" PRIx64, frame.num, frame.rel_pc);
  } else {
    data += android::base::StringPrintf("  #%02zu pc %016" PRIx64, frame.num, frame.rel_pc);
  }

  if (frame.map_start == frame.map_end) {
    // No valid map associated with this frame.
    data += "  <unknown>";
  } else if (!frame.map_name.empty()) {
    data += "  " + frame.map_name;
  } else {
    data += android::base::StringPrintf("  <anonymous:%" PRIx64 ">", frame.map_start);
  }

  if (frame.map_elf_start_offset != 0) {
    data += android::base::StringPrintf(" (offset 0x%" PRIx64 ")", frame.map_elf_start_offset);
  }

  if (!frame.function_name.empty()) {
<<<<<<< HEAD
    data += " (" + demangle(frame.function_name.c_str());
=======
    char* demangled_name = __cxa_demangle(frame.function_name.c_str(), nullptr, nullptr, nullptr);
    if (demangled_name == nullptr) {
      data += " (" + frame.function_name;
    } else {
      data += " (";
      data += demangled_name;
      free(demangled_name);
    }
>>>>>>> abe3d4d4
    if (frame.function_offset != 0) {
      data += android::base::StringPrintf("+%" PRId64, frame.function_offset);
    }
    data += ')';
  }

  MapInfo* map_info = maps_->Find(frame.map_start);
  if (map_info != nullptr && display_build_id_) {
    std::string build_id = map_info->GetPrintableBuildID();
    if (!build_id.empty()) {
      data += " (BuildId: " + build_id + ')';
    }
  }
  return data;
}

std::string Unwinder::FormatFrame(size_t frame_num) {
  if (frame_num >= frames_.size()) {
    return "";
  }
  return FormatFrame(frames_[frame_num]);
}

void Unwinder::SetJitDebug(JitDebug* jit_debug, ArchEnum arch) {
  jit_debug->SetArch(arch);
  jit_debug_ = jit_debug;
}

#if !defined(NO_LIBDEXFILE_SUPPORT)
void Unwinder::SetDexFiles(DexFiles* dex_files, ArchEnum arch) {
  dex_files->SetArch(arch);
  dex_files_ = dex_files;
}
#endif

bool UnwinderFromPid::Init(ArchEnum arch) {
  if (pid_ == getpid()) {
    maps_ptr_.reset(new LocalMaps());
  } else {
    maps_ptr_.reset(new RemoteMaps(pid_));
  }
  if (!maps_ptr_->Parse()) {
    return false;
  }
  maps_ = maps_ptr_.get();

  process_memory_ = Memory::CreateProcessMemoryCached(pid_);

  jit_debug_ptr_.reset(new JitDebug(process_memory_));
  jit_debug_ = jit_debug_ptr_.get();
  SetJitDebug(jit_debug_, arch);
#if !defined(NO_LIBDEXFILE_SUPPORT)
  dex_files_ptr_.reset(new DexFiles(process_memory_));
  dex_files_ = dex_files_ptr_.get();
  SetDexFiles(dex_files_, arch);
#endif

  return true;
}

}  // namespace unwindstack<|MERGE_RESOLUTION|>--- conflicted
+++ resolved
@@ -26,11 +26,6 @@
 
 #include <android-base/stringprintf.h>
 #include <android-base/strings.h>
-<<<<<<< HEAD
-
-#include <demangle.h>
-=======
->>>>>>> abe3d4d4
 
 #include <unwindstack/Elf.h>
 #include <unwindstack/JitDebug.h>
@@ -69,14 +64,10 @@
   if (info != nullptr) {
     frame->map_start = info->start;
     frame->map_end = info->end;
-<<<<<<< HEAD
-    frame->map_elf_start_offset = info->elf_start_offset;
-=======
     // Since this is a dex file frame, the elf_start_offset is not set
     // by any of the normal code paths. Use the offset of the map since
     // that matches the actual offset.
     frame->map_elf_start_offset = info->offset;
->>>>>>> abe3d4d4
     frame->map_exact_offset = info->offset;
     frame->map_load_bias = info->load_bias;
     frame->map_flags = info->flags;
@@ -340,9 +331,6 @@
   }
 
   if (!frame.function_name.empty()) {
-<<<<<<< HEAD
-    data += " (" + demangle(frame.function_name.c_str());
-=======
     char* demangled_name = __cxa_demangle(frame.function_name.c_str(), nullptr, nullptr, nullptr);
     if (demangled_name == nullptr) {
       data += " (" + frame.function_name;
@@ -351,7 +339,6 @@
       data += demangled_name;
       free(demangled_name);
     }
->>>>>>> abe3d4d4
     if (frame.function_offset != 0) {
       data += android::base::StringPrintf("+%" PRId64, frame.function_offset);
     }
