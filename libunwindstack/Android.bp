//
// Copyright (C) 2017 The Android Open Source Project
//
// Licensed under the Apache License, Version 2.0 (the "License");
// you may not use this file except in compliance with the License.
// You may obtain a copy of the License at
//
//      http://www.apache.org/licenses/LICENSE-2.0
//
// Unless required by applicable law or agreed to in writing, software
// distributed under the License is distributed on an "AS IS" BASIS,
// WITHOUT WARRANTIES OR CONDITIONS OF ANY KIND, either express or implied.
// See the License for the specific language governing permissions and
// limitations under the License.
//

cc_defaults {
    name: "libunwindstack_flags",

    host_supported: true,

    cflags: [
        "-Wall",
        "-Werror",
        "-Wextra",
    ],

    target: {
        darwin: {
            enabled: false,
        },
        linux_bionic: {
            enabled: true,
        },
    },
}

cc_library {
    name: "libunwindstack",
    vendor_available: true,
    recovery_available: true,
    vndk: {
        enabled: true,
        support_system_process: true,
    },
    defaults: ["libunwindstack_flags"],
    export_include_dirs: ["include"],

    srcs: [
        "ArmExidx.cpp",
        "DexFile.cpp",
        "DexFiles.cpp",
        "DwarfCfa.cpp",
        "DwarfEhFrameWithHdr.cpp",
        "DwarfMemory.cpp",
        "DwarfOp.cpp",
        "DwarfSection.cpp",
        "Elf.cpp",
        "ElfInterface.cpp",
        "ElfInterfaceArm.cpp",
        "Global.cpp",
        "JitDebug.cpp",
        "Log.cpp",
        "MapInfo.cpp",
        "Maps.cpp",
        "Memory.cpp",
        "LocalUnwinder.cpp",
        "Regs.cpp",
        "RegsArm.cpp",
        "RegsArm64.cpp",
        "RegsX86.cpp",
        "RegsX86_64.cpp",
        "RegsMips.cpp",
        "RegsMips64.cpp",
        "Unwinder.cpp",
        "Symbols.cpp",
    ],

    cflags: [
        "-Wexit-time-destructors",
    ],

    target: {
        // Always disable optimizations for host to make it easier to debug.
        host: {
            cflags: [
                "-O0",
                "-g",
            ],
        },
        vendor: {
            cflags: ["-DNO_LIBDEXFILE_SUPPORT"],
            exclude_srcs: [
                "DexFile.cpp",
                "DexFiles.cpp",
            ],
            exclude_shared_libs: [
                "libdexfile_support",
            ],
        },
        recovery: {
            cflags: ["-DNO_LIBDEXFILE_SUPPORT"],
            exclude_srcs: [
                "DexFile.cpp",
                "DexFiles.cpp",
            ],
            exclude_shared_libs: [
                "libdexfile_support",
            ],
        },
    },

    arch: {
        x86: {
            srcs: ["AsmGetRegsX86.S"],
        },
        x86_64: {
            srcs: ["AsmGetRegsX86_64.S"],
        },
        mips: {
            srcs: ["AsmGetRegsMips.S"],
        },
        mips64: {
            srcs: ["AsmGetRegsMips64.S"],
        },
    },

<<<<<<< HEAD
    whole_static_libs: [
        "libdemangle"
    ],

=======
>>>>>>> 7e108855
    static_libs: [
        "libprocinfo",
    ],

    shared_libs: [
        "libbase",
        "libdexfile_support",
        "liblog",
        "liblzma",
    ],
}

//-------------------------------------------------------------------------
// Unit Tests
//-------------------------------------------------------------------------
cc_test_library {
    name: "libunwindstack_local",
    defaults: ["libunwindstack_flags"],
    srcs: ["tests/TestLocal.cpp"],

    cflags: [
        "-O0",
        "-g",
    ],

    shared_libs: [
        "libunwindstack",
    ],
}

cc_test {
    name: "libunwindstack_test",
    defaults: ["libunwindstack_flags"],
    isolated: true,

    srcs: [
        "tests/ArmExidxDecodeTest.cpp",
        "tests/ArmExidxExtractTest.cpp",
        "tests/DexFileTest.cpp",
        "tests/DexFilesTest.cpp",
        "tests/DwarfCfaLogTest.cpp",
        "tests/DwarfCfaTest.cpp",
        "tests/DwarfDebugFrameTest.cpp",
        "tests/DwarfEhFrameTest.cpp",
        "tests/DwarfEhFrameWithHdrTest.cpp",
        "tests/DwarfMemoryTest.cpp",
        "tests/DwarfOpLogTest.cpp",
        "tests/DwarfOpTest.cpp",
        "tests/DwarfSectionTest.cpp",
        "tests/DwarfSectionImplTest.cpp",
        "tests/ElfCacheTest.cpp",
        "tests/ElfFake.cpp",
        "tests/ElfInterfaceArmTest.cpp",
        "tests/ElfInterfaceTest.cpp",
        "tests/ElfTest.cpp",
        "tests/ElfTestUtils.cpp",
        "tests/IsolatedSettings.cpp",
        "tests/JitDebugTest.cpp",
        "tests/LocalUnwinderTest.cpp",
        "tests/LogFake.cpp",
        "tests/MapInfoCreateMemoryTest.cpp",
        "tests/MapInfoGetBuildIDTest.cpp",
        "tests/MapInfoGetElfTest.cpp",
        "tests/MapInfoGetLoadBiasTest.cpp",
        "tests/MapInfoTest.cpp",
        "tests/MapsTest.cpp",
        "tests/MemoryBufferTest.cpp",
        "tests/MemoryCacheTest.cpp",
        "tests/MemoryFake.cpp",
        "tests/MemoryFileTest.cpp",
        "tests/MemoryLocalTest.cpp",
        "tests/MemoryOfflineBufferTest.cpp",
        "tests/MemoryOfflineTest.cpp",
        "tests/MemoryRangeTest.cpp",
        "tests/MemoryRangesTest.cpp",
        "tests/MemoryRemoteTest.cpp",
        "tests/MemoryTest.cpp",
        "tests/RegsInfoTest.cpp",
        "tests/RegsIterateTest.cpp",
        "tests/RegsStepIfSignalHandlerTest.cpp",
        "tests/RegsTest.cpp",
        "tests/SymbolsTest.cpp",
        "tests/TestUtils.cpp",
        "tests/UnwindOfflineTest.cpp",
        "tests/UnwindTest.cpp",
        "tests/UnwinderTest.cpp",
    ],

    cflags: [
        "-O0",
        "-g",
    ],

    shared_libs: [
        "libbase",
        "liblog",
        "liblzma",
        "libunwindstack",
        "libdexfile_support",
    ],

    static_libs: [
        "libgmock",
    ],

    test_suites: ["device-tests"],
    data: [
        "tests/files/elf32.xz",
        "tests/files/elf64.xz",
        "tests/files/offline/art_quick_osr_stub_arm/*",
        "tests/files/offline/bad_eh_frame_hdr_arm64/*",
        "tests/files/offline/debug_frame_first_x86/*",
        "tests/files/offline/debug_frame_load_bias_arm/*",
        "tests/files/offline/eh_frame_hdr_begin_x86_64/*",
        "tests/files/offline/invalid_elf_offset_arm/*",
        "tests/files/offline/jit_debug_arm/*",
        "tests/files/offline/jit_debug_x86/*",
        "tests/files/offline/jit_map_arm/*",
        "tests/files/offline/gnu_debugdata_arm/*",
        "tests/files/offline/load_bias_ro_rx_x86_64/*",
        "tests/files/offline/offset_arm/*",
        "tests/files/offline/shared_lib_in_apk_arm64/*",
        "tests/files/offline/shared_lib_in_apk_memory_only_arm64/*",
        "tests/files/offline/shared_lib_in_apk_single_map_arm64/*",
        "tests/files/offline/straddle_arm/*",
        "tests/files/offline/straddle_arm64/*",
    ],
    required: [
        "libunwindstack_local",
    ],
}

//-------------------------------------------------------------------------
// Tools
//-------------------------------------------------------------------------
cc_defaults {
    name: "libunwindstack_tools",
    defaults: ["libunwindstack_flags"],

    shared_libs: [
        "libunwindstack",
        "libbase",
        "liblzma",
    ],
    target: {
        // Always disable optimizations for host to make it easier to debug.
        host: {
            cflags: [
                "-O0",
                "-g",
            ],
        },
    },
}

cc_binary {
    name: "unwind",
    defaults: ["libunwindstack_tools"],

    srcs: [
        "tools/unwind.cpp",
    ],
}

cc_binary {
    name: "unwind_info",
    defaults: ["libunwindstack_tools"],

    srcs: [
        "tools/unwind_info.cpp",
    ],
}

cc_binary {
    name: "unwind_symbols",
    defaults: ["libunwindstack_tools"],

    srcs: [
        "tools/unwind_symbols.cpp",
    ],
}

cc_binary {
    name: "unwind_for_offline",
    defaults: ["libunwindstack_tools"],

    srcs: [
        "tools/unwind_for_offline.cpp",
    ],
}

cc_binary {
    name: "unwind_reg_info",
    defaults: ["libunwindstack_tools"],

    srcs: [
        "tools/unwind_reg_info.cpp",
    ],
}

//-------------------------------------------------------------------------
// Benchmarks
//-------------------------------------------------------------------------
cc_benchmark {
    name: "unwind_benchmarks",
    host_supported: true,
    defaults: ["libunwindstack_flags"],

    // Disable optimizations so that all of the calls are not optimized away.
    cflags: [
        "-O0",
    ],

    srcs: [
        "benchmarks/unwind_benchmarks.cpp",
    ],

    shared_libs: [
        "libbase",
        "libunwindstack",
    ],
}

// Generates the elf data for use in the tests for .gnu_debugdata frames.
// Once these files are generated, use the xz command to compress the data.
cc_binary_host {
    name: "gen_gnudebugdata",
    defaults: ["libunwindstack_flags"],

    srcs: [
        "tests/GenGnuDebugdata.cpp",
    ],
}<|MERGE_RESOLUTION|>--- conflicted
+++ resolved
@@ -125,13 +125,6 @@
         },
     },
 
-<<<<<<< HEAD
-    whole_static_libs: [
-        "libdemangle"
-    ],
-
-=======
->>>>>>> 7e108855
     static_libs: [
         "libprocinfo",
     ],
