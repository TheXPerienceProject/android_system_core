--- conflicted
+++ resolved
@@ -619,7 +619,6 @@
   CloseArchive(handle);
 }
 
-<<<<<<< HEAD
 // Generated using the following Java program:
 //     public static void main(String[] foo) throws Exception {
 //       FileOutputStream fos = new
@@ -716,7 +715,8 @@
   ASSERT_STREQ("Unknown return code", ErrorCodeString(-13));
 
   ASSERT_STREQ("I/O error", ErrorCodeString(kIoError));
-=======
+}
+
 // A zip file whose local file header at offset zero is corrupted.
 //
 // ---------------
@@ -764,7 +764,6 @@
                                         kZipFileWithBrokenLfhSignature.size()));
   ZipArchiveHandle handle;
   ASSERT_EQ(-1, OpenArchiveFd(tmp_file.fd, "LeadingNonZipBytes", &handle));
->>>>>>> 1c74de82
 }
 
 int main(int argc, char** argv) {
