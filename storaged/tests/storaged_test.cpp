/*
 * Copyright (C) 2016 The Android Open Source Project
 *
 * Licensed under the Apache License, Version 2.0 (the "License");
 * you may not use this file except in compliance with the License.
 * You may obtain a copy of the License at
 *
 *      http://www.apache.org/licenses/LICENSE-2.0
 *
 * Unless required by applicable law or agreed to in writing, software
 * distributed under the License is distributed on an "AS IS" BASIS,
 * WITHOUT WARRANTIES OR CONDITIONS OF ANY KIND, either express or implied.
 * See the License for the specific language governing permissions and
 * limitations under the License.
 */

#include <chrono>
#include <deque>
#include <fcntl.h>
#include <random>
#include <string.h>
#include <stdio.h>
#include <sys/stat.h>
#include <unistd.h>

#include <gtest/gtest.h>

#include <healthhalutils/HealthHalUtils.h>
#include <storaged.h>               // data structures
#include <storaged_utils.h>         // functions to test

#define MMC_DISK_STATS_PATH "/sys/block/mmcblk0/stat"
#define SDA_DISK_STATS_PATH "/sys/block/sda/stat"

using namespace std;
using namespace chrono;
using namespace storaged_proto;

namespace {

void write_and_pause(uint32_t sec) {
    const char* path = "/cache/test";
    int fd = open(path, O_WRONLY | O_CREAT, 0600);
    ASSERT_LT(-1, fd);
    char buffer[2048];
    memset(buffer, 1, sizeof(buffer));
    int loop_size = 100;
    for (int i = 0; i < loop_size; ++i) {
        ASSERT_EQ(2048, write(fd, buffer, sizeof(buffer)));
    }
    fsync(fd);
    close(fd);

    fd = open(path, O_RDONLY);
    ASSERT_LT(-1, fd);
    for (int i = 0; i < loop_size; ++i) {
        ASSERT_EQ(2048, read(fd, buffer, sizeof(buffer)));
    }
    close(fd);

    sleep(sec);
}

} // namespace

// the return values of the tested functions should be the expected ones
const char* DISK_STATS_PATH;
TEST(storaged_test, retvals) {
    struct disk_stats stats;
    memset(&stats, 0, sizeof(struct disk_stats));

    if (access(MMC_DISK_STATS_PATH, R_OK) >= 0) {
        DISK_STATS_PATH = MMC_DISK_STATS_PATH;
    } else if (access(SDA_DISK_STATS_PATH, R_OK) >= 0) {
        DISK_STATS_PATH = SDA_DISK_STATS_PATH;
    } else {
        return;
    }

    EXPECT_TRUE(parse_disk_stats(DISK_STATS_PATH, &stats));

    struct disk_stats old_stats;
    memset(&old_stats, 0, sizeof(struct disk_stats));
    old_stats = stats;

    const char wrong_path[] = "/this/is/wrong";
    EXPECT_FALSE(parse_disk_stats(wrong_path, &stats));

    // reading a wrong path should not damage the output structure
    EXPECT_EQ(stats, old_stats);
}

TEST(storaged_test, disk_stats) {
    struct disk_stats stats = {};
    ASSERT_TRUE(parse_disk_stats(DISK_STATS_PATH, &stats));

    // every entry of stats (except io_in_flight) should all be greater than 0
    for (uint i = 0; i < DISK_STATS_SIZE; ++i) {
        if (i == 8) continue; // skip io_in_flight which can be 0
        EXPECT_LT((uint64_t)0, *((uint64_t*)&stats + i));
    }

    // accumulation of the increments should be the same with the overall increment
    struct disk_stats base = {}, tmp = {}, curr, acc = {}, inc[5];
    for (uint i = 0; i < 5; ++i) {
        ASSERT_TRUE(parse_disk_stats(DISK_STATS_PATH, &curr));
        if (i == 0) {
            base = curr;
            tmp = curr;
            sleep(5);
            continue;
        }
        get_inc_disk_stats(&tmp, &curr, &inc[i]);
        add_disk_stats(&inc[i], &acc);
        tmp = curr;
        write_and_pause(5);
    }
    struct disk_stats overall_inc = {};
    get_inc_disk_stats(&base, &curr, &overall_inc);

    EXPECT_EQ(overall_inc, acc);
}

double mean(std::deque<uint32_t> nums) {
    double sum = 0.0;
    for (uint32_t i : nums) {
    sum += i;
    }
    return sum / nums.size();
}

double standard_deviation(std::deque<uint32_t> nums) {
    double sum = 0.0;
    double avg = mean(nums);
    for (uint32_t i : nums) {
    sum += ((double)i - avg) * ((double)i - avg);
    }
    return sqrt(sum / nums.size());
}

TEST(storaged_test, stream_stats) {
    // 100 random numbers
    std::vector<uint32_t> data = {8147,9058,1270,9134,6324,975,2785,5469,9575,9649,1576,9706,9572,4854,8003,1419,4218,9157,7922,9595,6557,357,8491,9340,6787,7577,7431,3922,6555,1712,7060,318,2769,462,971,8235,6948,3171,9502,344,4387,3816,7655,7952,1869,4898,4456,6463,7094,7547,2760,6797,6551,1626,1190,4984,9597,3404,5853,2238,7513,2551,5060,6991,8909,9593,5472,1386,1493,2575,8407,2543,8143,2435,9293,3500,1966,2511,6160,4733,3517,8308,5853,5497,9172,2858,7572,7537,3804,5678,759,540,5308,7792,9340,1299,5688,4694,119,3371};
    std::deque<uint32_t> test_data;
    stream_stats sstats;
    for (uint32_t i : data) {
        test_data.push_back(i);
        sstats.add(i);

        EXPECT_EQ((int)standard_deviation(test_data), (int)sstats.get_std());
        EXPECT_EQ((int)mean(test_data), (int)sstats.get_mean());
    }

    for (uint32_t i : data) {
        test_data.pop_front();
        sstats.evict(i);

        EXPECT_EQ((int)standard_deviation(test_data), (int)sstats.get_std());
        EXPECT_EQ((int)mean(test_data), (int)sstats.get_mean());
    }

    // some real data
    std::vector<uint32_t> another_data = {113875,81620,103145,28327,86855,207414,96526,52567,28553,250311};
    test_data.clear();
    uint32_t window_size = 2;
    uint32_t idx;
    stream_stats sstats1;
    for (idx = 0; idx < window_size; ++idx) {
        test_data.push_back(another_data[idx]);
        sstats1.add(another_data[idx]);
    }
    EXPECT_EQ((int)standard_deviation(test_data), (int)sstats1.get_std());
    EXPECT_EQ((int)mean(test_data), (int)sstats1.get_mean());
    for (;idx < another_data.size(); ++idx) {
        test_data.pop_front();
        sstats1.evict(another_data[idx - window_size]);
        test_data.push_back(another_data[idx]);
        sstats1.add(another_data[idx]);
        EXPECT_EQ((int)standard_deviation(test_data), (int)sstats1.get_std());
        EXPECT_EQ((int)mean(test_data), (int)sstats1.get_mean());
    }
}

struct disk_perf disk_perf_multiply(struct disk_perf perf, double mul) {
    struct disk_perf retval;
    retval.read_perf = (double)perf.read_perf * mul;
    retval.read_ios = (double)perf.read_ios * mul;
    retval.write_perf = (double)perf.write_perf * mul;
    retval.write_ios = (double)perf.write_ios * mul;
    retval.queue = (double)perf.queue * mul;

    return retval;
}

struct disk_stats disk_stats_add(struct disk_stats stats1, struct disk_stats stats2) {
    struct disk_stats retval;
    retval.read_ios = stats1.read_ios + stats2.read_ios;
    retval.read_merges = stats1.read_merges + stats2.read_merges;
    retval.read_sectors = stats1.read_sectors + stats2.read_sectors;
    retval.read_ticks = stats1.read_ticks + stats2.read_ticks;
    retval.write_ios = stats1.write_ios + stats2.write_ios;
    retval.write_merges = stats1.write_merges + stats2.write_merges;
    retval.write_sectors = stats1.write_sectors + stats2.write_sectors;
    retval.write_ticks = stats1.write_ticks + stats2.write_ticks;
    retval.io_in_flight = stats1.io_in_flight + stats2.io_in_flight;
    retval.io_ticks = stats1.io_ticks + stats2.io_ticks;
    retval.io_in_queue = stats1.io_in_queue + stats2.io_in_queue;
    retval.end_time = stats1.end_time + stats2.end_time;

    return retval;
}

void expect_increasing(struct disk_stats stats1, struct disk_stats stats2) {
    EXPECT_LE(stats1.read_ios, stats2.read_ios);
    EXPECT_LE(stats1.read_merges, stats2.read_merges);
    EXPECT_LE(stats1.read_sectors, stats2.read_sectors);
    EXPECT_LE(stats1.read_ticks, stats2.read_ticks);
    EXPECT_LE(stats1.write_ios, stats2.write_ios);
    EXPECT_LE(stats1.write_merges, stats2.write_merges);
    EXPECT_LE(stats1.write_sectors, stats2.write_sectors);
    EXPECT_LE(stats1.write_ticks, stats2.write_ticks);
    EXPECT_LE(stats1.io_ticks, stats2.io_ticks);
    EXPECT_LE(stats1.io_in_queue, stats2.io_in_queue);

    EXPECT_TRUE(stats1.read_ios < stats2.read_ios ||
        stats1.read_merges < stats2.read_merges ||
        stats1.read_sectors < stats2.read_sectors ||
        stats1.read_ticks < stats2.read_ticks ||
        stats1.write_ios < stats2.write_ios ||
        stats1.write_merges < stats2.write_merges ||
        stats1.write_sectors < stats2.write_sectors ||
        stats1.write_ticks < stats2.write_ticks ||
        stats1.io_ticks < stats2.io_ticks ||
        stats1.io_in_queue < stats2.io_in_queue);
}

TEST(storaged_test, disk_stats_monitor) {
    using android::hardware::health::V2_0::get_health_service;

    auto healthService = get_health_service();

    // asserting that there is one file for diskstats
    ASSERT_TRUE(healthService != nullptr || access(MMC_DISK_STATS_PATH, R_OK) >= 0 ||
                access(SDA_DISK_STATS_PATH, R_OK) >= 0);

    // testing if detect() will return the right value
    disk_stats_monitor dsm_detect{healthService};
    ASSERT_TRUE(dsm_detect.enabled());
    // feed monitor with constant perf data for io perf baseline
    // using constant perf is reasonable since the functionality of stream_stats
    // has already been tested
    struct disk_perf norm_perf = {
        .read_perf = 10 * 1024,
        .read_ios = 50,
        .write_perf = 5 * 1024,
        .write_ios = 25,
        .queue = 5
    };

    std::random_device rd;
    std::mt19937 gen(rd());
    std::uniform_real_distribution<> rand(0.8, 1.2);

    for (uint i = 0; i < dsm_detect.mWindow; ++i) {
        struct disk_perf perf = disk_perf_multiply(norm_perf, rand(gen));

        dsm_detect.add(&perf);
        dsm_detect.mBuffer.push(perf);
        EXPECT_EQ(dsm_detect.mBuffer.size(), (uint64_t)i + 1);
    }

    dsm_detect.mValid = true;
    dsm_detect.update_mean();
    dsm_detect.update_std();

    for (double i = 0; i < 2 * dsm_detect.mSigma; i += 0.5) {
        struct disk_perf test_perf;
        struct disk_perf test_mean = dsm_detect.mMean;
        struct disk_perf test_std = dsm_detect.mStd;

        test_perf.read_perf = (double)test_mean.read_perf - i * test_std.read_perf;
        test_perf.read_ios = (double)test_mean.read_ios - i * test_std.read_ios;
        test_perf.write_perf = (double)test_mean.write_perf - i * test_std.write_perf;
        test_perf.write_ios = (double)test_mean.write_ios - i * test_std.write_ios;
        test_perf.queue = (double)test_mean.queue + i * test_std.queue;

        EXPECT_EQ((i > dsm_detect.mSigma), dsm_detect.detect(&test_perf));
    }

    // testing if stalled disk_stats can be correctly accumulated in the monitor
    disk_stats_monitor dsm_acc{healthService};
    struct disk_stats norm_inc = {
        .read_ios = 200,
        .read_merges = 0,
        .read_sectors = 200,
        .read_ticks = 200,
        .write_ios = 100,
        .write_merges = 0,
        .write_sectors = 100,
        .write_ticks = 100,
        .io_in_flight = 0,
        .io_ticks = 600,
        .io_in_queue = 300,
        .start_time = 0,
        .end_time = 100,
        .counter = 0,
        .io_avg = 0
    };

    struct disk_stats stall_inc = {
        .read_ios = 200,
        .read_merges = 0,
        .read_sectors = 20,
        .read_ticks = 200,
        .write_ios = 100,
        .write_merges = 0,
        .write_sectors = 10,
        .write_ticks = 100,
        .io_in_flight = 0,
        .io_ticks = 600,
        .io_in_queue = 1200,
        .start_time = 0,
        .end_time = 100,
        .counter = 0,
        .io_avg = 0
    };

    struct disk_stats stats_base = {};
    int loop_size = 100;
    for (int i = 0; i < loop_size; ++i) {
        stats_base = disk_stats_add(stats_base, norm_inc);
        dsm_acc.update(&stats_base);
        EXPECT_EQ(dsm_acc.mValid, (uint32_t)i >= dsm_acc.mWindow);
        EXPECT_FALSE(dsm_acc.mStall);
    }

    stats_base = disk_stats_add(stats_base, stall_inc);
    dsm_acc.update(&stats_base);
    EXPECT_TRUE(dsm_acc.mValid);
    EXPECT_TRUE(dsm_acc.mStall);

    for (int i = 0; i < 10; ++i) {
        stats_base = disk_stats_add(stats_base, norm_inc);
        dsm_acc.update(&stats_base);
        EXPECT_TRUE(dsm_acc.mValid);
        EXPECT_FALSE(dsm_acc.mStall);
    }

    struct disk_stats stats_prev = {};
    loop_size = 10;
    write_and_pause(5);
    for (int i = 0; i < loop_size; ++i) {
        dsm_detect.update();
        expect_increasing(stats_prev, dsm_detect.mPrevious);
        stats_prev = dsm_detect.mPrevious;
        write_and_pause(5);
    }
}

TEST(storaged_test, storage_info_t) {
    storage_info_t si;
    time_point<steady_clock> tp;
    time_point<system_clock> stp;

    // generate perf history [least_recent  ------> most recent]
    // day 1:   5,  10,  15,  20            | daily average 12
    // day 2:  25,  30,  35,  40,  45       | daily average 35
    // day 3:  50,  55,  60,  65,  70       | daily average 60
    // day 4:  75,  80,  85,  90,  95       | daily average 85
    // day 5: 100, 105, 110, 115,           | daily average 107
    // day 6: 120, 125, 130, 135, 140       | daily average 130
    // day 7: 145, 150, 155, 160, 165       | daily average 155
    // end of week 1:                       | weekly average 83
    // day 1: 170, 175, 180, 185, 190       | daily average 180
    // day 2: 195, 200, 205, 210, 215       | daily average 205
    // day 3: 220, 225, 230, 235            | daily average 227
    // day 4: 240, 245, 250, 255, 260       | daily average 250
    // day 5: 265, 270, 275, 280, 285       | daily average 275
    // day 6: 290, 295, 300, 305, 310       | daily average 300
    // day 7: 315, 320, 325, 330, 335       | daily average 325
    // end of week 2:                       | weekly average 251
    // day 1: 340, 345, 350, 355            | daily average 347
    // day 2: 360, 365, 370, 375
    si.day_start_tp = {};
    for (int i = 0; i < 75; i++) {
        tp += hours(5);
        stp = {};
        stp += duration_cast<chrono::seconds>(tp.time_since_epoch());
        si.update_perf_history((i + 1) * 5, stp);
    }

    vector<int> history = si.get_perf_history();
    EXPECT_EQ(history.size(), 66UL);
    size_t i = 0;
    EXPECT_EQ(history[i++], 4);
    EXPECT_EQ(history[i++], 7);    // 7 days
    EXPECT_EQ(history[i++], 52);   // 52 weeks
    // last 24 hours
    EXPECT_EQ(history[i++], 375);
    EXPECT_EQ(history[i++], 370);
    EXPECT_EQ(history[i++], 365);
    EXPECT_EQ(history[i++], 360);
    // daily average of last 7 days
    EXPECT_EQ(history[i++], 347);
    EXPECT_EQ(history[i++], 325);
    EXPECT_EQ(history[i++], 300);
    EXPECT_EQ(history[i++], 275);
    EXPECT_EQ(history[i++], 250);
    EXPECT_EQ(history[i++], 227);
    EXPECT_EQ(history[i++], 205);
    // weekly average of last 52 weeks
    EXPECT_EQ(history[i++], 251);
    EXPECT_EQ(history[i++], 83);
    for (; i < history.size(); i++) {
        EXPECT_EQ(history[i], 0);
    }
}

TEST(storaged_test, storage_info_t_proto) {
    storage_info_t si;
    si.day_start_tp = {};

    IOPerfHistory proto;
    proto.set_nr_samples(10);
    proto.set_day_start_sec(0);
    si.load_perf_history_proto(proto);

    // Skip ahead > 1 day, with no data points in the previous day.
    time_point<system_clock> stp;
    stp += hours(36);
    si.update_perf_history(100, stp);

    vector<int> history = si.get_perf_history();
    EXPECT_EQ(history.size(), 63UL);
    EXPECT_EQ(history[0], 1);
    EXPECT_EQ(history[1], 7);
    EXPECT_EQ(history[2], 52);
    EXPECT_EQ(history[3], 100);
    for (size_t i = 4; i < history.size(); i++) {
        EXPECT_EQ(history[i], 0);
    }
}

TEST(storaged_test, uid_monitor) {
    uid_monitor uidm;
    auto& io_history = uidm.io_history();

    io_history[200] = {
        .start_ts = 100,
        .entries = {
            { "app1", {
                .user_id = 0,
                .uid_ios.bytes[WRITE][FOREGROUND][CHARGER_ON] = 1000,
              }
            },
            { "app2", {
                .user_id = 0,
                .uid_ios.bytes[READ][FOREGROUND][CHARGER_OFF] = 1000,
              }
            },
            { "app1", {
                .user_id = 1,
                .uid_ios.bytes[WRITE][FOREGROUND][CHARGER_ON] = 1000,
                .uid_ios.bytes[READ][FOREGROUND][CHARGER_ON] = 1000,
              }
            },
        },
    };

    io_history[300] = {
        .start_ts = 200,
        .entries = {
            { "app1", {
                .user_id = 1,
                .uid_ios.bytes[WRITE][FOREGROUND][CHARGER_OFF] = 1000,
              }
            },
            { "app3", {
                .user_id = 0,
                .uid_ios.bytes[READ][BACKGROUND][CHARGER_OFF] = 1000,
              }
            },
        },
    };

    unordered_map<int, StoragedProto> protos;

    uidm.update_uid_io_proto(&protos);

    EXPECT_EQ(protos.size(), 2U);
    EXPECT_EQ(protos.count(0), 1UL);
    EXPECT_EQ(protos.count(1), 1UL);

    EXPECT_EQ(protos[0].uid_io_usage().uid_io_items_size(), 2);
    const UidIOItem& user_0_item_0 = protos[0].uid_io_usage().uid_io_items(0);
    EXPECT_EQ(user_0_item_0.end_ts(), 200UL);
    EXPECT_EQ(user_0_item_0.records().start_ts(), 100UL);
    EXPECT_EQ(user_0_item_0.records().entries_size(), 2);
    EXPECT_EQ(user_0_item_0.records().entries(0).uid_name(), "app1");
    EXPECT_EQ(user_0_item_0.records().entries(0).user_id(), 0UL);
    EXPECT_EQ(user_0_item_0.records().entries(0).uid_io().wr_fg_chg_on(), 1000UL);
    EXPECT_EQ(user_0_item_0.records().entries(1).uid_name(), "app2");
    EXPECT_EQ(user_0_item_0.records().entries(1).user_id(), 0UL);
    EXPECT_EQ(user_0_item_0.records().entries(1).uid_io().rd_fg_chg_off(), 1000UL);
    const UidIOItem& user_0_item_1 = protos[0].uid_io_usage().uid_io_items(1);
    EXPECT_EQ(user_0_item_1.end_ts(), 300UL);
    EXPECT_EQ(user_0_item_1.records().start_ts(), 200UL);
    EXPECT_EQ(user_0_item_1.records().entries_size(), 1);
    EXPECT_EQ(user_0_item_1.records().entries(0).uid_name(), "app3");
    EXPECT_EQ(user_0_item_1.records().entries(0).user_id(), 0UL);
    EXPECT_EQ(user_0_item_1.records().entries(0).uid_io().rd_bg_chg_off(), 1000UL);

    EXPECT_EQ(protos[1].uid_io_usage().uid_io_items_size(), 2);
    const UidIOItem& user_1_item_0 = protos[1].uid_io_usage().uid_io_items(0);
    EXPECT_EQ(user_1_item_0.end_ts(), 200UL);
    EXPECT_EQ(user_1_item_0.records().start_ts(), 100UL);
    EXPECT_EQ(user_1_item_0.records().entries_size(), 1);
    EXPECT_EQ(user_1_item_0.records().entries(0).uid_name(), "app1");
    EXPECT_EQ(user_1_item_0.records().entries(0).user_id(), 1UL);
    EXPECT_EQ(user_1_item_0.records().entries(0).uid_io().rd_fg_chg_on(), 1000UL);
    EXPECT_EQ(user_1_item_0.records().entries(0).uid_io().wr_fg_chg_on(), 1000UL);
    const UidIOItem& user_1_item_1 = protos[1].uid_io_usage().uid_io_items(1);
    EXPECT_EQ(user_1_item_1.end_ts(), 300UL);
    EXPECT_EQ(user_1_item_1.records().start_ts(), 200UL);
    EXPECT_EQ(user_1_item_1.records().entries_size(), 1);
    EXPECT_EQ(user_1_item_1.records().entries(0).uid_name(), "app1");
    EXPECT_EQ(user_1_item_1.records().entries(0).user_id(), 1UL);
    EXPECT_EQ(user_1_item_1.records().entries(0).uid_io().wr_fg_chg_off(), 1000UL);

    io_history.clear();

    io_history[300] = {
        .start_ts = 200,
        .entries = {
            { "app1", {
                .user_id = 0,
                .uid_ios.bytes[WRITE][FOREGROUND][CHARGER_ON] = 1000,
              }
            },
        },
    };

    io_history[400] = {
        .start_ts = 300,
        .entries = {
            { "app1", {
                .user_id = 0,
                .uid_ios.bytes[WRITE][FOREGROUND][CHARGER_ON] = 1000,
              }
            },
        },
    };

    uidm.load_uid_io_proto(0, protos[0].uid_io_usage());
    uidm.load_uid_io_proto(1, protos[1].uid_io_usage());

    EXPECT_EQ(io_history.size(), 3UL);
    EXPECT_EQ(io_history.count(200), 1UL);
    EXPECT_EQ(io_history.count(300), 1UL);
    EXPECT_EQ(io_history.count(400), 1UL);

    EXPECT_EQ(io_history[200].start_ts, 100UL);
    const vector<struct uid_record>& entries_0 = io_history[200].entries;
    EXPECT_EQ(entries_0.size(), 3UL);
    EXPECT_EQ(entries_0[0].name, "app1");
    EXPECT_EQ(entries_0[0].ios.user_id, 0UL);
    EXPECT_EQ(entries_0[0].ios.uid_ios.bytes[WRITE][FOREGROUND][CHARGER_ON], 1000UL);
    EXPECT_EQ(entries_0[1].name, "app2");
    EXPECT_EQ(entries_0[1].ios.user_id, 0UL);
    EXPECT_EQ(entries_0[1].ios.uid_ios.bytes[READ][FOREGROUND][CHARGER_OFF], 1000UL);
    EXPECT_EQ(entries_0[2].name, "app1");
    EXPECT_EQ(entries_0[2].ios.user_id, 1UL);
    EXPECT_EQ(entries_0[2].ios.uid_ios.bytes[WRITE][FOREGROUND][CHARGER_ON], 1000UL);
    EXPECT_EQ(entries_0[2].ios.uid_ios.bytes[READ][FOREGROUND][CHARGER_ON], 1000UL);

    EXPECT_EQ(io_history[300].start_ts, 200UL);
    const vector<struct uid_record>& entries_1 = io_history[300].entries;
    EXPECT_EQ(entries_1.size(), 3UL);
    EXPECT_EQ(entries_1[0].name, "app1");
    EXPECT_EQ(entries_1[0].ios.user_id, 0UL);
    EXPECT_EQ(entries_1[0].ios.uid_ios.bytes[WRITE][FOREGROUND][CHARGER_ON], 1000UL);
    EXPECT_EQ(entries_1[1].name, "app3");
    EXPECT_EQ(entries_1[1].ios.user_id, 0UL);
    EXPECT_EQ(entries_1[1].ios.uid_ios.bytes[READ][BACKGROUND][CHARGER_OFF], 1000UL);
    EXPECT_EQ(entries_1[2].name, "app1");
    EXPECT_EQ(entries_1[2].ios.user_id, 1UL);
    EXPECT_EQ(entries_1[2].ios.uid_ios.bytes[WRITE][FOREGROUND][CHARGER_OFF], 1000UL);

    EXPECT_EQ(io_history[400].start_ts, 300UL);
    const vector<struct uid_record>& entries_2 = io_history[400].entries;
    EXPECT_EQ(entries_2.size(), 1UL);
    EXPECT_EQ(entries_2[0].name, "app1");
    EXPECT_EQ(entries_2[0].ios.user_id, 0UL);
    EXPECT_EQ(entries_2[0].ios.uid_ios.bytes[WRITE][FOREGROUND][CHARGER_ON], 1000UL);

    map<string, io_usage> merged_entries_0 = merge_io_usage(entries_0);
    EXPECT_EQ(merged_entries_0.size(), 2UL);
    EXPECT_EQ(merged_entries_0.count("app1"), 1UL);
    EXPECT_EQ(merged_entries_0.count("app2"), 1UL);
    EXPECT_EQ(merged_entries_0["app1"].bytes[READ][FOREGROUND][CHARGER_ON], 1000UL);
    EXPECT_EQ(merged_entries_0["app1"].bytes[WRITE][FOREGROUND][CHARGER_ON], 2000UL);
    EXPECT_EQ(merged_entries_0["app2"].bytes[READ][FOREGROUND][CHARGER_OFF], 1000UL);

    map<string, io_usage> merged_entries_1 = merge_io_usage(entries_1);
    EXPECT_EQ(merged_entries_1.size(), 2UL);
    EXPECT_EQ(merged_entries_1.count("app1"), 1UL);
    EXPECT_EQ(merged_entries_1.count("app3"), 1UL);
    EXPECT_EQ(merged_entries_1["app1"].bytes[WRITE][FOREGROUND][CHARGER_OFF], 1000UL);
    EXPECT_EQ(merged_entries_1["app1"].bytes[WRITE][FOREGROUND][CHARGER_ON], 1000UL);
    EXPECT_EQ(merged_entries_1["app3"].bytes[READ][BACKGROUND][CHARGER_OFF], 1000UL);

    map<string, io_usage> merged_entries_2 = merge_io_usage(entries_2);
    EXPECT_EQ(merged_entries_2.size(), 1UL);
    EXPECT_EQ(merged_entries_2.count("app1"), 1UL);
    EXPECT_EQ(merged_entries_2["app1"].bytes[WRITE][FOREGROUND][CHARGER_ON], 1000UL);

    uidm.clear_user_history(0);

<<<<<<< HEAD
    EXPECT_EQ(io_history.size(), 2UL);
    EXPECT_EQ(io_history.count(200), 1UL);
    EXPECT_EQ(io_history.count(300), 1UL);

    EXPECT_EQ(io_history[200].entries.size(), 1UL);
    EXPECT_EQ(io_history[300].entries.size(), 1UL);

    uidm.clear_user_history(1);

    EXPECT_EQ(io_history.size(), 0UL);
=======
    EXPECT_EQ(uidm.io_history_.size(), 2UL);
    EXPECT_EQ(uidm.io_history_.count(200), 1UL);
    EXPECT_EQ(uidm.io_history_.count(300), 1UL);

    EXPECT_EQ(uidm.io_history_[200].entries.size(), 1UL);
    EXPECT_EQ(uidm.io_history_[300].entries.size(), 1UL);

    uidm.clear_user_history(1);

    EXPECT_EQ(uidm.io_history_.size(), 0UL);
>>>>>>> 8310761e
}

TEST(storaged_test, load_uid_io_proto) {
    uid_monitor uidm;
<<<<<<< HEAD
    auto& io_history = uidm.io_history();

    static const uint64_t kProtoTime = 200;
    io_history[kProtoTime] = {
=======

    uidm.io_history_[200] = {
>>>>>>> 8310761e
        .start_ts = 100,
        .entries = {
            { "app1", {
                .user_id = 0,
                .uid_ios.bytes[WRITE][FOREGROUND][CHARGER_ON] = 1000,
              }
            },
            { "app2", {
                .user_id = 0,
                .uid_ios.bytes[READ][FOREGROUND][CHARGER_OFF] = 2000,
              }
            },
            { "app3", {
                .user_id = 0,
                .uid_ios.bytes[READ][FOREGROUND][CHARGER_OFF] = 3000,
              }
            },
        },
    };

    unordered_map<int, StoragedProto> protos;
    uidm.update_uid_io_proto(&protos);
    ASSERT_EQ(protos.size(), size_t(1));

    // Loading the same proto many times should not add duplicate entries.
<<<<<<< HEAD
    UidIOUsage user_0 = protos[0].uid_io_usage();
    for (size_t i = 0; i < 10000; i++) {
        uidm.load_uid_io_proto(0, user_0);
    }
    ASSERT_EQ(io_history.size(), size_t(1));
    ASSERT_EQ(io_history[kProtoTime].entries.size(), size_t(3));

    // Create duplicate entries until we go over the limit.
    auto record = io_history[kProtoTime];
    io_history.clear();
    for (size_t i = 0; i < uid_monitor::MAX_UID_RECORDS_SIZE * 2; i++) {
        if (i == kProtoTime) {
            continue;
        }
        io_history[i] = record;
    }
    ASSERT_GT(io_history.size(), size_t(uid_monitor::MAX_UID_RECORDS_SIZE));

    // After loading, the history should be truncated.
    for (auto& item : *user_0.mutable_uid_io_items()) {
        item.set_end_ts(io_history.size());
    }
    uidm.load_uid_io_proto(0, user_0);
    ASSERT_LE(io_history.size(), size_t(uid_monitor::MAX_UID_RECORDS_SIZE));
=======
    const UidIOUsage& user_0 = protos[0].uid_io_usage();
    for (size_t i = 0; i < 10000; i++) {
        uidm.load_uid_io_proto(0, user_0);
    }
    ASSERT_EQ(uidm.io_history_.size(), size_t(1));
    ASSERT_EQ(uidm.io_history_[200].entries.size(), size_t(3));
>>>>>>> 8310761e
}<|MERGE_RESOLUTION|>--- conflicted
+++ resolved
@@ -616,7 +616,6 @@
 
     uidm.clear_user_history(0);
 
-<<<<<<< HEAD
     EXPECT_EQ(io_history.size(), 2UL);
     EXPECT_EQ(io_history.count(200), 1UL);
     EXPECT_EQ(io_history.count(300), 1UL);
@@ -627,31 +626,12 @@
     uidm.clear_user_history(1);
 
     EXPECT_EQ(io_history.size(), 0UL);
-=======
-    EXPECT_EQ(uidm.io_history_.size(), 2UL);
-    EXPECT_EQ(uidm.io_history_.count(200), 1UL);
-    EXPECT_EQ(uidm.io_history_.count(300), 1UL);
-
-    EXPECT_EQ(uidm.io_history_[200].entries.size(), 1UL);
-    EXPECT_EQ(uidm.io_history_[300].entries.size(), 1UL);
-
-    uidm.clear_user_history(1);
-
-    EXPECT_EQ(uidm.io_history_.size(), 0UL);
->>>>>>> 8310761e
 }
 
 TEST(storaged_test, load_uid_io_proto) {
     uid_monitor uidm;
-<<<<<<< HEAD
-    auto& io_history = uidm.io_history();
-
-    static const uint64_t kProtoTime = 200;
-    io_history[kProtoTime] = {
-=======
 
     uidm.io_history_[200] = {
->>>>>>> 8310761e
         .start_ts = 100,
         .entries = {
             { "app1", {
@@ -677,7 +657,6 @@
     ASSERT_EQ(protos.size(), size_t(1));
 
     // Loading the same proto many times should not add duplicate entries.
-<<<<<<< HEAD
     UidIOUsage user_0 = protos[0].uid_io_usage();
     for (size_t i = 0; i < 10000; i++) {
         uidm.load_uid_io_proto(0, user_0);
@@ -702,12 +681,4 @@
     }
     uidm.load_uid_io_proto(0, user_0);
     ASSERT_LE(io_history.size(), size_t(uid_monitor::MAX_UID_RECORDS_SIZE));
-=======
-    const UidIOUsage& user_0 = protos[0].uid_io_usage();
-    for (size_t i = 0; i < 10000; i++) {
-        uidm.load_uid_io_proto(0, user_0);
-    }
-    ASSERT_EQ(uidm.io_history_.size(), size_t(1));
-    ASSERT_EQ(uidm.io_history_[200].entries.size(), size_t(3));
->>>>>>> 8310761e
 }