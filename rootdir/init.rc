# Copyright (C) 2012 The Android Open Source Project
#
# IMPORTANT: Do not create world writable files or directories.
# This is a common source of Android security bugs.
#

import /init.environ.rc
import /init.usb.rc
import /init.${ro.hardware}.rc
import /init.trace.rc

on early-init
    # Set init and its forked children's oom_adj.
    write /proc/1/oom_adj -16

    # Set the security context for the init process.
    # This should occur before anything else (e.g. ueventd) is started.
    setcon u:r:init:s0

    start ueventd

# create mountpoints
    mkdir /mnt 0775 root system

on init

sysclktz 0

loglevel 3

# Backward compatibility
    symlink /system/etc /etc
    symlink /sys/kernel/debug /d

# Right now vendor lives on the same filesystem as system,
# but someday that may change.
    symlink /system/vendor /vendor

# Create cgroup mount point for cpu accounting
    mkdir /acct
    mount cgroup none /acct cpuacct
    mkdir /acct/uid

# Create cgroup mount point for memory
    mount tmpfs none /sys/fs/cgroup
    mkdir /sys/fs/cgroup/memory
    mount cgroup none /sys/fs/cgroup/memory memory
    write /sys/fs/cgroup/memory/memory.move_charge_at_immigrate 1
    chown root system /sys/fs/cgroup/memory/tasks
    chmod 0660 /sys/fs/cgroup/memory/tasks
    mkdir /sys/fs/cgroup/memory/sw
    write /sys/fs/cgroup/memory/sw/memory.swappiness 100
    write /sys/fs/cgroup/memory/sw/memory.move_charge_at_immigrate 1
    chown root system /sys/fs/cgroup/memory/sw/tasks
    chmod 0660 /sys/fs/cgroup/memory/sw/tasks

    mkdir /system
    mkdir /data 0771 system system
    mkdir /cache 0770 system cache
    mkdir /config 0500 root root

    # See storage config details at http://source.android.com/tech/storage/
    mkdir /mnt/shell 0700 shell shell
    mkdir /storage 0050 root sdcard_r

    # Directory for putting things only root should see.
    mkdir /mnt/secure 0700 root root
    # Create private mountpoint so we can MS_MOVE from staging
    mount tmpfs tmpfs /mnt/secure mode=0700,uid=0,gid=0

    # Directory for staging bindmounts
    mkdir /mnt/secure/staging 0700 root root

    # Directory-target for where the secure container
    # imagefile directory will be bind-mounted
    mkdir /mnt/secure/asec  0700 root root

    # Secure container public mount points.
    mkdir /mnt/asec  0700 root system
    mount tmpfs tmpfs /mnt/asec mode=0755,gid=1000

    # Filesystem image public mount points.
    mkdir /mnt/obb 0700 root system
    mount tmpfs tmpfs /mnt/obb mode=0755,gid=1000

    write /proc/sys/kernel/panic_on_oops 1
    write /proc/sys/kernel/hung_task_timeout_secs 0
    write /proc/cpu/alignment 4
    write /proc/sys/kernel/sched_latency_ns 10000000
    write /proc/sys/kernel/sched_wakeup_granularity_ns 2000000
    write /proc/sys/kernel/sched_compat_yield 1
    write /proc/sys/kernel/sched_child_runs_first 0
    write /proc/sys/kernel/randomize_va_space 2
    write /proc/sys/kernel/kptr_restrict 2
    write /proc/sys/kernel/dmesg_restrict 1
    write /proc/sys/vm/mmap_min_addr 32768
    write /proc/sys/net/ipv4/ping_group_range "0 2147483647"
    write /proc/sys/kernel/sched_rt_runtime_us 950000
    write /proc/sys/kernel/sched_rt_period_us 1000000

# Create cgroup mount points for process groups
    mkdir /dev/cpuctl
    mount cgroup none /dev/cpuctl cpu
    chown system system /dev/cpuctl
    chown system system /dev/cpuctl/tasks
    chmod 0660 /dev/cpuctl/tasks
    write /dev/cpuctl/cpu.shares 1024
    write /dev/cpuctl/cpu.rt_runtime_us 950000
    write /dev/cpuctl/cpu.rt_period_us 1000000

    mkdir /dev/cpuctl/apps
    chown system system /dev/cpuctl/apps/tasks
    chmod 0666 /dev/cpuctl/apps/tasks
    write /dev/cpuctl/apps/cpu.shares 1024
    write /dev/cpuctl/apps/cpu.rt_runtime_us 800000
    write /dev/cpuctl/apps/cpu.rt_period_us 1000000

    mkdir /dev/cpuctl/apps/bg_non_interactive
    chown system system /dev/cpuctl/apps/bg_non_interactive/tasks
    chmod 0666 /dev/cpuctl/apps/bg_non_interactive/tasks
    # 5.0 %
    write /dev/cpuctl/apps/bg_non_interactive/cpu.shares 52
    write /dev/cpuctl/apps/bg_non_interactive/cpu.rt_runtime_us 700000
    write /dev/cpuctl/apps/bg_non_interactive/cpu.rt_period_us 1000000

# qtaguid will limit access to specific data based on group memberships.
#   net_bw_acct grants impersonation of socket owners.
#   net_bw_stats grants access to other apps' detailed tagged-socket stats.
    chown root net_bw_acct /proc/net/xt_qtaguid/ctrl
    chown root net_bw_stats /proc/net/xt_qtaguid/stats

# Allow everybody to read the xt_qtaguid resource tracking misc dev.
# This is needed by any process that uses socket tagging.
    chmod 0644 /dev/xt_qtaguid

on post-fs
    # once everything is setup, no need to modify /
    mount rootfs rootfs / ro remount
    # mount shared so changes propagate into child namespaces
    mount rootfs rootfs / shared rec
    mount tmpfs tmpfs /mnt/secure private rec

    # We chown/chmod /cache again so because mount is run as root + defaults
    chown system cache /cache
    chmod 0770 /cache
    # We restorecon /cache in case the cache partition has been reset.
    restorecon /cache

    # This may have been created by the recovery system with odd permissions
    chown system cache /cache/recovery
    chmod 0770 /cache/recovery
    # This may have been created by the recovery system with the wrong context.
    restorecon /cache/recovery

    #change permissions on vmallocinfo so we can grab it from bugreports
    chown root log /proc/vmallocinfo
    chmod 0440 /proc/vmallocinfo

    chown root log /proc/slabinfo
    chmod 0440 /proc/slabinfo

    #change permissions on kmsg & sysrq-trigger so bugreports can grab kthread stacks
    chown root system /proc/kmsg
    chmod 0440 /proc/kmsg
    chown root system /proc/sysrq-trigger
    chmod 0220 /proc/sysrq-trigger
    chown system log /proc/last_kmsg
    chmod 0440 /proc/last_kmsg

    # create the lost+found directories, so as to enforce our permissions
    mkdir /cache/lost+found 0770 root root

on post-fs-data
    # We chown/chmod /data again so because mount is run as root + defaults
    chown system system /data
    chmod 0771 /data
    # We restorecon /data in case the userdata partition has been reset.
    restorecon /data

    # Create dump dir and collect dumps.
    # Do this before we mount cache so eventually we can use cache for
    # storing dumps on platforms which do not have a dedicated dump partition.
    mkdir /data/dontpanic 0750 root log

    # Collect apanic data, free resources and re-arm trigger
    copy /proc/apanic_console /data/dontpanic/apanic_console
    chown root log /data/dontpanic/apanic_console
    chmod 0640 /data/dontpanic/apanic_console

    copy /proc/apanic_threads /data/dontpanic/apanic_threads
    chown root log /data/dontpanic/apanic_threads
    chmod 0640 /data/dontpanic/apanic_threads

    write /proc/apanic_console 1

    # create basic filesystem structure
    mkdir /data/misc 01771 system misc
    mkdir /data/misc/adb 02750 system shell
    mkdir /data/misc/bluedroid 0770 bluetooth net_bt_stack
    mkdir /data/misc/bluetooth 0770 system system
    mkdir /data/misc/keystore 0700 keystore keystore
    mkdir /data/misc/keychain 0771 system system
    mkdir /data/misc/radio 0770 system radio
    mkdir /data/misc/sms 0770 system radio
    mkdir /data/misc/zoneinfo 0775 system system
    mkdir /data/misc/vpn 0770 system vpn
    mkdir /data/misc/systemkeys 0700 system system
    # give system access to wpa_supplicant.conf for backup and restore
    mkdir /data/misc/wifi 0770 wifi wifi
    chmod 0660 /data/misc/wifi/wpa_supplicant.conf
    mkdir /data/local 0751 root root
    mkdir /data/misc/media 0700 media media

    # For security reasons, /data/local/tmp should always be empty.
    # Do not place files or directories in /data/local/tmp
    mkdir /data/local/tmp 0771 shell shell
    mkdir /data/data 0771 system system
    mkdir /data/app-private 0771 system system
    mkdir /data/app-asec 0700 root root
    mkdir /data/app-lib 0771 system system
    mkdir /data/app 0771 system system
    mkdir /data/property 0700 root root
    mkdir /data/ssh 0750 root shell
    mkdir /data/ssh/empty 0700 root root

    # create dalvik-cache, so as to enforce our permissions
    mkdir /data/dalvik-cache 0771 system system

    # create resource-cache and double-check the perms
    mkdir /data/resource-cache 0771 system system
    chown system system /data/resource-cache
    chmod 0771 /data/resource-cache

    # create the lost+found directories, so as to enforce our permissions
    mkdir /data/lost+found 0770 root root

    # create directory for DRM plug-ins - give drm the read/write access to
    # the following directory.
    mkdir /data/drm 0770 drm drm

    # create directory for MediaDrm plug-ins - give drm the read/write access to
    # the following directory.
    mkdir /data/mediadrm 0770 mediadrm mediadrm

    # symlink to bugreport storage location
    symlink /data/data/com.android.shell/files/bugreports /data/bugreports

    # Separate location for storing security policy files on data
    mkdir /data/security 0711 system system

    # If there is no fs-post-data action in the init.<device>.rc file, you
    # must uncomment this line, otherwise encrypted filesystems
    # won't work.
    # Set indication (checked by vold) that we have finished this action
    #setprop vold.post_fs_data_done 1

on boot
# basic network init
    ifup lo
    hostname localhost
    domainname localdomain

# set RLIMIT_NICE to allow priorities from 19 to -20
    setrlimit 13 40 40

# Memory management.  Basic kernel parameters, and allow the high
# level system server to be able to adjust the kernel OOM driver
# parameters to match how it is managing things.
    write /proc/sys/vm/overcommit_memory 1
    write /proc/sys/vm/min_free_order_shift 4
    chown root system /sys/module/lowmemorykiller/parameters/adj
    chmod 0664 /sys/module/lowmemorykiller/parameters/adj
    chown root system /sys/module/lowmemorykiller/parameters/minfree
    chmod 0664 /sys/module/lowmemorykiller/parameters/minfree

    # Tweak background writeout
    write /proc/sys/vm/dirty_expire_centisecs 200
    write /proc/sys/vm/dirty_background_ratio  5

    # Permissions for System Server and daemons.
    chown radio system /sys/android_power/state
    chown radio system /sys/android_power/request_state
    chown radio system /sys/android_power/acquire_full_wake_lock
    chown radio system /sys/android_power/acquire_partial_wake_lock
    chown radio system /sys/android_power/release_wake_lock
    chown system system /sys/power/autosleep
    chown system system /sys/power/state
    chown system system /sys/power/wakeup_count
    chown radio system /sys/power/wake_lock
    chown radio system /sys/power/wake_unlock
    chmod 0660 /sys/power/state
    chmod 0660 /sys/power/wake_lock
    chmod 0660 /sys/power/wake_unlock

    chown system system /sys/devices/system/cpu/cpufreq/interactive/timer_rate
    chmod 0660 /sys/devices/system/cpu/cpufreq/interactive/timer_rate
    chown system system /sys/devices/system/cpu/cpufreq/interactive/timer_slack
    chmod 0660 /sys/devices/system/cpu/cpufreq/interactive/timer_slack
    chown system system /sys/devices/system/cpu/cpufreq/interactive/min_sample_time
    chmod 0660 /sys/devices/system/cpu/cpufreq/interactive/min_sample_time
    chown system system /sys/devices/system/cpu/cpufreq/interactive/hispeed_freq
    chmod 0660 /sys/devices/system/cpu/cpufreq/interactive/hispeed_freq
    chown system system /sys/devices/system/cpu/cpufreq/interactive/target_loads
    chmod 0660 /sys/devices/system/cpu/cpufreq/interactive/target_loads
    chown system system /sys/devices/system/cpu/cpufreq/interactive/go_hispeed_load
    chmod 0660 /sys/devices/system/cpu/cpufreq/interactive/go_hispeed_load
    chown system system /sys/devices/system/cpu/cpufreq/interactive/above_hispeed_delay
    chmod 0660 /sys/devices/system/cpu/cpufreq/interactive/above_hispeed_delay
    chown system system /sys/devices/system/cpu/cpufreq/interactive/boost
    chmod 0660 /sys/devices/system/cpu/cpufreq/interactive/boost
    chown system system /sys/devices/system/cpu/cpufreq/interactive/boostpulse
    chown system system /sys/devices/system/cpu/cpufreq/interactive/input_boost
    chmod 0660 /sys/devices/system/cpu/cpufreq/interactive/input_boost
    chown system system /sys/devices/system/cpu/cpufreq/interactive/boostpulse_duration
    chmod 0660 /sys/devices/system/cpu/cpufreq/interactive/boostpulse_duration
    chown system system /sys/devices/system/cpu/cpufreq/interactive/io_is_busy
    chmod 0660 /sys/devices/system/cpu/cpufreq/interactive/io_is_busy

    # Assume SMP uses shared cpufreq policy for all CPUs
    chown system system /sys/devices/system/cpu/cpu0/cpufreq/scaling_max_freq
    chmod 0660 /sys/devices/system/cpu/cpu0/cpufreq/scaling_max_freq

    chown system system /sys/class/timed_output/vibrator/enable
    chown system system /sys/class/leds/keyboard-backlight/brightness
    chown system system /sys/class/leds/lcd-backlight/brightness
    chown system system /sys/class/leds/button-backlight/brightness
    chown system system /sys/class/leds/jogball-backlight/brightness
    chown system system /sys/class/leds/red/brightness
    chown system system /sys/class/leds/green/brightness
    chown system system /sys/class/leds/blue/brightness
    chown system system /sys/class/leds/red/device/grpfreq
    chown system system /sys/class/leds/red/device/grppwm
    chown system system /sys/class/leds/red/device/blink
    chown system system /sys/class/timed_output/vibrator/enable
    chown system system /sys/module/sco/parameters/disable_esco
    chown system system /sys/kernel/ipv4/tcp_wmem_min
    chown system system /sys/kernel/ipv4/tcp_wmem_def
    chown system system /sys/kernel/ipv4/tcp_wmem_max
    chown system system /sys/kernel/ipv4/tcp_rmem_min
    chown system system /sys/kernel/ipv4/tcp_rmem_def
    chown system system /sys/kernel/ipv4/tcp_rmem_max
    chown root radio /proc/cmdline

# Set these so we can remotely update SELinux policy
    chown system system /sys/fs/selinux/load
    chown system system /sys/fs/selinux/enforce

# Define TCP buffer sizes for various networks
#   ReadMin, ReadInitial, ReadMax, WriteMin, WriteInitial, WriteMax,
    setprop net.tcp.buffersize.default 4096,87380,110208,4096,16384,110208
    setprop net.tcp.buffersize.wifi    524288,1048576,2097152,262144,524288,1048576
    setprop net.tcp.buffersize.lte     524288,1048576,2097152,262144,524288,1048576
    setprop net.tcp.buffersize.umts    4094,87380,110208,4096,16384,110208
    setprop net.tcp.buffersize.hspa    4094,87380,262144,4096,16384,262144
    setprop net.tcp.buffersize.hsupa   4094,87380,262144,4096,16384,262144
    setprop net.tcp.buffersize.hsdpa   4094,87380,262144,4096,16384,262144
    setprop net.tcp.buffersize.hspap   4094,87380,1220608,4096,16384,1220608
    setprop net.tcp.buffersize.edge    4093,26280,35040,4096,16384,35040
    setprop net.tcp.buffersize.gprs    4092,8760,11680,4096,8760,11680
    setprop net.tcp.buffersize.evdo    4094,87380,262144,4096,16384,262144

    class_start core
    class_start main

on nonencrypted
    class_start late_start

on charger
    class_start charger

on property:vold.decrypt=trigger_reset_main
    class_reset main

on property:vold.decrypt=trigger_load_persist_props
    load_persist_props

on property:vold.decrypt=trigger_post_fs_data
    trigger post-fs-data

on property:vold.decrypt=trigger_restart_min_framework
    class_start main

on property:vold.decrypt=trigger_restart_framework
    class_start main
    class_start late_start

on property:vold.decrypt=trigger_shutdown_framework
    class_reset late_start
    class_reset main

on property:sys.powerctl=*
    powerctl ${sys.powerctl}

# system server cannot write to /proc/sys files, so proxy it through init
on property:sys.sysctl.extra_free_kbytes=*
    write /proc/sys/vm/extra_free_kbytes ${sys.sysctl.extra_free_kbytes}

## Daemon processes to be run by init.
##
service ueventd /sbin/ueventd
    class core
    critical
    seclabel u:r:ueventd:s0

<<<<<<< HEAD
service healthd /sbin/healthd
    class core
    critical
    seclabel u:r:healthd:s0

service healthd-charger /sbin/healthd -n
    class charger
    critical
    seclabel u:r:healthd:s0

on property:selinux.reload_policy=1
    restart ueventd
    restart installd

=======
>>>>>>> a1af5cf6
service console /system/bin/sh
    class core
    console
    disabled
    user shell
    group log

on property:ro.debuggable=1
    start console

# adbd is controlled via property triggers in init.<platform>.usb.rc
service adbd /sbin/adbd
    class core
    socket adbd stream 660 system system
    disabled
    seclabel u:r:adbd:s0

# adbd on at boot in emulator
on property:ro.kernel.qemu=1
    start adbd

service servicemanager /system/bin/servicemanager
    class core
    user system
    group system
    critical
    onrestart restart healthd
    onrestart restart zygote
    onrestart restart media
    onrestart restart surfaceflinger
    onrestart restart drm

service vold /system/bin/vold
    class core
    socket vold stream 0660 root mount
    ioprio be 2

service netd /system/bin/netd
    class main
    socket netd stream 0660 root system
    socket dnsproxyd stream 0660 root inet
    socket mdns stream 0660 root system

service debuggerd /system/bin/debuggerd
    class main

service ril-daemon /system/bin/rild
    class main
    socket rild stream 660 root radio
    socket rild-debug stream 660 radio system
    user root
    group radio cache inet misc audio log

service surfaceflinger /system/bin/surfaceflinger
    class main
    user system
    group graphics drmrpc
    onrestart restart zygote

service zygote /system/bin/app_process -Xzygote /system/bin --zygote --start-system-server
    class main
    socket zygote stream 660 root system
    onrestart write /sys/android_power/request_state wake
    onrestart write /sys/power/state on
    onrestart restart media
    onrestart restart netd

service drm /system/bin/drmserver
    class main
    user drm
    group drm system inet drmrpc

service media /system/bin/mediaserver
    class main
    user media
    group audio camera inet net_bt net_bt_admin net_bw_acct drmrpc mediadrm
    ioprio rt 4

service bootanim /system/bin/bootanimation
    class main
    user graphics
    group graphics
    disabled
    oneshot

service installd /system/bin/installd
    class main
    socket installd stream 600 system system

service flash_recovery /system/etc/install-recovery.sh
    class main
    oneshot

service racoon /system/bin/racoon
    class main
    socket racoon stream 600 system system
    # IKE uses UDP port 500. Racoon will setuid to vpn after binding the port.
    group vpn net_admin inet
    disabled
    oneshot

service mtpd /system/bin/mtpd
    class main
    socket mtpd stream 600 system system
    user vpn
    group vpn net_admin inet net_raw
    disabled
    oneshot

service keystore /system/bin/keystore /data/misc/keystore
    class main
    user keystore
    group keystore drmrpc

service dumpstate /system/bin/dumpstate -s
    class main
    socket dumpstate stream 0660 shell log
    disabled
    oneshot

service sshd /system/bin/start-ssh
    class main
    disabled

service mdnsd /system/bin/mdnsd
    class main
    user mdnsr
    group inet net_raw
    socket mdnsd stream 0660 mdnsr inet
    disabled
    oneshot<|MERGE_RESOLUTION|>--- conflicted
+++ resolved
@@ -402,7 +402,6 @@
     critical
     seclabel u:r:ueventd:s0
 
-<<<<<<< HEAD
 service healthd /sbin/healthd
     class core
     critical
@@ -413,12 +412,6 @@
     critical
     seclabel u:r:healthd:s0
 
-on property:selinux.reload_policy=1
-    restart ueventd
-    restart installd
-
-=======
->>>>>>> a1af5cf6
 service console /system/bin/sh
     class core
     console
