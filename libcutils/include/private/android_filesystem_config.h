--- conflicted
+++ resolved
@@ -133,10 +133,7 @@
 #define AID_LLKD 1070            /* live lock daemon */
 #define AID_IORAPD 1071          /* input/output readahead and pin daemon */
 #define AID_GPU_SERVICE 1072     /* GPU service daemon */
-<<<<<<< HEAD
-=======
 #define AID_NETWORK_STACK 1073   /* network stack service */
->>>>>>> d738cb72
 /* Changes to this file must be made in AOSP, *not* in internal branches. */
 
 #define AID_SHELL 2000 /* adb and debug shell user */
