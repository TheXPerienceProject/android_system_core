--- conflicted
+++ resolved
@@ -145,12 +145,8 @@
         "load_file.cpp",
         "native_handle.cpp",
         "record_stream.cpp",
-<<<<<<< HEAD
-        "sockets.cpp",
         "strdup16to8.cpp",
         "strdup8to16.cpp",
-=======
->>>>>>> 5d5a6e4f
         "strlcpy.c",
         "threads.cpp",
     ],
