/*
 * Copyright (C) 2007 The Android Open Source Project
 *
 * Licensed under the Apache License, Version 2.0 (the "License");
 * you may not use this file except in compliance with the License.
 * You may obtain a copy of the License at
 *
 *      http://www.apache.org/licenses/LICENSE-2.0
 *
 * Unless required by applicable law or agreed to in writing, software
 * distributed under the License is distributed on an "AS IS" BASIS,
 * WITHOUT WARRANTIES OR CONDITIONS OF ANY KIND, either express or implied.
 * See the License for the specific language governing permissions and
 * limitations under the License.
 */

#include <private/fs_config.h>

// This file is used to define the properties of the filesystem
// images generated by build tools (mkbootfs and mkyaffs2image) and
// by the device side of adb.

#define LOG_TAG "fs_config"

#include <errno.h>
#include <fcntl.h>
#include <stdint.h>
#include <stdio.h>
#include <stdlib.h>
#include <string.h>
#include <sys/stat.h>
#include <sys/types.h>

#include <log/log.h>
#include <private/android_filesystem_config.h>
#include <utils/Compat.h>

#ifndef O_BINARY
#define O_BINARY 0
#endif

// My kingdom for <endian.h>
static inline uint16_t get2LE(const uint8_t* src) {
    return src[0] | (src[1] << 8);
}

static inline uint64_t get8LE(const uint8_t* src) {
    uint32_t low, high;

    low = src[0] | (src[1] << 8) | (src[2] << 16) | (src[3] << 24);
    high = src[4] | (src[5] << 8) | (src[6] << 16) | (src[7] << 24);
    return ((uint64_t)high << 32) | (uint64_t)low;
}

#define ALIGN(x, alignment) (((x) + ((alignment)-1)) & ~((alignment)-1))

// Rules for directories.
// These rules are applied based on "first match", so they
// should start with the most specific path and work their
// way up to the root.

static const struct fs_path_config android_dirs[] = {
    // clang-format off
    { 00770, AID_SYSTEM,       AID_CACHE,        0, "cache" },
    { 00500, AID_ROOT,         AID_ROOT,         0, "config" },
    { 00771, AID_SYSTEM,       AID_SYSTEM,       0, "data/app" },
    { 00771, AID_SYSTEM,       AID_SYSTEM,       0, "data/app-private" },
    { 00771, AID_SYSTEM,       AID_SYSTEM,       0, "data/app-ephemeral" },
    { 00771, AID_ROOT,         AID_ROOT,         0, "data/dalvik-cache" },
    { 00771, AID_SYSTEM,       AID_SYSTEM,       0, "data/data" },
    { 00771, AID_SHELL,        AID_SHELL,        0, "data/local/tmp" },
    { 00771, AID_SHELL,        AID_SHELL,        0, "data/local" },
    { 00770, AID_DHCP,         AID_DHCP,         0, "data/misc/dhcp" },
    { 00771, AID_SHARED_RELRO, AID_SHARED_RELRO, 0, "data/misc/shared_relro" },
    { 01771, AID_SYSTEM,       AID_MISC,         0, "data/misc" },
    { 00775, AID_MEDIA_RW,     AID_MEDIA_RW,     0, "data/media/Music" },
    { 00775, AID_MEDIA_RW,     AID_MEDIA_RW,     0, "data/media" },
    { 00750, AID_ROOT,         AID_SHELL,        0, "data/nativetest" },
    { 00750, AID_ROOT,         AID_SHELL,        0, "data/nativetest64" },
    { 00775, AID_ROOT,         AID_ROOT,         0, "data/preloads" },
    { 00771, AID_SYSTEM,       AID_SYSTEM,       0, "data" },
    { 00755, AID_ROOT,         AID_SYSTEM,       0, "mnt" },
    { 00750, AID_ROOT,         AID_SHELL,        0, "sbin" },
    { 00777, AID_ROOT,         AID_ROOT,         0, "sdcard" },
    { 00751, AID_ROOT,         AID_SDCARD_R,     0, "storage" },
    { 00755, AID_ROOT,         AID_SHELL,        0, "system/bin" },
    { 00755, AID_ROOT,         AID_ROOT,         0, "system/etc/ppp" },
    { 00755, AID_ROOT,         AID_SHELL,        0, "system/vendor" },
    { 00755, AID_ROOT,         AID_SHELL,        0, "system/xbin" },
    { 00755, AID_ROOT,         AID_SHELL,        0, "vendor" },
    { 00755, AID_ROOT,         AID_ROOT,         0, 0 },
    // clang-format on
};
#ifndef __ANDROID_VNDK__
auto __for_testing_only__android_dirs = android_dirs;
#endif

// Rules for files.
// These rules are applied based on "first match", so they
// should start with the most specific path and work their
// way up to the root. Prefixes ending in * denotes wildcard
// and will allow partial matches.
static const char sys_conf_dir[] = "/system/etc/fs_config_dirs";
static const char sys_conf_file[] = "/system/etc/fs_config_files";
// No restrictions are placed on the vendor and oem file-system config files,
// although the developer is advised to restrict the scope to the /vendor or
// oem/ file-system since the intent is to provide support for customized
// portions of a separate vendor.img or oem.img.  Has to remain open so that
// customization can also land on /system/vendor, /system/oem or /system/odm.
// We expect build-time checking or filtering when constructing the associated
// fs_config_* files (see build/tools/fs_config/fs_config_generate.c)
static const char ven_conf_dir[] = "/vendor/etc/fs_config_dirs";
static const char ven_conf_file[] = "/vendor/etc/fs_config_files";
static const char oem_conf_dir[] = "/oem/etc/fs_config_dirs";
static const char oem_conf_file[] = "/oem/etc/fs_config_files";
static const char odm_conf_dir[] = "/odm/etc/fs_config_dirs";
static const char odm_conf_file[] = "/odm/etc/fs_config_files";
static const char* conf[][2] = {
    {sys_conf_file, sys_conf_dir},
    {ven_conf_file, ven_conf_dir},
    {oem_conf_file, oem_conf_dir},
    {odm_conf_file, odm_conf_dir},
};

// Do not use android_files to grant Linux capabilities.  Use ambient capabilities in their
// associated init.rc file instead.  See https://source.android.com/devices/tech/config/ambient.

// Do not place any new vendor/, data/vendor/, etc entries in android_files.
// Vendor entries should be done via a vendor or device specific config.fs.
// See https://source.android.com/devices/tech/config/filesystem#using-file-system-capabilities
static const struct fs_path_config android_files[] = {
    // clang-format off
    { 00644, AID_SYSTEM,    AID_SYSTEM,    0, "data/app/*" },
    { 00644, AID_SYSTEM,    AID_SYSTEM,    0, "data/app-ephemeral/*" },
    { 00644, AID_SYSTEM,    AID_SYSTEM,    0, "data/app-private/*" },
    { 00644, AID_APP,       AID_APP,       0, "data/data/*" },
    { 00644, AID_MEDIA_RW,  AID_MEDIA_RW,  0, "data/media/*" },
    { 00640, AID_ROOT,      AID_SHELL,     0, "data/nativetest/tests.txt" },
    { 00640, AID_ROOT,      AID_SHELL,     0, "data/nativetest64/tests.txt" },
    { 00750, AID_ROOT,      AID_SHELL,     0, "data/nativetest/*" },
    { 00750, AID_ROOT,      AID_SHELL,     0, "data/nativetest64/*" },
    { 00600, AID_ROOT,      AID_ROOT,      0, "default.prop" }, // legacy
    { 00600, AID_ROOT,      AID_ROOT,      0, "system/etc/prop.default" },
    { 00600, AID_ROOT,      AID_ROOT,      0, "odm/build.prop" },
    { 00600, AID_ROOT,      AID_ROOT,      0, "odm/default.prop" },
    { 00444, AID_ROOT,      AID_ROOT,      0, odm_conf_dir + 1 },
    { 00444, AID_ROOT,      AID_ROOT,      0, odm_conf_file + 1 },
    { 00444, AID_ROOT,      AID_ROOT,      0, oem_conf_dir + 1 },
    { 00444, AID_ROOT,      AID_ROOT,      0, oem_conf_file + 1 },
    { 00600, AID_ROOT,      AID_ROOT,      0, "product/build.prop" },
    { 00750, AID_ROOT,      AID_SHELL,     0, "sbin/fs_mgr" },
    { 00755, AID_ROOT,      AID_SHELL,     0, "system/bin/crash_dump32" },
    { 00755, AID_ROOT,      AID_SHELL,     0, "system/bin/crash_dump64" },
    { 00755, AID_ROOT,      AID_SHELL,     0, "system/bin/debuggerd" },
    { 00750, AID_ROOT,      AID_ROOT,      0, "system/bin/install-recovery.sh" },
    { 00700, AID_ROOT,      AID_ROOT,      0, "system/bin/secilc" },
    { 00750, AID_ROOT,      AID_ROOT,      0, "system/bin/uncrypt" },
    { 00600, AID_ROOT,      AID_ROOT,      0, "system/build.prop" },
    { 00444, AID_ROOT,      AID_ROOT,      0, sys_conf_dir + 1 },
    { 00444, AID_ROOT,      AID_ROOT,      0, sys_conf_file + 1 },
    { 00440, AID_ROOT,      AID_SHELL,     0, "system/etc/init.goldfish.rc" },
    { 00550, AID_ROOT,      AID_SHELL,     0, "system/etc/init.goldfish.sh" },
    { 00550, AID_ROOT,      AID_SHELL,     0, "system/etc/init.ril" },
    { 00555, AID_ROOT,      AID_ROOT,      0, "system/etc/ppp/*" },
    { 00555, AID_ROOT,      AID_ROOT,      0, "system/etc/rc.*" },
    { 00440, AID_ROOT,      AID_ROOT,      0, "system/etc/recovery.img" },
    { 00600, AID_ROOT,      AID_ROOT,      0, "vendor/build.prop" },
    { 00600, AID_ROOT,      AID_ROOT,      0, "vendor/default.prop" },
    { 00444, AID_ROOT,      AID_ROOT,      0, ven_conf_dir + 1 },
    { 00444, AID_ROOT,      AID_ROOT,      0, ven_conf_file + 1 },

    // the following two files are INTENTIONALLY set-uid, but they
    // are NOT included on user builds.
    { 06755, AID_ROOT,      AID_ROOT,      0, "system/xbin/procmem" },
    { 04750, AID_ROOT,      AID_SHELL,     0, "system/xbin/su" },

    // the following files have enhanced capabilities and ARE included
    // in user builds.
    { 00700, AID_SYSTEM,    AID_SHELL,     CAP_MASK_LONG(CAP_BLOCK_SUSPEND),
                                              "system/bin/inputflinger" },
    { 00550, AID_LOGD,      AID_LOGD,      CAP_MASK_LONG(CAP_SYSLOG) |
                                           CAP_MASK_LONG(CAP_AUDIT_CONTROL) |
                                           CAP_MASK_LONG(CAP_SETGID),
                                              "system/bin/logd" },
    { 00550, AID_SYSTEM,    AID_LOG,      CAP_MASK_LONG(CAP_SYSLOG),
                                              "system/bin/bootstat" },
    { 00750, AID_ROOT,      AID_SHELL,     CAP_MASK_LONG(CAP_SETUID) |
                                           CAP_MASK_LONG(CAP_SETGID),
                                              "system/bin/run-as" },

    // Support FIFO scheduling mode in SurfaceFlinger.
    { 00755, AID_SYSTEM,    AID_GRAPHICS,  CAP_MASK_LONG(CAP_SYS_NICE),
                                              "system/bin/surfaceflinger" },
<<<<<<< HEAD

    // Support hostapd administering a network interface.
    { 00755, AID_WIFI,      AID_WIFI,      CAP_MASK_LONG(CAP_NET_ADMIN) |
                                           CAP_MASK_LONG(CAP_NET_RAW),
                                              "vendor/bin/hostapd" },

    // Support Bluetooth legacy hal accessing /sys/class/rfkill
    // Support RT scheduling in Bluetooth
    { 00700, AID_BLUETOOTH, AID_BLUETOOTH, CAP_MASK_LONG(CAP_NET_ADMIN) |
                                           CAP_MASK_LONG(CAP_SYS_NICE),
                                              "vendor/bin/hw/android.hardware.bluetooth@1.0-service" },

    { 00755, AID_WIFI,      AID_WIFI,      CAP_MASK_LONG(CAP_NET_ADMIN) |
                                           CAP_MASK_LONG(CAP_NET_RAW) |
                                           CAP_MASK_LONG(CAP_SYS_MODULE),
                                           "vendor/bin/hw/android.hardware.wifi@1.0-service" },

=======
>>>>>>> cf9da553
    // generic defaults
    { 00755, AID_ROOT,      AID_ROOT,      0, "bin/*" },
    { 00640, AID_ROOT,      AID_SHELL,     0, "fstab.*" },
    { 00750, AID_ROOT,      AID_SHELL,     0, "init*" },
    { 00750, AID_ROOT,      AID_SHELL,     0, "sbin/*" },
    { 00755, AID_ROOT,      AID_SHELL,     0, "system/bin/*" },
    { 00755, AID_ROOT,      AID_ROOT,      0, "system/lib/valgrind/*" },
    { 00755, AID_ROOT,      AID_ROOT,      0, "system/lib64/valgrind/*" },
    { 00755, AID_ROOT,      AID_SHELL,     0, "system/xbin/*" },
    { 00755, AID_ROOT,      AID_SHELL,     0, "vendor/bin/*" },
    { 00755, AID_ROOT,      AID_SHELL,     0, "vendor/xbin/*" },
    { 00644, AID_ROOT,      AID_ROOT,      0, 0 },
    // clang-format on
};
#ifndef __ANDROID_VNDK__
auto __for_testing_only__android_files = android_files;
#endif

static size_t strip(const char* path, size_t len, const char suffix[]) {
    if (len < strlen(suffix)) return len;
    if (strncmp(path + len - strlen(suffix), suffix, strlen(suffix))) return len;
    return len - strlen(suffix);
}

static int fs_config_open(int dir, int which, const char* target_out_path) {
    int fd = -1;

    if (target_out_path && *target_out_path) {
        // target_out_path is the path to the directory holding content of
        // system partition but as we cannot guarantee it ends with '/system'
        // or with or without a trailing slash, need to strip them carefully.
        char* name = NULL;
        size_t len = strlen(target_out_path);
        len = strip(target_out_path, len, "/");
        len = strip(target_out_path, len, "/system");
        if (asprintf(&name, "%.*s%s", (int)len, target_out_path, conf[which][dir]) != -1) {
            fd = TEMP_FAILURE_RETRY(open(name, O_RDONLY | O_BINARY));
            free(name);
        }
    }
    if (fd < 0) {
        fd = TEMP_FAILURE_RETRY(open(conf[which][dir], O_RDONLY | O_BINARY));
    }
    return fd;
}

// if path is "vendor/<stuff>", "oem/<stuff>" or "odm/<stuff>"
static bool is_partition(const char* path, size_t len) {
    static const char* partitions[] = {"vendor/", "oem/", "odm/"};
    for (size_t i = 0; i < (sizeof(partitions) / sizeof(partitions[0])); ++i) {
        size_t plen = strlen(partitions[i]);
        if (len <= plen) continue;
        if (!strncmp(path, partitions[i], plen)) return true;
    }
    return false;
}

static inline bool prefix_cmp(bool partial, const char* prefix, size_t len, const char* path,
                              size_t plen) {
    return ((partial && plen >= len) || (plen == len)) && !strncmp(prefix, path, len);
}

// alias prefixes of "<partition>/<stuff>" to "system/<partition>/<stuff>" or
// "system/<partition>/<stuff>" to "<partition>/<stuff>"
static bool fs_config_cmp(bool partial, const char* prefix, size_t len, const char* path,
                          size_t plen) {
    // If name ends in * then allow partial matches.
    if (!partial && prefix[len - 1] == '*') {
        len--;
        partial = true;
    }

    if (prefix_cmp(partial, prefix, len, path, plen)) return true;

    static const char system[] = "system/";
    if (!strncmp(path, system, strlen(system))) {
        path += strlen(system);
        plen -= strlen(system);
    } else if (len <= strlen(system)) {
        return false;
    } else if (strncmp(prefix, system, strlen(system))) {
        return false;
    } else {
        prefix += strlen(system);
        len -= strlen(system);
    }
    return is_partition(prefix, len) && prefix_cmp(partial, prefix, len, path, plen);
}
#ifndef __ANDROID_VNDK__
auto __for_testing_only__fs_config_cmp = fs_config_cmp;
#endif

void fs_config(const char* path, int dir, const char* target_out_path, unsigned* uid, unsigned* gid,
               unsigned* mode, uint64_t* capabilities) {
    const struct fs_path_config* pc;
    size_t which, plen;

    if (path[0] == '/') {
        path++;
    }

    plen = strlen(path);

    for (which = 0; which < (sizeof(conf) / sizeof(conf[0])); ++which) {
        struct fs_path_config_from_file header;

        int fd = fs_config_open(dir, which, target_out_path);
        if (fd < 0) continue;

        while (TEMP_FAILURE_RETRY(read(fd, &header, sizeof(header))) == sizeof(header)) {
            char* prefix;
            uint16_t host_len = get2LE((const uint8_t*)&header.len);
            ssize_t len, remainder = host_len - sizeof(header);
            if (remainder <= 0) {
                ALOGE("%s len is corrupted", conf[which][dir]);
                break;
            }
            prefix = static_cast<char*>(calloc(1, remainder));
            if (!prefix) {
                ALOGE("%s out of memory", conf[which][dir]);
                break;
            }
            if (TEMP_FAILURE_RETRY(read(fd, prefix, remainder)) != remainder) {
                free(prefix);
                ALOGE("%s prefix is truncated", conf[which][dir]);
                break;
            }
            len = strnlen(prefix, remainder);
            if (len >= remainder) {  // missing a terminating null
                free(prefix);
                ALOGE("%s is corrupted", conf[which][dir]);
                break;
            }
            if (fs_config_cmp(dir, prefix, len, path, plen)) {
                free(prefix);
                close(fd);
                *uid = get2LE((const uint8_t*)&(header.uid));
                *gid = get2LE((const uint8_t*)&(header.gid));
                *mode = (*mode & (~07777)) | get2LE((const uint8_t*)&(header.mode));
                *capabilities = get8LE((const uint8_t*)&(header.capabilities));
                return;
            }
            free(prefix);
        }
        close(fd);
    }

    for (pc = dir ? android_dirs : android_files; pc->prefix; pc++) {
        if (fs_config_cmp(dir, pc->prefix, strlen(pc->prefix), path, plen)) {
            break;
        }
    }
    *uid = pc->uid;
    *gid = pc->gid;
    *mode = (*mode & (~07777)) | pc->mode;
    *capabilities = pc->capabilities;
}

ssize_t fs_config_generate(char* buffer, size_t length, const struct fs_path_config* pc) {
    struct fs_path_config_from_file* p = (struct fs_path_config_from_file*)buffer;
    size_t len = ALIGN(sizeof(*p) + strlen(pc->prefix) + 1, sizeof(uint64_t));

    if ((length < len) || (len > UINT16_MAX)) {
        return -ENOSPC;
    }
    memset(p, 0, len);
    uint16_t host_len = len;
    p->len = get2LE((const uint8_t*)&host_len);
    p->mode = get2LE((const uint8_t*)&(pc->mode));
    p->uid = get2LE((const uint8_t*)&(pc->uid));
    p->gid = get2LE((const uint8_t*)&(pc->gid));
    p->capabilities = get8LE((const uint8_t*)&(pc->capabilities));
    strcpy(p->prefix, pc->prefix);
    return len;
}<|MERGE_RESOLUTION|>--- conflicted
+++ resolved
@@ -191,26 +191,6 @@
     // Support FIFO scheduling mode in SurfaceFlinger.
     { 00755, AID_SYSTEM,    AID_GRAPHICS,  CAP_MASK_LONG(CAP_SYS_NICE),
                                               "system/bin/surfaceflinger" },
-<<<<<<< HEAD
-
-    // Support hostapd administering a network interface.
-    { 00755, AID_WIFI,      AID_WIFI,      CAP_MASK_LONG(CAP_NET_ADMIN) |
-                                           CAP_MASK_LONG(CAP_NET_RAW),
-                                              "vendor/bin/hostapd" },
-
-    // Support Bluetooth legacy hal accessing /sys/class/rfkill
-    // Support RT scheduling in Bluetooth
-    { 00700, AID_BLUETOOTH, AID_BLUETOOTH, CAP_MASK_LONG(CAP_NET_ADMIN) |
-                                           CAP_MASK_LONG(CAP_SYS_NICE),
-                                              "vendor/bin/hw/android.hardware.bluetooth@1.0-service" },
-
-    { 00755, AID_WIFI,      AID_WIFI,      CAP_MASK_LONG(CAP_NET_ADMIN) |
-                                           CAP_MASK_LONG(CAP_NET_RAW) |
-                                           CAP_MASK_LONG(CAP_SYS_MODULE),
-                                           "vendor/bin/hw/android.hardware.wifi@1.0-service" },
-
-=======
->>>>>>> cf9da553
     // generic defaults
     { 00755, AID_ROOT,      AID_ROOT,      0, "bin/*" },
     { 00640, AID_ROOT,      AID_SHELL,     0, "fstab.*" },
