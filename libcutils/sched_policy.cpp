/*
** Copyright 2007, The Android Open Source Project
**
** Licensed under the Apache License, Version 2.0 (the "License");
** you may not use this file except in compliance with the License.
** You may obtain a copy of the License at
**
**     http://www.apache.org/licenses/LICENSE-2.0
**
** Unless required by applicable law or agreed to in writing, software
** distributed under the License is distributed on an "AS IS" BASIS,
** WITHOUT WARRANTIES OR CONDITIONS OF ANY KIND, either express or implied.
** See the License for the specific language governing permissions and
** limitations under the License.
*/

#include <cutils/sched_policy.h>

#define LOG_TAG "SchedPolicy"

#include <errno.h>
#include <fcntl.h>
#include <stdio.h>
#include <stdlib.h>
#include <string.h>
#include <unistd.h>

#include <log/log.h>

/* Re-map SP_DEFAULT to the system default policy, and leave other values unchanged.
 * Call this any place a SchedPolicy is used as an input parameter.
 * Returns the possibly re-mapped policy.
 */
static inline SchedPolicy _policy(SchedPolicy p)
{
   return p == SP_DEFAULT ? SP_SYSTEM_DEFAULT : p;
}

#if defined(__ANDROID__)

#include <pthread.h>
#include <sched.h>
#include <sys/prctl.h>

#define POLICY_DEBUG 0

// timer slack value in nS enforced when the thread moves to background
#define TIMER_SLACK_BG 40000000
#define TIMER_SLACK_FG 50000

static pthread_once_t the_once = PTHREAD_ONCE_INIT;

static int __sys_supports_timerslack = -1;

// File descriptors open to /dev/cpuset/../tasks, setup by initialize, or -1 on error
static int system_bg_cpuset_fd = -1;
static int bg_cpuset_fd = -1;
static int fg_cpuset_fd = -1;
static int ta_cpuset_fd = -1; // special cpuset for top app
<<<<<<< HEAD
static int aa_cpuset_fd = -1; // special cpuset for audio app
=======
static int rs_cpuset_fd = -1;  // special cpuset for screen off restrictions
>>>>>>> 9f55a9d1

// File descriptors open to /dev/stune/../tasks, setup by initialize, or -1 on error
static int bg_schedboost_fd = -1;
static int fg_schedboost_fd = -1;
static int ta_schedboost_fd = -1;
static int rt_schedboost_fd = -1;
static int aa_schedboost_fd = -1;

// File descriptors open to /dev/blkio/../tasks, setup by initialize, or -1 on error
static int bg_blkio_fd = -1;
static int fg_blkio_fd = -1;

/* Add tid to the scheduling group defined by the policy */
static int add_tid_to_cgroup(int tid, int fd)
{
    if (fd < 0) {
        SLOGE("add_tid_to_cgroup failed; fd=%d\n", fd);
        errno = EINVAL;
        return -1;
    }

    // specialized itoa -- works for tid > 0
    char text[22];
    char *end = text + sizeof(text) - 1;
    char *ptr = end;
    *ptr = '\0';
    while (tid > 0) {
        *--ptr = '0' + (tid % 10);
        tid = tid / 10;
    }

    if (write(fd, ptr, end - ptr) < 0) {
        /*
         * If the thread is in the process of exiting,
         * don't flag an error
         */
        if (errno == ESRCH)
                return 0;
        SLOGW("add_tid_to_cgroup failed to write '%s' (%s); fd=%d\n",
              ptr, strerror(errno), fd);
        errno = EINVAL;
        return -1;
    }

    return 0;
}

/*
    If CONFIG_CPUSETS for Linux kernel is set, "tasks" can be found under
    /dev/cpuset mounted in init.rc; otherwise, that file does not exist
    even though the directory, /dev/cpuset, is still created (by init.rc).

    A couple of other candidates (under cpuset mount directory):
        notify_on_release
        release_agent

    Yet another way to decide if cpuset is enabled is to parse
    /proc/self/status and search for lines begin with "Mems_allowed".

    If CONFIG_PROC_PID_CPUSET is set, the existence "/proc/self/cpuset" can
    be used to decide if CONFIG_CPUSETS is set, so we don't have a dependency
    on where init.rc mounts cpuset. That's why we'd better require this
    configuration be set if CONFIG_CPUSETS is set.

    In older releases, this was controlled by build-time configuration.
 */
bool cpusets_enabled() {
    static bool enabled = (access("/dev/cpuset/tasks", F_OK) == 0);

    return enabled;
}

/*
    Similar to CONFIG_CPUSETS above, but with a different configuration
    CONFIG_CGROUP_SCHEDTUNE that's in Android common Linux kernel and Linaro
    Stable Kernel (LSK), but not in mainline Linux as of v4.9.

    In older releases, this was controlled by build-time configuration.
 */
bool schedboost_enabled() {
    static bool enabled = (access("/dev/stune/tasks", F_OK) == 0);

    return enabled;
}

/*
    If CONFIG_BLK_CGROUP and CONFIG_CFQ_GROUP_IOSCHED for Linux kernel
    is set, "tasks" can be found under /dev/blkio mounted in init.rc;
    otherwise, that file does not exist even though the directory,
    /dev/blkio, is still created (by init.rc).
*/

bool blkio_enabled() {
    static bool enabled = (access("/dev/blkio/tasks", F_OK) == 0);

    return enabled;
}

static void __init_blkio(void) {
    if (blkio_enabled()) {
        if (!access("/dev/blkio/tasks", W_OK)) {
            fg_blkio_fd = open("/dev/blkio/tasks", O_WRONLY | O_CLOEXEC);
            if (fg_blkio_fd < 0) {
                SLOGW("open of blkio fg file failed error %s\n",strerror(errno));
            }
            bg_blkio_fd = open("/dev/blkio/bg/tasks", O_WRONLY | O_CLOEXEC);
            if (bg_blkio_fd < 0) {
                SLOGW("open of blkio bg file failed error %s\n",strerror(errno));
            }
        }
    }
}

static void __initialize() {
    const char* filename;

    if (cpusets_enabled()) {
        if (!access("/dev/cpuset/tasks", W_OK)) {

            filename = "/dev/cpuset/foreground/tasks";
            fg_cpuset_fd = open(filename, O_WRONLY | O_CLOEXEC);
            filename = "/dev/cpuset/background/tasks";
            bg_cpuset_fd = open(filename, O_WRONLY | O_CLOEXEC);
            filename = "/dev/cpuset/system-background/tasks";
            system_bg_cpuset_fd = open(filename, O_WRONLY | O_CLOEXEC);
            filename = "/dev/cpuset/top-app/tasks";
            ta_cpuset_fd = open(filename, O_WRONLY | O_CLOEXEC);
<<<<<<< HEAD
            filename = "/dev/cpuset/audio-app/tasks";
            aa_cpuset_fd = open(filename, O_WRONLY | O_CLOEXEC);


=======
            filename = "/dev/cpuset/restricted/tasks";
            rs_cpuset_fd = open(filename, O_WRONLY | O_CLOEXEC);
>>>>>>> 9f55a9d1

            if (schedboost_enabled()) {
                filename = "/dev/stune/audio-app/tasks";
                aa_schedboost_fd = open(filename, O_WRONLY | O_CLOEXEC);
                filename = "/dev/stune/top-app/tasks";
                ta_schedboost_fd = open(filename, O_WRONLY | O_CLOEXEC);
                filename = "/dev/stune/foreground/tasks";
                fg_schedboost_fd = open(filename, O_WRONLY | O_CLOEXEC);
                filename = "/dev/stune/background/tasks";
                bg_schedboost_fd = open(filename, O_WRONLY | O_CLOEXEC);
                filename = "/dev/stune/rt/tasks";
                rt_schedboost_fd = open(filename, O_WRONLY | O_CLOEXEC);
            }
        }
    }

    __init_blkio();

    char buf[64];
    snprintf(buf, sizeof(buf), "/proc/%d/timerslack_ns", getpid());
    __sys_supports_timerslack = !access(buf, W_OK);
}

/*
 * Returns the path under the requested cgroup subsystem (if it exists)
 *
 * The data from /proc/<pid>/cgroup looks (something) like:
 *  2:cpu:/bg_non_interactive
 *  1:cpuacct:/
 *
 * We return the part after the "/", which will be an empty string for
 * the default cgroup.  If the string is longer than "bufLen", the string
 * will be truncated.
 */
static int getCGroupSubsys(int tid, const char* subsys, char* buf, size_t bufLen)
{
#if defined(__ANDROID__)
    char pathBuf[32];
    char lineBuf[256];
    FILE *fp;

    snprintf(pathBuf, sizeof(pathBuf), "/proc/%d/cgroup", tid);
    if (!(fp = fopen(pathBuf, "re"))) {
        return -1;
    }

    while(fgets(lineBuf, sizeof(lineBuf) -1, fp)) {
        char *next = lineBuf;
        char *found_subsys;
        char *grp;
        size_t len;

        /* Junk the first field */
        if (!strsep(&next, ":")) {
            goto out_bad_data;
        }

        if (!(found_subsys = strsep(&next, ":"))) {
            goto out_bad_data;
        }

        if (strcmp(found_subsys, subsys)) {
            /* Not the subsys we're looking for */
            continue;
        }

        if (!(grp = strsep(&next, ":"))) {
            goto out_bad_data;
        }
        grp++; /* Drop the leading '/' */
        len = strlen(grp);
        grp[len-1] = '\0'; /* Drop the trailing '\n' */

        if (bufLen <= len) {
            len = bufLen - 1;
        }
        strncpy(buf, grp, len);
        buf[len] = '\0';
        fclose(fp);
        return 0;
    }

    SLOGE("Failed to find subsys %s", subsys);
    fclose(fp);
    return -1;
 out_bad_data:
    SLOGE("Bad cgroup data {%s}", lineBuf);
    fclose(fp);
    return -1;
#else
    errno = ENOSYS;
    return -1;
#endif
}

int get_sched_policy(int tid, SchedPolicy *policy)
{
    if (tid == 0) {
        tid = gettid();
    }
    pthread_once(&the_once, __initialize);

    char grpBuf[32];

    grpBuf[0] = '\0';
    if (schedboost_enabled()) {
        if (getCGroupSubsys(tid, "schedtune", grpBuf, sizeof(grpBuf)) < 0) return -1;
    }
    if ((grpBuf[0] == '\0') && cpusets_enabled()) {
        if (getCGroupSubsys(tid, "cpuset", grpBuf, sizeof(grpBuf)) < 0) return -1;
    }
    if (grpBuf[0] == '\0') {
        *policy = SP_FOREGROUND;
    } else if (!strcmp(grpBuf, "foreground")) {
        *policy = SP_FOREGROUND;
    } else if (!strcmp(grpBuf, "system-background")) {
        *policy = SP_SYSTEM;
    } else if (!strcmp(grpBuf, "background")) {
        *policy = SP_BACKGROUND;
    } else if (!strcmp(grpBuf, "top-app")) {
        *policy = SP_TOP_APP;
    } else if (!strcmp(grpBuf, "audio-app")) {
        *policy = SP_AUDIO_APP;
    }else {
        errno = ERANGE;
        return -1;
    }
    return 0;
}

int set_cpuset_policy(int tid, SchedPolicy policy)
{
    // in the absence of cpusets, use the old sched policy
    if (!cpusets_enabled()) {
        return set_sched_policy(tid, policy);
    }

    if (tid == 0) {
        tid = gettid();
    }
    policy = _policy(policy);
    pthread_once(&the_once, __initialize);

    int fd = -1;
    int blkio_fd = -1;
    int boost_fd = -1;
    switch (policy) {
    case SP_BACKGROUND:
        fd = bg_cpuset_fd;
        boost_fd = bg_schedboost_fd;
        blkio_fd = bg_blkio_fd;
        break;
    case SP_FOREGROUND:
        fd = fg_cpuset_fd;
        boost_fd = fg_schedboost_fd;
        blkio_fd = fg_blkio_fd;
        break;
    case SP_TOP_APP :
        fd = ta_cpuset_fd;
        boost_fd = ta_schedboost_fd;
        blkio_fd = fg_blkio_fd;
        break;
    case SP_SYSTEM:
        fd = system_bg_cpuset_fd;
        blkio_fd = fg_blkio_fd;
        break;
    case SP_AUDIO_APP:
    case SP_AUDIO_SYS:
        fd = aa_cpuset_fd;
        boost_fd = aa_schedboost_fd;
        blkio_fd = fg_blkio_fd;
        break;
    case SP_RESTRICTED:
        fd = rs_cpuset_fd;
        break;
    default:
        boost_fd = fd = -1;
        break;
    }

    if (add_tid_to_cgroup(tid, fd) != 0) {
        if (errno != ESRCH && errno != ENOENT)
            return -errno;
    }

    if (schedboost_enabled()) {
        if (boost_fd > 0 && add_tid_to_cgroup(tid, boost_fd) != 0) {
            if (errno != ESRCH && errno != ENOENT)
                return -errno;
        }
    }

    if (blkio_enabled()) {
        if(blkio_fd > 0 && add_tid_to_cgroup(tid, blkio_fd) != 0) {
            if (errno != ESRCH && errno != ENOENT)
                return -errno;
        }
    }
    return 0;
}

static void set_timerslack_ns(int tid, unsigned long slack) {
    // v4.6+ kernels support the /proc/<tid>/timerslack_ns interface.
    // TODO: once we've backported this, log if the open(2) fails.
    if (__sys_supports_timerslack) {
        char buf[64];
        snprintf(buf, sizeof(buf), "/proc/%d/timerslack_ns", tid);
        int fd = open(buf, O_WRONLY | O_CLOEXEC);
        if (fd != -1) {
            int len = snprintf(buf, sizeof(buf), "%lu", slack);
            if (write(fd, buf, len) != len) {
                SLOGE("set_timerslack_ns write failed: %s\n", strerror(errno));
            }
            close(fd);
            return;
        }
    }

    // TODO: Remove when /proc/<tid>/timerslack_ns interface is backported.
    if ((tid == 0) || (tid == gettid())) {
        if (prctl(PR_SET_TIMERSLACK, slack) == -1) {
            SLOGE("set_timerslack_ns prctl failed: %s\n", strerror(errno));
        }
    }
}

int set_sched_policy(int tid, SchedPolicy policy)
{
    if (tid == 0) {
        tid = gettid();
    }
    policy = _policy(policy);
    pthread_once(&the_once, __initialize);

#if POLICY_DEBUG
    char statfile[64];
    char statline[1024];
    char thread_name[255];

    snprintf(statfile, sizeof(statfile), "/proc/%d/stat", tid);
    memset(thread_name, 0, sizeof(thread_name));

    int fd = open(statfile, O_RDONLY | O_CLOEXEC);
    if (fd >= 0) {
        int rc = read(fd, statline, 1023);
        close(fd);
        statline[rc] = 0;
        char *p = statline;
        char *q;

        for (p = statline; *p != '('; p++);
        p++;
        for (q = p; *q != ')'; q++);

        strncpy(thread_name, p, (q-p));
    }
    switch (policy) {
    case SP_BACKGROUND:
        SLOGD("vvv tid %d (%s)", tid, thread_name);
        break;
    case SP_FOREGROUND:
    case SP_AUDIO_APP:
    case SP_AUDIO_SYS:
    case SP_TOP_APP:
        SLOGD("^^^ tid %d policy %d (%s)", tid, policy, thread_name);
        break;
    case SP_SYSTEM:
        SLOGD("/// tid %d (%s)", tid, thread_name);
        break;
    case SP_RT_APP:
	SLOGD("RT  tid %d (%s)", tid, thread_name);
	break;
    default:
        SLOGD("??? tid %d (%s)", tid, thread_name);
        break;
    }
#endif

    if (schedboost_enabled()) {
        int boost_fd = -1;
        switch (policy) {
        case SP_BACKGROUND:
            boost_fd = bg_schedboost_fd;
            break;
        case SP_FOREGROUND:
            boost_fd = fg_schedboost_fd;
            break;
        case SP_TOP_APP:
            boost_fd = ta_schedboost_fd;
            break;
        case SP_RT_APP:
	    boost_fd = rt_schedboost_fd;
	    break;
        case SP_AUDIO_APP:
        case SP_AUDIO_SYS:
            boost_fd = aa_schedboost_fd;
            break;
        default:
            boost_fd = -1;
            break;
        }

        if (boost_fd > 0 && add_tid_to_cgroup(tid, boost_fd) != 0) {
            if (errno != ESRCH && errno != ENOENT)
                return -errno;
        }

    }

    if (blkio_enabled()) {
        int blkio_fd = -1;
        switch (policy) {
        case SP_BACKGROUND:
                blkio_fd = bg_blkio_fd;
                break;
        case SP_FOREGROUND:
        case SP_AUDIO_APP:
        case SP_AUDIO_SYS:
                blkio_fd = fg_blkio_fd;
                break;
        case SP_TOP_APP:
                blkio_fd = fg_blkio_fd;
                break;
        default:
                blkio_fd = -1;
                break;
        }
        if (blkio_fd > 0 && add_tid_to_cgroup(tid, blkio_fd) != 0) {
            if (errno != ESRCH && errno != ENOENT)
                return -errno;
        }
    }

    set_timerslack_ns(tid, policy == SP_BACKGROUND ? TIMER_SLACK_BG : TIMER_SLACK_FG);

    return 0;
}

#else

/* Stubs for non-Android targets. */

int set_sched_policy(int /*tid*/, SchedPolicy /*policy*/) {
    return 0;
}

int get_sched_policy(int /*tid*/, SchedPolicy* policy) {
    *policy = SP_SYSTEM_DEFAULT;
    return 0;
}

#endif

const char *get_sched_policy_name(SchedPolicy policy)
{
    policy = _policy(policy);
    static const char* const strings[SP_CNT] = {
            [SP_BACKGROUND] = "bg", [SP_FOREGROUND] = "fg", [SP_SYSTEM] = "  ",
            [SP_AUDIO_APP] = "aa",  [SP_AUDIO_SYS] = "as",  [SP_TOP_APP] = "ta",
            [SP_RT_APP] = "rt",     [SP_RESTRICTED] = "rs",
    };
    if ((policy < SP_CNT) && (strings[policy] != NULL))
        return strings[policy];
    else
        return "error";
}<|MERGE_RESOLUTION|>--- conflicted
+++ resolved
@@ -57,11 +57,8 @@
 static int bg_cpuset_fd = -1;
 static int fg_cpuset_fd = -1;
 static int ta_cpuset_fd = -1; // special cpuset for top app
-<<<<<<< HEAD
 static int aa_cpuset_fd = -1; // special cpuset for audio app
-=======
 static int rs_cpuset_fd = -1;  // special cpuset for screen off restrictions
->>>>>>> 9f55a9d1
 
 // File descriptors open to /dev/stune/../tasks, setup by initialize, or -1 on error
 static int bg_schedboost_fd = -1;
@@ -189,15 +186,12 @@
             system_bg_cpuset_fd = open(filename, O_WRONLY | O_CLOEXEC);
             filename = "/dev/cpuset/top-app/tasks";
             ta_cpuset_fd = open(filename, O_WRONLY | O_CLOEXEC);
-<<<<<<< HEAD
             filename = "/dev/cpuset/audio-app/tasks";
             aa_cpuset_fd = open(filename, O_WRONLY | O_CLOEXEC);
 
 
-=======
             filename = "/dev/cpuset/restricted/tasks";
             rs_cpuset_fd = open(filename, O_WRONLY | O_CLOEXEC);
->>>>>>> 9f55a9d1
 
             if (schedboost_enabled()) {
                 filename = "/dev/stune/audio-app/tasks";
