--- conflicted
+++ resolved
@@ -495,11 +495,10 @@
   };
 
   // Set PR_SET_DUMPABLE to 1, so that crash_dump can ptrace us.
-  int orig_dumpable = prctl(PR_GET_DUMPABLE);
   if (prctl(PR_SET_DUMPABLE, 1) != 0) {
-    fatal_errno("failed to set dumpable");
-  }
-
+     fatal_errno("failed to set dumpable");
+  }
+           
   // Essentially pthread_create without CLONE_FILES, so we still work during file descriptor
   // exhaustion.
   pid_t child_pid =
@@ -516,7 +515,6 @@
   // and then wait for it to terminate.
   futex_wait(&thread_info.pseudothread_tid, child_pid);
 
-<<<<<<< HEAD
   // Signals can either be fatal or nonfatal.
   // For fatal signals, crash_dump will PTRACE_CONT us with the signal we
   // crashed with, so that processes using waitpid on us will see that we
@@ -527,14 +525,6 @@
     signal(signal_number, SIG_DFL);
   }
 
-  resend_signal(info, thread_info.crash_dump_started);
-=======
-  // Restore PR_SET_DUMPABLE to its original value.
-  if (prctl(PR_SET_DUMPABLE, orig_dumpable) != 0) {
-    fatal_errno("failed to restore dumpable");
-  }
-
->>>>>>> 751985f2
   if (info->si_signo == DEBUGGER_SIGNAL) {
     // If the signal is fatal, don't unlock the mutex to prevent other crashing threads from
     // starting to dump right before our death.
