cc_defaults {
    name: "debuggerd_defaults",
    cflags: [
        "-Wall",
        "-Wextra",
<<<<<<< HEAD
=======
        "-Werror",
        "-Wno-unused-argument",
        "-Wno-unused-function",
>>>>>>> 751985f2
        "-Wno-nullability-completeness",
        "-Os",
    ],
    cpp_std: "gnu++17",

    local_include_dirs: ["include"],
}

cc_library_headers {
    name: "libdebuggerd_common_headers",
    export_include_dirs: ["common/include"]
}

cc_library_shared {
    name: "libtombstoned_client",
    defaults: ["debuggerd_defaults"],
    srcs: [
        "tombstoned/tombstoned_client.cpp",
        "util.cpp",
    ],

    header_libs: ["libdebuggerd_common_headers"],

    static_libs: [
        "libasync_safe",
    ],

    shared_libs: [
        "libbase",
        "libcutils",
    ],

    export_header_lib_headers: ["libdebuggerd_common_headers"],
    export_include_dirs: ["tombstoned/include"]
}

// Utility library to tombstoned and get an output fd.
cc_library_static {
    name: "libtombstoned_client_static",
    defaults: ["debuggerd_defaults"],
    srcs: [
        "tombstoned/tombstoned_client.cpp",
        "util.cpp",
    ],

    header_libs: ["libdebuggerd_common_headers"],

    whole_static_libs: [
        "libasync_safe",
        "libcutils",
        "libbase",
    ],

    export_header_lib_headers: ["libdebuggerd_common_headers"],
    export_include_dirs: ["tombstoned/include"]
}

// Core implementation, linked into libdebuggerd_handler and the dynamic linker.
cc_library_static {
    name: "libdebuggerd_handler_core",
    defaults: ["debuggerd_defaults"],
    srcs: ["handler/debuggerd_handler.cpp"],

    header_libs: [
        "libbase_headers",
        "libdebuggerd_common_headers",
    ],

    whole_static_libs: [
        "libasync_safe",
        "libcutils",
        "libdebuggerd",
    ],

    export_header_lib_headers: ["libdebuggerd_common_headers"],
    export_include_dirs: ["include"],
}

// Implementation with a no-op fallback.
cc_library_static {
    name: "libdebuggerd_handler",
    defaults: ["debuggerd_defaults"],
    srcs: ["handler/debuggerd_fallback_nop.cpp"],

    whole_static_libs: [
        "libdebuggerd_handler_core",
    ],

    export_include_dirs: ["include"],
}

// Fallback implementation.
cc_library_static {
    name: "libdebuggerd_handler_fallback",
    defaults: ["debuggerd_defaults"],
    srcs: [
        "handler/debuggerd_fallback.cpp",
    ],

    whole_static_libs: [
        "libdebuggerd_handler_core",
        "libtombstoned_client_static",
        "libasync_safe",
        "libbase",
        "libdebuggerd",
        "libbacktrace",
        "libunwind",
        "libunwindstack",
        "liblzma",
        "libcutils",
    ],

    export_include_dirs: ["include"],
}

cc_library {
    name: "libdebuggerd_client",
    defaults: ["debuggerd_defaults"],
    srcs: [
        "client/debuggerd_client.cpp",
        "util.cpp",
    ],

    header_libs: ["libdebuggerd_common_headers"],

    shared_libs: [
        "libbase",
        "libcutils",
    ],

    export_header_lib_headers: ["libdebuggerd_common_headers"],
    export_include_dirs: ["include"],
}

cc_library_static {
    name: "libdebuggerd",
    defaults: ["debuggerd_defaults"],

    srcs: [
        "libdebuggerd/backtrace.cpp",
        "libdebuggerd/elf_utils.cpp",
        "libdebuggerd/open_files_list.cpp",
        "libdebuggerd/tombstone.cpp",
        "libdebuggerd/utility.cpp",
    ],

    local_include_dirs: ["libdebuggerd/include"],
    export_include_dirs: ["libdebuggerd/include"],

    static_libs: [
        "libbacktrace",
        "libunwind",
        "libunwindstack",
        "liblzma",
        "libbase",
        "libcutils",
        "liblog",
    ],
}

cc_test {
    name: "debuggerd_test",
    defaults: ["debuggerd_defaults"],

    cflags: ["-Wno-missing-field-initializers"],
    srcs: [
        "libdebuggerd/test/dump_memory_test.cpp",
        "libdebuggerd/test/elf_fake.cpp",
        "libdebuggerd/test/log_fake.cpp",
        "libdebuggerd/test/open_files_list_test.cpp",
        "libdebuggerd/test/tombstone_test.cpp",
    ],

    target: {
        android: {
            srcs: [
                "client/debuggerd_client_test.cpp",
                "debuggerd_test.cpp",
            ],
            static_libs: ["libasync_safe", "libtombstoned_client_static"],
        },
    },

    shared_libs: [
        "libbacktrace",
        "libbase",
        "libcutils",
        "libdebuggerd_client",
        "liblog",
        "libnativehelper"
    ],

    static_libs: [
        "libdebuggerd",
        "libunwindstack",
    ],

    local_include_dirs: [
        "libdebuggerd",
    ],

    compile_multilib: "both",
    multilib: {
        lib32: {
            stem: "debuggerd_test32",
        },
        lib64: {
            stem: "debuggerd_test64",
        },
    },
}

cc_benchmark {
    name: "debuggerd_benchmark",
    defaults: ["debuggerd_defaults"],
    srcs: ["debuggerd_benchmark.cpp"],
    shared_libs: [
        "libbase",
        "libdebuggerd_client",
    ],
}

cc_binary {
    name: "crash_dump",
    srcs: [
        "crash_dump.cpp",
        "util.cpp",
    ],
    defaults: ["debuggerd_defaults"],

    compile_multilib: "both",
    multilib: {
        lib32: {
            suffix: "32",
        },
        lib64: {
            suffix: "64",
        },
    },

    static_libs: [
        "libtombstoned_client_static",
        "libdebuggerd",
        "libcutils",
    ],

    shared_libs: [
        "libbacktrace",
        "libbase",
        "liblog",
        "libprocinfo",
        "libunwindstack",
    ],
}

cc_binary {
    name: "debuggerd",
    srcs: [
        "debuggerd.cpp",
    ],
    defaults: ["debuggerd_defaults"],

    shared_libs: [
        "libbase",
        "libdebuggerd_client",
        "liblog",
        "libprocinfo",
    ],

    local_include_dirs: ["include"],
}

cc_binary {
    name: "tombstoned",
    srcs: [
        "util.cpp",
        "tombstoned/intercept_manager.cpp",
        "tombstoned/tombstoned.cpp",
    ],
    defaults: ["debuggerd_defaults"],

    header_libs: ["libdebuggerd_common_headers"],

    static_libs: [
        "libbase",
        "libcutils",
        "libevent",
        "liblog",
    ],

    init_rc: ["tombstoned/tombstoned.rc"]
}

subdirs = [
    "crasher",
]<|MERGE_RESOLUTION|>--- conflicted
+++ resolved
@@ -3,12 +3,8 @@
     cflags: [
         "-Wall",
         "-Wextra",
-<<<<<<< HEAD
-=======
-        "-Werror",
         "-Wno-unused-argument",
         "-Wno-unused-function",
->>>>>>> 751985f2
         "-Wno-nullability-completeness",
         "-Os",
     ],
