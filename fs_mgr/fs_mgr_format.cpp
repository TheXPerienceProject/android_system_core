--- conflicted
+++ resolved
@@ -110,11 +110,7 @@
     const char* const args[] = {
         "/system/bin/make_f2fs",
         "-g", "android",
-<<<<<<< HEAD
-        fs_blkdev,
-=======
         fs_blkdev.c_str(),
->>>>>>> ed0cdfa3
         size_str.c_str(),
         nullptr
     };
