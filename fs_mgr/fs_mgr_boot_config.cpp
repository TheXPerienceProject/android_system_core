/*
 * Copyright (C) 2017 The Android Open Source Project
 *
 * Licensed under the Apache License, Version 2.0 (the "License");
 * you may not use this file except in compliance with the License.
 * You may obtain a copy of the License at
 *
 *      http://www.apache.org/licenses/LICENSE-2.0
 *
 * Unless required by applicable law or agreed to in writing, software
 * distributed under the License is distributed on an "AS IS" BASIS,
 * WITHOUT WARRANTIES OR CONDITIONS OF ANY KIND, either express or implied.
 * See the License for the specific language governing permissions and
 * limitations under the License.
 */

#include <algorithm>
#include <iterator>
#include <string>
#include <vector>

#include <android-base/file.h>
#include <android-base/stringprintf.h>
#include <android-base/strings.h>
#include <android-base/properties.h>

#include "fs_mgr_priv.h"

std::vector<std::pair<std::string, std::string>> fs_mgr_parse_boot_config(const std::string& cmdline) {
    static constexpr char quote = '"';

    std::vector<std::pair<std::string, std::string>> result;
    size_t base = 0;
    while (true) {
        // skip quoted spans
        auto found = base;
        while (((found = cmdline.find_first_of(" \"", found)) != cmdline.npos) &&
               (cmdline[found] == quote)) {
            // unbalanced quote is ok
            if ((found = cmdline.find(quote, found + 1)) == cmdline.npos) break;
            ++found;
        }
        std::string piece;
        auto source = cmdline.substr(base, found - base);
        std::remove_copy(source.begin(), source.end(),
                         std::back_insert_iterator<std::string>(piece), quote);
        auto equal_sign = piece.find('=');
        if (equal_sign == piece.npos) {
            if (!piece.empty()) {
                // no difference between <key> and <key>=
                result.emplace_back(std::move(piece), "");
            }
        } else {
            result.emplace_back(piece.substr(0, equal_sign), piece.substr(equal_sign + 1));
        }
        if (found == cmdline.npos) break;
        base = found + 1;
    }

    return result;
}

bool fs_mgr_get_boot_config_from_kernel(const std::string& cmdline, const std::string& android_key,
                                        std::string* out_val) {
    FS_MGR_CHECK(out_val != nullptr);

    const std::string cmdline_key("androidboot." + android_key);
    for (const auto& [key, value] : fs_mgr_parse_boot_config(cmdline)) {
        if (key == cmdline_key) {
            *out_val = value;
            return true;
        }
    }

    *out_val = "";
    return false;
}
<<<<<<< HEAD

// Tries to get the given boot config value from kernel cmdline.
// Returns true if successfully found, false otherwise.
bool fs_mgr_get_boot_config_from_kernel_cmdline(const std::string& key, std::string* out_val) {
    std::string cmdline;
    if (!android::base::ReadFileToString("/proc/cmdline", &cmdline)) return false;
    return fs_mgr_get_boot_config_from_kernel(cmdline, key, out_val);
}

=======

// Tries to get the given boot config value from kernel cmdline.
// Returns true if successfully found, false otherwise.
bool fs_mgr_get_boot_config_from_kernel_cmdline(const std::string& key, std::string* out_val) {
    std::string cmdline;
    if (!android::base::ReadFileToString("/proc/cmdline", &cmdline)) return false;
    if (!cmdline.empty() && cmdline.back() == '\n') {
        cmdline.pop_back();
    }
    return fs_mgr_get_boot_config_from_kernel(cmdline, key, out_val);
}

>>>>>>> ed0cdfa3
// Tries to get the boot config value in device tree, properties and
// kernel cmdline (in that order).  Returns 'true' if successfully
// found, 'false' otherwise.
bool fs_mgr_get_boot_config(const std::string& key, std::string* out_val) {
    FS_MGR_CHECK(out_val != nullptr);

    // firstly, check the device tree
    if (is_dt_compatible()) {
        std::string file_name = get_android_dt_dir() + "/" + key;
        if (android::base::ReadFileToString(file_name, out_val)) {
            if (!out_val->empty()) {
                out_val->pop_back();  // Trims the trailing '\0' out.
                return true;
            }
        }
    }

    // next, check if we have "ro.boot" property already
    *out_val = android::base::GetProperty("ro.boot." + key, "");
    if (!out_val->empty()) {
        return true;
    }

    // finally, fallback to kernel cmdline, properties may not be ready yet
    if (fs_mgr_get_boot_config_from_kernel_cmdline(key, out_val)) {
        return true;
    }

    return false;
}<|MERGE_RESOLUTION|>--- conflicted
+++ resolved
@@ -75,17 +75,6 @@
     *out_val = "";
     return false;
 }
-<<<<<<< HEAD
-
-// Tries to get the given boot config value from kernel cmdline.
-// Returns true if successfully found, false otherwise.
-bool fs_mgr_get_boot_config_from_kernel_cmdline(const std::string& key, std::string* out_val) {
-    std::string cmdline;
-    if (!android::base::ReadFileToString("/proc/cmdline", &cmdline)) return false;
-    return fs_mgr_get_boot_config_from_kernel(cmdline, key, out_val);
-}
-
-=======
 
 // Tries to get the given boot config value from kernel cmdline.
 // Returns true if successfully found, false otherwise.
@@ -98,7 +87,6 @@
     return fs_mgr_get_boot_config_from_kernel(cmdline, key, out_val);
 }
 
->>>>>>> ed0cdfa3
 // Tries to get the boot config value in device tree, properties and
 // kernel cmdline (in that order).  Returns 'true' if successfully
 // found, 'false' otherwise.
