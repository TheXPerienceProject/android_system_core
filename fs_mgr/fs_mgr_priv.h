--- conflicted
+++ resolved
@@ -127,14 +127,11 @@
                          0x400000000
 #define MF_ZRAM_LOOPBACK_SIZE    \
                          0x800000000
-<<<<<<< HEAD
 #define MF_ZRAM_BACKING_DEV_PATH \
                         0x1000000000
+#define MF_FS_VERITY  \
+                        0x2000000000
 
-=======
-#define MF_FS_VERITY  \
-                         0x1000000000
->>>>>>> 64efddc0
 // clang-format on
 
 #define DM_BUF_SIZE 4096
