/*
 * Copyright (C) 2012 The Android Open Source Project
 *
 * Licensed under the Apache License, Version 2.0 (the "License");
 * you may not use this file except in compliance with the License.
 * You may obtain a copy of the License at
 *
 *      http://www.apache.org/licenses/LICENSE-2.0
 *
 * Unless required by applicable law or agreed to in writing, software
 * distributed under the License is distributed on an "AS IS" BASIS,
 * WITHOUT WARRANTIES OR CONDITIONS OF ANY KIND, either express or implied.
 * See the License for the specific language governing permissions and
 * limitations under the License.
 */

#ifndef __CORE_FS_MGR_PRIV_H
#define __CORE_FS_MGR_PRIV_H

#include <chrono>
#include <string>

#include <android-base/logging.h>
#include <fs_mgr.h>
<<<<<<< HEAD
=======
#include <fstab/fstab.h>
>>>>>>> d738cb72

#include "fs_mgr_priv_boot_config.h"

/* The CHECK() in logging.h will use program invocation name as the tag.
 * Thus, the log will have prefix "init: " when libfs_mgr is statically
 * linked in the init process. This might be opaque when debugging.
 * Appends "in libfs_mgr" at the end of the abort message to explicitly
 * indicate the check happens in fs_mgr.
 */
#define FS_MGR_CHECK(x) CHECK(x) << "in libfs_mgr "

#define FS_MGR_TAG "[libfs_mgr]"

// Logs a message to kernel
#define LINFO    LOG(INFO) << FS_MGR_TAG
#define LWARNING LOG(WARNING) << FS_MGR_TAG
#define LERROR   LOG(ERROR) << FS_MGR_TAG
#define LFATAL LOG(FATAL) << FS_MGR_TAG

// Logs a message with strerror(errno) at the end
#define PINFO    PLOG(INFO) << FS_MGR_TAG
#define PWARNING PLOG(WARNING) << FS_MGR_TAG
#define PERROR   PLOG(ERROR) << FS_MGR_TAG
#define PFATAL PLOG(FATAL) << FS_MGR_TAG

#define CRYPTO_TMPFS_OPTIONS "size=512m,mode=0771,uid=1000,gid=1000"

/* fstab has the following format:
 *
 * Any line starting with a # is a comment and ignored
 *
 * Any blank line is ignored
 *
 * All other lines must be in this format:
 *   <source>  <mount_point> <fs_type> <mount_flags> <fs_options> <fs_mgr_options>
 *
 *   <mount_flags> is a comma separated list of flags that can be passed to the
 *                 mount command.  The list includes noatime, nosuid, nodev, nodiratime,
 *                 ro, rw, remount, defaults.
 *
 *   <fs_options> is a comma separated list of options accepted by the filesystem being
 *                mounted.  It is passed directly to mount without being parsed
 *
 *   <fs_mgr_options> is a comma separated list of flags that control the operation of
 *                     the fs_mgr program.  The list includes "wait", which will wait till
 *                     the <source> file exists, and "check", which requests that the fs_mgr
 *                     run an fscheck program on the <source> before mounting the filesystem.
 *                     If check is specifed on a read-only filesystem, it is ignored.
 *                     Also, "encryptable" means that filesystem can be encrypted.
 *                     The "encryptable" flag _MUST_ be followed by a = and a string which
 *                     is the location of the encryption keys.  It can either be a path
 *                     to a file or partition which contains the keys, or the word "footer"
 *                     which means the keys are in the last 16 Kbytes of the partition
 *                     containing the filesystem.
 *
 * When the fs_mgr is requested to mount all filesystems, it will first mount all the
 * filesystems that do _NOT_ specify check (including filesystems that are read-only and
 * specify check, because check is ignored in that case) and then it will check and mount
 * filesystem marked with check.
 *
 */

// clang-format off
#define MF_WAIT                  0x1
#define MF_CHECK                 0x2
#define MF_CRYPT                 0x4
#define MF_NONREMOVABLE          0x8
#define MF_VOLDMANAGED          0x10
#define MF_LENGTH               0x20
#define MF_RECOVERYONLY         0x40
#define MF_SWAPPRIO             0x80
#define MF_ZRAMSIZE            0x100
#define MF_VERIFY              0x200
#define MF_FORCECRYPT          0x400
#define MF_NOEMULATEDSD        0x800 /* no emulated sdcard daemon, sd card is the only
                                        external storage */
#define MF_NOTRIM             0x1000
#define MF_FILEENCRYPTION     0x2000
#define MF_FORMATTABLE        0x4000
#define MF_SLOTSELECT         0x8000
#define MF_FORCEFDEORFBE     0x10000
#define MF_LATEMOUNT         0x20000
#define MF_NOFAIL            0x40000
#define MF_VERIFYATBOOT      0x80000
#define MF_MAX_COMP_STREAMS 0x100000
#define MF_RESERVEDSIZE     0x200000
#define MF_QUOTA            0x400000
#define MF_ERASEBLKSIZE     0x800000
#define MF_LOGICALBLKSIZE  0X1000000
#define MF_AVB             0X2000000
#define MF_KEYDIRECTORY    0X4000000
#define MF_SYSFS           0X8000000
#define MF_LOGICAL        0x10000000
#define MF_CHECKPOINT_BLK 0x20000000
#define MF_CHECKPOINT_FS  0x40000000
<<<<<<< HEAD
#define MF_WRAPPEDKEY     0X80000000
=======
#define MF_FIRST_STAGE_MOUNT \
                          0x80000000
#define MF_SLOTSELECT_OTHER  \
                         0x100000000
// clang-format on
>>>>>>> d738cb72

#define DM_BUF_SIZE 4096

using namespace std::chrono_literals;

enum class FileWaitMode { Exists, DoesNotExist };

bool fs_mgr_wait_for_file(const std::string& filename,
                          const std::chrono::milliseconds relative_timeout,
                          FileWaitMode wait_mode = FileWaitMode::Exists);

<<<<<<< HEAD
int fs_mgr_set_blk_ro(const char* blockdev);
bool fs_mgr_update_for_slotselect(fstab* fstab);
bool fs_mgr_is_device_unlocked();
const std::string& get_android_dt_dir();
bool is_dt_compatible();
int load_verity_state(fstab_rec* fstab, int* mode);
=======
bool fs_mgr_set_blk_ro(const std::string& blockdev);
bool fs_mgr_update_for_slotselect(Fstab* fstab);
bool fs_mgr_is_device_unlocked();
const std::string& get_android_dt_dir();
bool is_dt_compatible();
int load_verity_state(const FstabEntry& entry, int* mode);
>>>>>>> d738cb72

#endif /* __CORE_FS_MGR_PRIV_H */<|MERGE_RESOLUTION|>--- conflicted
+++ resolved
@@ -22,10 +22,7 @@
 
 #include <android-base/logging.h>
 #include <fs_mgr.h>
-<<<<<<< HEAD
-=======
 #include <fstab/fstab.h>
->>>>>>> d738cb72
 
 #include "fs_mgr_priv_boot_config.h"
 
@@ -121,15 +118,12 @@
 #define MF_LOGICAL        0x10000000
 #define MF_CHECKPOINT_BLK 0x20000000
 #define MF_CHECKPOINT_FS  0x40000000
-<<<<<<< HEAD
 #define MF_WRAPPEDKEY     0X80000000
-=======
 #define MF_FIRST_STAGE_MOUNT \
-                          0x80000000
+                         0x100000000
 #define MF_SLOTSELECT_OTHER  \
-                         0x100000000
+                         0x200000000
 // clang-format on
->>>>>>> d738cb72
 
 #define DM_BUF_SIZE 4096
 
@@ -141,20 +135,11 @@
                           const std::chrono::milliseconds relative_timeout,
                           FileWaitMode wait_mode = FileWaitMode::Exists);
 
-<<<<<<< HEAD
-int fs_mgr_set_blk_ro(const char* blockdev);
-bool fs_mgr_update_for_slotselect(fstab* fstab);
-bool fs_mgr_is_device_unlocked();
-const std::string& get_android_dt_dir();
-bool is_dt_compatible();
-int load_verity_state(fstab_rec* fstab, int* mode);
-=======
 bool fs_mgr_set_blk_ro(const std::string& blockdev);
 bool fs_mgr_update_for_slotselect(Fstab* fstab);
 bool fs_mgr_is_device_unlocked();
 const std::string& get_android_dt_dir();
 bool is_dt_compatible();
 int load_verity_state(const FstabEntry& entry, int* mode);
->>>>>>> d738cb72
 
 #endif /* __CORE_FS_MGR_PRIV_H */