/*
 * Copyright (C) 2014 The Android Open Source Project
 *
 * Licensed under the Apache License, Version 2.0 (the "License");
 * you may not use this file except in compliance with the License.
 * You may obtain a copy of the License at
 *
 *      http://www.apache.org/licenses/LICENSE-2.0
 *
 * Unless required by applicable law or agreed to in writing, software
 * distributed under the License is distributed on an "AS IS" BASIS,
 * WITHOUT WARRANTIES OR CONDITIONS OF ANY KIND, either express or implied.
 * See the License for the specific language governing permissions and
 * limitations under the License.
 */

#include <ctype.h>
#include <errno.h>
#include <stdio.h>
#include <stdlib.h>
#include <string.h>
#include <sys/mount.h>
#include <unistd.h>

#include <cutils/properties.h>

#include "fs_mgr_priv.h"

struct fs_mgr_flag_values {
    char *key_loc;
    char *verity_loc;
    long long part_length;
    char *label;
    int partnum;
    int swap_prio;
    unsigned int zram_size;
};

struct flag_list {
    const char *name;
    unsigned flag;
};

static struct flag_list mount_flags[] = {
    { "noatime",    MS_NOATIME },
    { "noexec",     MS_NOEXEC },
    { "nosuid",     MS_NOSUID },
    { "nodev",      MS_NODEV },
    { "nodiratime", MS_NODIRATIME },
    { "ro",         MS_RDONLY },
    { "rw",         0 },
    { "remount",    MS_REMOUNT },
    { "bind",       MS_BIND },
    { "rec",        MS_REC },
    { "unbindable", MS_UNBINDABLE },
    { "private",    MS_PRIVATE },
    { "slave",      MS_SLAVE },
    { "shared",     MS_SHARED },
    { "defaults",   0 },
    { 0,            0 },
};

static struct flag_list fs_mgr_flags[] = {
    { "wait",        MF_WAIT },
    { "check",       MF_CHECK },
    { "encryptable=",MF_CRYPT },
    { "forceencrypt=",MF_FORCECRYPT },
    { "fileencryption",MF_FILEENCRYPTION },
    { "nonremovable",MF_NONREMOVABLE },
    { "voldmanaged=",MF_VOLDMANAGED},
    { "length=",     MF_LENGTH },
    { "recoveryonly",MF_RECOVERYONLY },
    { "swapprio=",   MF_SWAPPRIO },
    { "zramsize=",   MF_ZRAMSIZE },
    { "verify",      MF_VERIFY },
    { "noemulatedsd", MF_NOEMULATEDSD },
<<<<<<< HEAD
    { "notrim",       MF_NOTRIM },
    { "formattable", MF_FORMATTABLE },
=======
    { "slotselect",  MF_SLOTSELECT },
>>>>>>> da4177e1
    { "defaults",    0 },
    { 0,             0 },
};

static uint64_t calculate_zram_size(unsigned int percentage)
{
    uint64_t total;

    total  = sysconf(_SC_PHYS_PAGES);
    total *= percentage;
    total /= 100;

    total *= sysconf(_SC_PAGESIZE);

    return total;
}

static int parse_flags(char *flags, struct flag_list *fl,
                       struct fs_mgr_flag_values *flag_vals,
                       char *fs_options, int fs_options_len)
{
    int f = 0;
    int i;
    char *p;
    char *savep;

    /* initialize flag values.  If we find a relevant flag, we'll
     * update the value */
    if (flag_vals) {
        memset(flag_vals, 0, sizeof(*flag_vals));
        flag_vals->partnum = -1;
        flag_vals->swap_prio = -1; /* negative means it wasn't specified. */
    }

    /* initialize fs_options to the null string */
    if (fs_options && (fs_options_len > 0)) {
        fs_options[0] = '\0';
    }

    p = strtok_r(flags, ",", &savep);
    while (p) {
        /* Look for the flag "p" in the flag list "fl"
         * If not found, the loop exits with fl[i].name being null.
         */
        for (i = 0; fl[i].name; i++) {
            if (!strncmp(p, fl[i].name, strlen(fl[i].name))) {
                f |= fl[i].flag;
                if ((fl[i].flag == MF_CRYPT) && flag_vals) {
                    /* The encryptable flag is followed by an = and the
                     * location of the keys.  Get it and return it.
                     */
                    flag_vals->key_loc = strdup(strchr(p, '=') + 1);
                } else if ((fl[i].flag == MF_VERIFY) && flag_vals) {
                    /* If the verify flag is followed by an = and the
                     * location for the verity state,  get it and return it.
                     */
                    char *start = strchr(p, '=');
                    if (start) {
                        flag_vals->verity_loc = strdup(start + 1);
                    }
                } else if ((fl[i].flag == MF_FORCECRYPT) && flag_vals) {
                    /* The forceencrypt flag is followed by an = and the
                     * location of the keys.  Get it and return it.
                     */
                    flag_vals->key_loc = strdup(strchr(p, '=') + 1);
                } else if ((fl[i].flag == MF_LENGTH) && flag_vals) {
                    /* The length flag is followed by an = and the
                     * size of the partition.  Get it and return it.
                     */
                    flag_vals->part_length = strtoll(strchr(p, '=') + 1, NULL, 0);
                } else if ((fl[i].flag == MF_VOLDMANAGED) && flag_vals) {
                    /* The voldmanaged flag is followed by an = and the
                     * label, a colon and the partition number or the
                     * word "auto", e.g.
                     *   voldmanaged=sdcard:3
                     * Get and return them.
                     */
                    char *label_start;
                    char *label_end;
                    char *part_start;

                    label_start = strchr(p, '=') + 1;
                    label_end = strchr(p, ':');
                    if (label_end) {
                        flag_vals->label = strndup(label_start,
                                                   (int) (label_end - label_start));
                        part_start = strchr(p, ':') + 1;
                        if (!strcmp(part_start, "auto")) {
                            flag_vals->partnum = -1;
                        } else {
                            flag_vals->partnum = strtol(part_start, NULL, 0);
                        }
                    } else {
                        ERROR("Warning: voldmanaged= flag malformed\n");
                    }
                } else if ((fl[i].flag == MF_SWAPPRIO) && flag_vals) {
                    flag_vals->swap_prio = strtoll(strchr(p, '=') + 1, NULL, 0);
                } else if ((fl[i].flag == MF_ZRAMSIZE) && flag_vals) {
                    int is_percent = !!strrchr(p, '%');
                    unsigned int val = strtoll(strchr(p, '=') + 1, NULL, 0);
                    if (is_percent)
                        flag_vals->zram_size = calculate_zram_size(val);
                    else
                        flag_vals->zram_size = val;
                }
                break;
            }
        }

        if (!fl[i].name) {
            if (fs_options) {
                /* It's not a known flag, so it must be a filesystem specific
                 * option.  Add it to fs_options if it was passed in.
                 */
                strlcat(fs_options, p, fs_options_len);
                strlcat(fs_options, ",", fs_options_len);
            } else {
                /* fs_options was not passed in, so if the flag is unknown
                 * it's an error.
                 */
                ERROR("Warning: unknown flag %s\n", p);
            }
        }
        p = strtok_r(NULL, ",", &savep);
    }

    if (fs_options && fs_options[0]) {
        /* remove the last trailing comma from the list of options */
        fs_options[strlen(fs_options) - 1] = '\0';
    }

    return f;
}

struct fstab *fs_mgr_read_fstab(const char *fstab_path)
{
    FILE *fstab_file;
    int cnt, entries;
    ssize_t len;
    size_t alloc_len = 0;
    char *line = NULL;
    const char *delim = " \t";
    char *save_ptr, *p;
    struct fstab *fstab = NULL;
    struct fs_mgr_flag_values flag_vals;
#define FS_OPTIONS_LEN 1024
    char tmp_fs_options[FS_OPTIONS_LEN];

    fstab_file = fopen(fstab_path, "r");
    if (!fstab_file) {
        ERROR("Cannot open file %s\n", fstab_path);
        return 0;
    }

    entries = 0;
    while ((len = getline(&line, &alloc_len, fstab_file)) != -1) {
        /* if the last character is a newline, shorten the string by 1 byte */
        if (line[len - 1] == '\n') {
            line[len - 1] = '\0';
        }
        /* Skip any leading whitespace */
        p = line;
        while (isspace(*p)) {
            p++;
        }
        /* ignore comments or empty lines */
        if (*p == '#' || *p == '\0')
            continue;
        entries++;
    }

    if (!entries) {
        ERROR("No entries found in fstab\n");
        goto err;
    }

    /* Allocate and init the fstab structure */
    fstab = calloc(1, sizeof(struct fstab));
    fstab->num_entries = entries;
    fstab->fstab_filename = strdup(fstab_path);
    fstab->recs = calloc(fstab->num_entries, sizeof(struct fstab_rec));

    fseek(fstab_file, 0, SEEK_SET);

    cnt = 0;
    while ((len = getline(&line, &alloc_len, fstab_file)) != -1) {
        /* if the last character is a newline, shorten the string by 1 byte */
        if (line[len - 1] == '\n') {
            line[len - 1] = '\0';
        }

        /* Skip any leading whitespace */
        p = line;
        while (isspace(*p)) {
            p++;
        }
        /* ignore comments or empty lines */
        if (*p == '#' || *p == '\0')
            continue;

        /* If a non-comment entry is greater than the size we allocated, give an
         * error and quit.  This can happen in the unlikely case the file changes
         * between the two reads.
         */
        if (cnt >= entries) {
            ERROR("Tried to process more entries than counted\n");
            break;
        }

        if (!(p = strtok_r(line, delim, &save_ptr))) {
            ERROR("Error parsing mount source\n");
            goto err;
        }
        fstab->recs[cnt].blk_device = strdup(p);

        if (!(p = strtok_r(NULL, delim, &save_ptr))) {
            ERROR("Error parsing mount_point\n");
            goto err;
        }
        fstab->recs[cnt].mount_point = strdup(p);

        if (!(p = strtok_r(NULL, delim, &save_ptr))) {
            ERROR("Error parsing fs_type\n");
            goto err;
        }
        fstab->recs[cnt].fs_type = strdup(p);

        if (!(p = strtok_r(NULL, delim, &save_ptr))) {
            ERROR("Error parsing mount_flags\n");
            goto err;
        }
        tmp_fs_options[0] = '\0';
        fstab->recs[cnt].flags = parse_flags(p, mount_flags, NULL,
                                       tmp_fs_options, FS_OPTIONS_LEN);

        /* fs_options are optional */
        if (tmp_fs_options[0]) {
            fstab->recs[cnt].fs_options = strdup(tmp_fs_options);
        } else {
            fstab->recs[cnt].fs_options = NULL;
        }

        if (!(p = strtok_r(NULL, delim, &save_ptr))) {
            ERROR("Error parsing fs_mgr_options\n");
            goto err;
        }
        fstab->recs[cnt].fs_mgr_flags = parse_flags(p, fs_mgr_flags,
                                                    &flag_vals, NULL, 0);
        fstab->recs[cnt].key_loc = flag_vals.key_loc;
        fstab->recs[cnt].verity_loc = flag_vals.verity_loc;
        fstab->recs[cnt].length = flag_vals.part_length;
        fstab->recs[cnt].label = flag_vals.label;
        fstab->recs[cnt].partnum = flag_vals.partnum;
        fstab->recs[cnt].swap_prio = flag_vals.swap_prio;
        fstab->recs[cnt].zram_size = flag_vals.zram_size;

        /* If an A/B partition, modify block device to be the real block device */
        if (fstab->recs[cnt].fs_mgr_flags & MF_SLOTSELECT) {
            char propbuf[PROPERTY_VALUE_MAX];
            char *tmp;

            /* use the kernel parameter if set */
            property_get("ro.boot.slot_suffix", propbuf, "");

            if (asprintf(&tmp, "%s%s", fstab->recs[cnt].blk_device, propbuf) > 0) {
                free(fstab->recs[cnt].blk_device);
                fstab->recs[cnt].blk_device = tmp;
            } else {
                ERROR("Error updating block device name\n");
                goto err;
            }
        }
        cnt++;
    }
    fclose(fstab_file);
    free(line);
    return fstab;

err:
    fclose(fstab_file);
    free(line);
    if (fstab)
        fs_mgr_free_fstab(fstab);
    return NULL;
}

void fs_mgr_free_fstab(struct fstab *fstab)
{
    int i;

    if (!fstab) {
        return;
    }

    for (i = 0; i < fstab->num_entries; i++) {
        /* Free the pointers return by strdup(3) */
        free(fstab->recs[i].blk_device);
        free(fstab->recs[i].mount_point);
        free(fstab->recs[i].fs_type);
        free(fstab->recs[i].fs_options);
        free(fstab->recs[i].key_loc);
        free(fstab->recs[i].label);
    }

    /* Free the fstab_recs array created by calloc(3) */
    free(fstab->recs);

    /* Free the fstab filename */
    free(fstab->fstab_filename);

    /* Free fstab */
    free(fstab);
}

/* Add an entry to the fstab, and return 0 on success or -1 on error */
int fs_mgr_add_entry(struct fstab *fstab,
                     const char *mount_point, const char *fs_type,
                     const char *blk_device)
{
    struct fstab_rec *new_fstab_recs;
    int n = fstab->num_entries;

    new_fstab_recs = (struct fstab_rec *)
                     realloc(fstab->recs, sizeof(struct fstab_rec) * (n + 1));

    if (!new_fstab_recs) {
        return -1;
    }

    /* A new entry was added, so initialize it */
     memset(&new_fstab_recs[n], 0, sizeof(struct fstab_rec));
     new_fstab_recs[n].mount_point = strdup(mount_point);
     new_fstab_recs[n].fs_type = strdup(fs_type);
     new_fstab_recs[n].blk_device = strdup(blk_device);
     new_fstab_recs[n].length = 0;

     /* Update the fstab struct */
     fstab->recs = new_fstab_recs;
     fstab->num_entries++;

     return 0;
}

/*
 * Returns the 1st matching fstab_rec that follows the start_rec.
 * start_rec is the result of a previous search or NULL.
 */
struct fstab_rec *fs_mgr_get_entry_for_mount_point_after(struct fstab_rec *start_rec, struct fstab *fstab, const char *path)
{
    int i;
    if (!fstab) {
        return NULL;
    }

    if (start_rec) {
        for (i = 0; i < fstab->num_entries; i++) {
            if (&fstab->recs[i] == start_rec) {
                i++;
                break;
            }
        }
    } else {
        i = 0;
    }
    for (; i < fstab->num_entries; i++) {
        int len = strlen(fstab->recs[i].mount_point);
        if (strncmp(path, fstab->recs[i].mount_point, len) == 0 &&
            (path[len] == '\0' || path[len] == '/')) {
            return &fstab->recs[i];
        }
    }
    return NULL;
}

/*
 * Returns the 1st matching mount point.
 * There might be more. To look for others, use fs_mgr_get_entry_for_mount_point_after()
 * and give the fstab_rec from the previous search.
 */
struct fstab_rec *fs_mgr_get_entry_for_mount_point(struct fstab *fstab, const char *path)
{
    return fs_mgr_get_entry_for_mount_point_after(NULL, fstab, path);
}

int fs_mgr_is_voldmanaged(const struct fstab_rec *fstab)
{
    return fstab->fs_mgr_flags & MF_VOLDMANAGED;
}

int fs_mgr_is_nonremovable(const struct fstab_rec *fstab)
{
    return fstab->fs_mgr_flags & MF_NONREMOVABLE;
}

int fs_mgr_is_verified(const struct fstab_rec *fstab)
{
    return fstab->fs_mgr_flags & MF_VERIFY;
}

int fs_mgr_is_encryptable(const struct fstab_rec *fstab)
{
    return fstab->fs_mgr_flags & (MF_CRYPT | MF_FORCECRYPT);
}

int fs_mgr_is_file_encrypted(const struct fstab_rec *fstab)
{
    return fstab->fs_mgr_flags & MF_FILEENCRYPTION;
}

int fs_mgr_is_noemulatedsd(const struct fstab_rec *fstab)
{
    return fstab->fs_mgr_flags & MF_NOEMULATEDSD;
}

<<<<<<< HEAD
int fs_mgr_is_notrim(struct fstab_rec *fstab)
{
    return fstab->fs_mgr_flags & MF_NOTRIM;
}

int fs_mgr_is_formattable(struct fstab_rec *fstab)
{
    return fstab->fs_mgr_flags & (MF_FORMATTABLE);
=======
int fs_mgr_is_slotselect(struct fstab_rec *fstab)
{
    return fstab->fs_mgr_flags & MF_SLOTSELECT;
>>>>>>> da4177e1
}<|MERGE_RESOLUTION|>--- conflicted
+++ resolved
@@ -74,12 +74,9 @@
     { "zramsize=",   MF_ZRAMSIZE },
     { "verify",      MF_VERIFY },
     { "noemulatedsd", MF_NOEMULATEDSD },
-<<<<<<< HEAD
     { "notrim",       MF_NOTRIM },
     { "formattable", MF_FORMATTABLE },
-=======
     { "slotselect",  MF_SLOTSELECT },
->>>>>>> da4177e1
     { "defaults",    0 },
     { 0,             0 },
 };
@@ -494,7 +491,6 @@
     return fstab->fs_mgr_flags & MF_NOEMULATEDSD;
 }
 
-<<<<<<< HEAD
 int fs_mgr_is_notrim(struct fstab_rec *fstab)
 {
     return fstab->fs_mgr_flags & MF_NOTRIM;
@@ -503,9 +499,9 @@
 int fs_mgr_is_formattable(struct fstab_rec *fstab)
 {
     return fstab->fs_mgr_flags & (MF_FORMATTABLE);
-=======
+}
+
 int fs_mgr_is_slotselect(struct fstab_rec *fstab)
 {
     return fstab->fs_mgr_flags & MF_SLOTSELECT;
->>>>>>> da4177e1
 }