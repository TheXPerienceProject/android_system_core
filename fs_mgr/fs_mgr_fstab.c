/*
 * Copyright (C) 2014 The Android Open Source Project
 *
 * Licensed under the Apache License, Version 2.0 (the "License");
 * you may not use this file except in compliance with the License.
 * You may obtain a copy of the License at
 *
 *      http://www.apache.org/licenses/LICENSE-2.0
 *
 * Unless required by applicable law or agreed to in writing, software
 * distributed under the License is distributed on an "AS IS" BASIS,
 * WITHOUT WARRANTIES OR CONDITIONS OF ANY KIND, either express or implied.
 * See the License for the specific language governing permissions and
 * limitations under the License.
 */

#include <ctype.h>
#include <errno.h>
#include <stdio.h>
#include <stdlib.h>
#include <string.h>
#include <sys/mount.h>
#include <unistd.h>

#include "fs_mgr_priv.h"

struct fs_mgr_flag_values {
    char *key_loc;
    char *verity_loc;
    long long part_length;
    char *label;
    int partnum;
    int swap_prio;
    unsigned int zram_size;
};

struct flag_list {
    const char *name;
    unsigned flag;
};

static struct flag_list mount_flags[] = {
    { "noatime",    MS_NOATIME },
    { "noexec",     MS_NOEXEC },
    { "nosuid",     MS_NOSUID },
    { "nodev",      MS_NODEV },
    { "nodiratime", MS_NODIRATIME },
    { "ro",         MS_RDONLY },
    { "rw",         0 },
    { "remount",    MS_REMOUNT },
    { "bind",       MS_BIND },
    { "rec",        MS_REC },
    { "unbindable", MS_UNBINDABLE },
    { "private",    MS_PRIVATE },
    { "slave",      MS_SLAVE },
    { "shared",     MS_SHARED },
    { "defaults",   0 },
    { 0,            0 },
};

static struct flag_list fs_mgr_flags[] = {
    { "wait",        MF_WAIT },
    { "check",       MF_CHECK },
    { "encryptable=",MF_CRYPT },
    { "forceencrypt=",MF_FORCECRYPT },
    { "fileencryption",MF_FILEENCRYPTION },
    { "forcefdeorfbe=",MF_FORCEFDEORFBE },
    { "nonremovable",MF_NONREMOVABLE },
    { "voldmanaged=",MF_VOLDMANAGED},
    { "length=",     MF_LENGTH },
    { "recoveryonly",MF_RECOVERYONLY },
    { "swapprio=",   MF_SWAPPRIO },
    { "zramsize=",   MF_ZRAMSIZE },
    { "verify",      MF_VERIFY },
    { "noemulatedsd", MF_NOEMULATEDSD },
    { "notrim",       MF_NOTRIM },
    { "formattable", MF_FORMATTABLE },
<<<<<<< HEAD
    { "slotselect",  MF_SLOTSELECT },
=======
    { "nofail",      MF_NOFAIL },
>>>>>>> 3b51acc3
    { "defaults",    0 },
    { 0,             0 },
};

static uint64_t calculate_zram_size(unsigned int percentage)
{
    uint64_t total;

    total  = sysconf(_SC_PHYS_PAGES);
    total *= percentage;
    total /= 100;

    total *= sysconf(_SC_PAGESIZE);

    return total;
}

static int parse_flags(char *flags, struct flag_list *fl,
                       struct fs_mgr_flag_values *flag_vals,
                       char *fs_options, int fs_options_len)
{
    int f = 0;
    int i;
    char *p;
    char *savep;

    /* initialize flag values.  If we find a relevant flag, we'll
     * update the value */
    if (flag_vals) {
        memset(flag_vals, 0, sizeof(*flag_vals));
        flag_vals->partnum = -1;
        flag_vals->swap_prio = -1; /* negative means it wasn't specified. */
    }

    /* initialize fs_options to the null string */
    if (fs_options && (fs_options_len > 0)) {
        fs_options[0] = '\0';
    }

    p = strtok_r(flags, ",", &savep);
    while (p) {
        /* Look for the flag "p" in the flag list "fl"
         * If not found, the loop exits with fl[i].name being null.
         */
        for (i = 0; fl[i].name; i++) {
            if (!strncmp(p, fl[i].name, strlen(fl[i].name))) {
                f |= fl[i].flag;
                if ((fl[i].flag == MF_CRYPT) && flag_vals) {
                    /* The encryptable flag is followed by an = and the
                     * location of the keys.  Get it and return it.
                     */
                    flag_vals->key_loc = strdup(strchr(p, '=') + 1);
                } else if ((fl[i].flag == MF_VERIFY) && flag_vals) {
                    /* If the verify flag is followed by an = and the
                     * location for the verity state,  get it and return it.
                     */
                    char *start = strchr(p, '=');
                    if (start) {
                        flag_vals->verity_loc = strdup(start + 1);
                    }
                } else if ((fl[i].flag == MF_FORCECRYPT) && flag_vals) {
                    /* The forceencrypt flag is followed by an = and the
                     * location of the keys.  Get it and return it.
                     */
                    flag_vals->key_loc = strdup(strchr(p, '=') + 1);
                } else if ((fl[i].flag == MF_FORCEFDEORFBE) && flag_vals) {
                    /* The forcefdeorfbe flag is followed by an = and the
                     * location of the keys.  Get it and return it.
                     */
                    flag_vals->key_loc = strdup(strchr(p, '=') + 1);
                } else if ((fl[i].flag == MF_LENGTH) && flag_vals) {
                    /* The length flag is followed by an = and the
                     * size of the partition.  Get it and return it.
                     */
                    flag_vals->part_length = strtoll(strchr(p, '=') + 1, NULL, 0);
                } else if ((fl[i].flag == MF_VOLDMANAGED) && flag_vals) {
                    /* The voldmanaged flag is followed by an = and the
                     * label, a colon and the partition number or the
                     * word "auto", e.g.
                     *   voldmanaged=sdcard:3
                     * Get and return them.
                     */
                    char *label_start;
                    char *label_end;
                    char *part_start;

                    label_start = strchr(p, '=') + 1;
                    label_end = strchr(p, ':');
                    if (label_end) {
                        flag_vals->label = strndup(label_start,
                                                   (int) (label_end - label_start));
                        part_start = strchr(p, ':') + 1;
                        if (!strcmp(part_start, "auto")) {
                            flag_vals->partnum = -1;
                        } else {
                            flag_vals->partnum = strtol(part_start, NULL, 0);
                        }
                    } else {
                        ERROR("Warning: voldmanaged= flag malformed\n");
                    }
                } else if ((fl[i].flag == MF_SWAPPRIO) && flag_vals) {
                    flag_vals->swap_prio = strtoll(strchr(p, '=') + 1, NULL, 0);
                } else if ((fl[i].flag == MF_ZRAMSIZE) && flag_vals) {
                    int is_percent = !!strrchr(p, '%');
                    unsigned int val = strtoll(strchr(p, '=') + 1, NULL, 0);
                    if (is_percent)
                        flag_vals->zram_size = calculate_zram_size(val);
                    else
                        flag_vals->zram_size = val;
                }
                break;
            }
        }

        if (!fl[i].name) {
            if (fs_options) {
                /* It's not a known flag, so it must be a filesystem specific
                 * option.  Add it to fs_options if it was passed in.
                 */
                strlcat(fs_options, p, fs_options_len);
                strlcat(fs_options, ",", fs_options_len);
            } else {
                /* fs_options was not passed in, so if the flag is unknown
                 * it's an error.
                 */
                ERROR("Warning: unknown flag %s\n", p);
            }
        }
        p = strtok_r(NULL, ",", &savep);
    }

    if (fs_options && fs_options[0]) {
        /* remove the last trailing comma from the list of options */
        fs_options[strlen(fs_options) - 1] = '\0';
    }

    return f;
}

struct fstab *fs_mgr_read_fstab(const char *fstab_path)
{
    FILE *fstab_file;
    int cnt, entries;
    ssize_t len;
    size_t alloc_len = 0;
    char *line = NULL;
    const char *delim = " \t";
    char *save_ptr, *p;
    struct fstab *fstab = NULL;
    struct fs_mgr_flag_values flag_vals;
#define FS_OPTIONS_LEN 1024
    char tmp_fs_options[FS_OPTIONS_LEN];

    fstab_file = fopen(fstab_path, "r");
    if (!fstab_file) {
        ERROR("Cannot open file %s\n", fstab_path);
        return 0;
    }

    entries = 0;
    while ((len = getline(&line, &alloc_len, fstab_file)) != -1) {
        /* if the last character is a newline, shorten the string by 1 byte */
        if (line[len - 1] == '\n') {
            line[len - 1] = '\0';
        }
        /* Skip any leading whitespace */
        p = line;
        while (isspace(*p)) {
            p++;
        }
        /* ignore comments or empty lines */
        if (*p == '#' || *p == '\0')
            continue;
        entries++;
    }

    if (!entries) {
        ERROR("No entries found in fstab\n");
        goto err;
    }

    /* Allocate and init the fstab structure */
    fstab = calloc(1, sizeof(struct fstab));
    fstab->num_entries = entries;
    fstab->fstab_filename = strdup(fstab_path);
    fstab->recs = calloc(fstab->num_entries, sizeof(struct fstab_rec));

    fseek(fstab_file, 0, SEEK_SET);

    cnt = 0;
    while ((len = getline(&line, &alloc_len, fstab_file)) != -1) {
        /* if the last character is a newline, shorten the string by 1 byte */
        if (line[len - 1] == '\n') {
            line[len - 1] = '\0';
        }

        /* Skip any leading whitespace */
        p = line;
        while (isspace(*p)) {
            p++;
        }
        /* ignore comments or empty lines */
        if (*p == '#' || *p == '\0')
            continue;

        /* If a non-comment entry is greater than the size we allocated, give an
         * error and quit.  This can happen in the unlikely case the file changes
         * between the two reads.
         */
        if (cnt >= entries) {
            ERROR("Tried to process more entries than counted\n");
            break;
        }

        if (!(p = strtok_r(line, delim, &save_ptr))) {
            ERROR("Error parsing mount source\n");
            goto err;
        }
        fstab->recs[cnt].blk_device = strdup(p);

        if (!(p = strtok_r(NULL, delim, &save_ptr))) {
            ERROR("Error parsing mount_point\n");
            goto err;
        }
        fstab->recs[cnt].mount_point = strdup(p);

        if (!(p = strtok_r(NULL, delim, &save_ptr))) {
            ERROR("Error parsing fs_type\n");
            goto err;
        }
        fstab->recs[cnt].fs_type = strdup(p);

        if (!(p = strtok_r(NULL, delim, &save_ptr))) {
            ERROR("Error parsing mount_flags\n");
            goto err;
        }
        tmp_fs_options[0] = '\0';
        fstab->recs[cnt].flags = parse_flags(p, mount_flags, NULL,
                                       tmp_fs_options, FS_OPTIONS_LEN);

        /* fs_options are optional */
        if (tmp_fs_options[0]) {
            fstab->recs[cnt].fs_options = strdup(tmp_fs_options);
        } else {
            fstab->recs[cnt].fs_options = NULL;
        }

        if (!(p = strtok_r(NULL, delim, &save_ptr))) {
            ERROR("Error parsing fs_mgr_options\n");
            goto err;
        }
        fstab->recs[cnt].fs_mgr_flags = parse_flags(p, fs_mgr_flags,
                                                    &flag_vals, NULL, 0);
        fstab->recs[cnt].key_loc = flag_vals.key_loc;
        fstab->recs[cnt].verity_loc = flag_vals.verity_loc;
        fstab->recs[cnt].length = flag_vals.part_length;
        fstab->recs[cnt].label = flag_vals.label;
        fstab->recs[cnt].partnum = flag_vals.partnum;
        fstab->recs[cnt].swap_prio = flag_vals.swap_prio;
        fstab->recs[cnt].zram_size = flag_vals.zram_size;
        cnt++;
    }
    /* If an A/B partition, modify block device to be the real block device */
    if (fs_mgr_update_for_slotselect(fstab) != 0) {
        ERROR("Error updating for slotselect\n");
        goto err;
    }
    fclose(fstab_file);
    free(line);
    return fstab;

err:
    fclose(fstab_file);
    free(line);
    if (fstab)
        fs_mgr_free_fstab(fstab);
    return NULL;
}

void fs_mgr_free_fstab(struct fstab *fstab)
{
    int i;

    if (!fstab) {
        return;
    }

    for (i = 0; i < fstab->num_entries; i++) {
        /* Free the pointers return by strdup(3) */
        free(fstab->recs[i].blk_device);
        free(fstab->recs[i].mount_point);
        free(fstab->recs[i].fs_type);
        free(fstab->recs[i].fs_options);
        free(fstab->recs[i].key_loc);
        free(fstab->recs[i].label);
    }

    /* Free the fstab_recs array created by calloc(3) */
    free(fstab->recs);

    /* Free the fstab filename */
    free(fstab->fstab_filename);

    /* Free fstab */
    free(fstab);
}

/* Add an entry to the fstab, and return 0 on success or -1 on error */
int fs_mgr_add_entry(struct fstab *fstab,
                     const char *mount_point, const char *fs_type,
                     const char *blk_device)
{
    struct fstab_rec *new_fstab_recs;
    int n = fstab->num_entries;

    new_fstab_recs = (struct fstab_rec *)
                     realloc(fstab->recs, sizeof(struct fstab_rec) * (n + 1));

    if (!new_fstab_recs) {
        return -1;
    }

    /* A new entry was added, so initialize it */
     memset(&new_fstab_recs[n], 0, sizeof(struct fstab_rec));
     new_fstab_recs[n].mount_point = strdup(mount_point);
     new_fstab_recs[n].fs_type = strdup(fs_type);
     new_fstab_recs[n].blk_device = strdup(blk_device);
     new_fstab_recs[n].length = 0;

     /* Update the fstab struct */
     fstab->recs = new_fstab_recs;
     fstab->num_entries++;

     return 0;
}

/*
 * Returns the 1st matching fstab_rec that follows the start_rec.
 * start_rec is the result of a previous search or NULL.
 */
struct fstab_rec *fs_mgr_get_entry_for_mount_point_after(struct fstab_rec *start_rec, struct fstab *fstab, const char *path)
{
    int i;
    if (!fstab) {
        return NULL;
    }

    if (start_rec) {
        for (i = 0; i < fstab->num_entries; i++) {
            if (&fstab->recs[i] == start_rec) {
                i++;
                break;
            }
        }
    } else {
        i = 0;
    }
    for (; i < fstab->num_entries; i++) {
        int len = strlen(fstab->recs[i].mount_point);
        if (strncmp(path, fstab->recs[i].mount_point, len) == 0 &&
            (path[len] == '\0' || path[len] == '/')) {
            return &fstab->recs[i];
        }
    }
    return NULL;
}

/*
 * Returns the 1st matching mount point.
 * There might be more. To look for others, use fs_mgr_get_entry_for_mount_point_after()
 * and give the fstab_rec from the previous search.
 */
struct fstab_rec *fs_mgr_get_entry_for_mount_point(struct fstab *fstab, const char *path)
{
    return fs_mgr_get_entry_for_mount_point_after(NULL, fstab, path);
}

int fs_mgr_is_voldmanaged(const struct fstab_rec *fstab)
{
    return fstab->fs_mgr_flags & MF_VOLDMANAGED;
}

int fs_mgr_is_nonremovable(const struct fstab_rec *fstab)
{
    return fstab->fs_mgr_flags & MF_NONREMOVABLE;
}

int fs_mgr_is_verified(const struct fstab_rec *fstab)
{
    return fstab->fs_mgr_flags & MF_VERIFY;
}

int fs_mgr_is_encryptable(const struct fstab_rec *fstab)
{
    return fstab->fs_mgr_flags & (MF_CRYPT | MF_FORCECRYPT | MF_FORCEFDEORFBE);
}

int fs_mgr_is_file_encrypted(const struct fstab_rec *fstab)
{
    return fstab->fs_mgr_flags & MF_FILEENCRYPTION;
}

int fs_mgr_is_convertible_to_fbe(const struct fstab_rec *fstab)
{
    return fstab->fs_mgr_flags & MF_FORCEFDEORFBE;
}

int fs_mgr_is_noemulatedsd(const struct fstab_rec *fstab)
{
    return fstab->fs_mgr_flags & MF_NOEMULATEDSD;
}

int fs_mgr_is_notrim(struct fstab_rec *fstab)
{
    return fstab->fs_mgr_flags & MF_NOTRIM;
}

int fs_mgr_is_formattable(struct fstab_rec *fstab)
{
    return fstab->fs_mgr_flags & (MF_FORMATTABLE);
}

<<<<<<< HEAD
int fs_mgr_is_slotselect(struct fstab_rec *fstab)
{
    return fstab->fs_mgr_flags & MF_SLOTSELECT;
=======
int fs_mgr_is_nofail(struct fstab_rec *fstab)
{
    return fstab->fs_mgr_flags & MF_NOFAIL;
>>>>>>> 3b51acc3
}<|MERGE_RESOLUTION|>--- conflicted
+++ resolved
@@ -75,11 +75,8 @@
     { "noemulatedsd", MF_NOEMULATEDSD },
     { "notrim",       MF_NOTRIM },
     { "formattable", MF_FORMATTABLE },
-<<<<<<< HEAD
     { "slotselect",  MF_SLOTSELECT },
-=======
     { "nofail",      MF_NOFAIL },
->>>>>>> 3b51acc3
     { "defaults",    0 },
     { 0,             0 },
 };
@@ -502,13 +499,12 @@
     return fstab->fs_mgr_flags & (MF_FORMATTABLE);
 }
 
-<<<<<<< HEAD
 int fs_mgr_is_slotselect(struct fstab_rec *fstab)
 {
     return fstab->fs_mgr_flags & MF_SLOTSELECT;
-=======
+}
+
 int fs_mgr_is_nofail(struct fstab_rec *fstab)
 {
     return fstab->fs_mgr_flags & MF_NOFAIL;
->>>>>>> 3b51acc3
 }