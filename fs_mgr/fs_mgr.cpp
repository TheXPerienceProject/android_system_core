--- conflicted
+++ resolved
@@ -1292,7 +1292,7 @@
                    should_use_metadata_encryption(attempted_entry)) {
             if (!call_vdc({"cryptfs", "mountFstab", attempted_entry.blk_device,
                            attempted_entry.mount_point})) {
-<<<<<<< HEAD
+                ++error_count;
                 PERROR << android::base::StringPrintf(
                     "Failure while mounting metadata, setting flag to needing recovery "
                     "partition on %s at %s options: %s",
@@ -1301,9 +1301,6 @@
                 encryptable = FS_MGR_MNTALL_DEV_NEEDS_RECOVERY_WIPE_PROMPT;
             } else {
                 encryptable = FS_MGR_MNTALL_DEV_IS_METADATA_ENCRYPTED;
-=======
-                ++error_count;
->>>>>>> 82692af8
             }
             continue;
         } else {
