--- conflicted
+++ resolved
@@ -178,11 +178,8 @@
         CheckFlag("slotselect_other", slot_select_other);
         CheckFlag("fsverity", fs_verity);
         CheckFlag("metadata_csum", ext_meta_csum);
-<<<<<<< HEAD
+        CheckFlag("fscompress", fs_compress);
         CheckFlag("wrappedkey", wrapped_key);
-=======
-        CheckFlag("fscompress", fs_compress);
->>>>>>> 18a72a91
 
 #undef CheckFlag
 
