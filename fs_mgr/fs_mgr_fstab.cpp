--- conflicted
+++ resolved
@@ -52,59 +52,6 @@
     uint64_t flag;
 };
 
-<<<<<<< HEAD
-static struct flag_list mount_flags[] = {
-    { "noatime",    MS_NOATIME },
-    { "noexec",     MS_NOEXEC },
-    { "nosuid",     MS_NOSUID },
-    { "nodev",      MS_NODEV },
-    { "nodiratime", MS_NODIRATIME },
-    { "ro",         MS_RDONLY },
-    { "rw",         0 },
-    { "remount",    MS_REMOUNT },
-    { "bind",       MS_BIND },
-    { "rec",        MS_REC },
-    { "unbindable", MS_UNBINDABLE },
-    { "private",    MS_PRIVATE },
-    { "slave",      MS_SLAVE },
-    { "shared",     MS_SHARED },
-    { "defaults",   0 },
-    { 0,            0 },
-};
-
-static struct flag_list fs_mgr_flags[] = {
-        {"wait", MF_WAIT},
-        {"check", MF_CHECK},
-        {"encryptable=", MF_CRYPT},
-        {"forceencrypt=", MF_FORCECRYPT},
-        {"fileencryption=", MF_FILEENCRYPTION},
-        {"wrappedkey", MF_WRAPPEDKEY},
-        {"forcefdeorfbe=", MF_FORCEFDEORFBE},
-        {"keydirectory=", MF_KEYDIRECTORY},
-        {"nonremovable", MF_NONREMOVABLE},
-        {"voldmanaged=", MF_VOLDMANAGED},
-        {"length=", MF_LENGTH},
-        {"recoveryonly", MF_RECOVERYONLY},
-        {"swapprio=", MF_SWAPPRIO},
-        {"zramsize=", MF_ZRAMSIZE},
-        {"max_comp_streams=", MF_MAX_COMP_STREAMS},
-        {"verifyatboot", MF_VERIFYATBOOT},
-        {"verify", MF_VERIFY},
-        {"avb", MF_AVB},
-        {"avb=", MF_AVB},
-        {"noemulatedsd", MF_NOEMULATEDSD},
-        {"notrim", MF_NOTRIM},
-        {"formattable", MF_FORMATTABLE},
-        {"slotselect", MF_SLOTSELECT},
-        {"nofail", MF_NOFAIL},
-        {"first_stage_mount", MF_FIRST_STAGE_MOUNT},
-        {"latemount", MF_LATEMOUNT},
-        {"reservedsize=", MF_RESERVEDSIZE},
-        {"quota", MF_QUOTA},
-        {"eraseblk=", MF_ERASEBLKSIZE},
-        {"logicalblk=", MF_LOGICALBLKSIZE},
-        {"sysfs_path=", MF_SYSFS},
-=======
 FlagList kMountFlagsList[] = {
         {"noatime", MS_NOATIME},
         {"noexec", MS_NOEXEC},
@@ -120,7 +67,6 @@
         {"private", MS_PRIVATE},
         {"slave", MS_SLAVE},
         {"shared", MS_SHARED},
->>>>>>> 038c0b9f
         {"defaults", 0},
 };
 
@@ -1042,26 +988,9 @@
 
 int fs_mgr_is_checkpoint_blk(const struct fstab_rec* fstab) {
     return fstab->fs_mgr_flags & MF_CHECKPOINT_BLK;
-<<<<<<< HEAD
 }
 
 int fs_mgr_is_wrapped_key_supported(const struct fstab_rec *fstab)
 {
     return fstab->fs_mgr_flags & MF_WRAPPEDKEY;
-}
-
-FstabEntry BuildGsiSystemFstabEntry() {
-    FstabEntry system = {
-            .blk_device = "system_gsi",
-            .mount_point = "/system",
-            .fs_type = "ext4",
-            .flags = MS_RDONLY,
-            .fs_options = "barrier=1",
-    };
-    system.fs_mgr_flags.wait = true;
-    system.fs_mgr_flags.logical = true;
-    system.fs_mgr_flags.first_stage_mount = true;
-    return system;
-=======
->>>>>>> 038c0b9f
 }