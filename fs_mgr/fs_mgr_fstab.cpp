--- conflicted
+++ resolved
@@ -765,224 +765,4 @@
     }
 
     return false;
-<<<<<<< HEAD
-}
-
-// Everything from here down is deprecated and will be removed shortly.
-
-using android::fs_mgr::Fstab;
-using android::fs_mgr::FstabEntry;
-using android::fs_mgr::ReadDefaultFstab;
-using android::fs_mgr::ReadFstabFromFile;
-
-struct fstab* fs_mgr_read_fstab(const char* fstab_path) {
-    Fstab fstab;
-    if (!ReadFstabFromFile(fstab_path, &fstab)) {
-        return nullptr;
-    }
-
-    return FstabToLegacyFstab(fstab);
-}
-
-struct fstab* fs_mgr_read_fstab_default() {
-    Fstab fstab;
-    if (!ReadDefaultFstab(&fstab)) {
-        return nullptr;
-    }
-
-    return FstabToLegacyFstab(fstab);
-}
-
-void fs_mgr_free_fstab(struct fstab *fstab)
-{
-    int i;
-
-    if (!fstab) {
-        return;
-    }
-
-    for (i = 0; i < fstab->num_entries; i++) {
-        /* Free the pointers return by strdup(3) */
-        free(fstab->recs[i].blk_device);
-        free(fstab->recs[i].logical_partition_name);
-        free(fstab->recs[i].mount_point);
-        free(fstab->recs[i].fs_type);
-        free(fstab->recs[i].fs_options);
-        free(fstab->recs[i].key_loc);
-        free(fstab->recs[i].key_dir);
-        free(fstab->recs[i].label);
-        free(fstab->recs[i].file_contents_mode);
-        free(fstab->recs[i].file_names_mode);
-        free(fstab->recs[i].sysfs_path);
-        free(fstab->recs[i].zram_loopback_path);
-        free(fstab->recs[i].zram_backing_dev_path);
-    }
-
-    /* Free the fstab_recs array created by calloc(3) */
-    free(fstab->recs);
-
-    /* Free fstab */
-    free(fstab);
-}
-
-struct fstab_rec* fs_mgr_get_entry_for_mount_point(struct fstab* fstab, const std::string& path) {
-    if (!fstab) {
-        return nullptr;
-    }
-    for (int i = 0; i < fstab->num_entries; i++) {
-        if (fstab->recs[i].mount_point && path == fstab->recs[i].mount_point) {
-            return &fstab->recs[i];
-        }
-    }
-    return nullptr;
-}
-
-FstabEntry FstabRecToFstabEntry(const fstab_rec* fstab_rec) {
-    FstabEntry entry;
-    entry.blk_device = fstab_rec->blk_device;
-    entry.logical_partition_name = fstab_rec->logical_partition_name;
-    entry.mount_point = fstab_rec->mount_point;
-    entry.fs_type = fstab_rec->fs_type;
-    entry.flags = fstab_rec->flags;
-    entry.fs_options = fstab_rec->fs_options;
-    entry.fs_mgr_flags.val = fstab_rec->fs_mgr_flags;
-    entry.key_loc = fstab_rec->key_loc;
-    entry.key_dir = fstab_rec->key_dir;
-    entry.verity_loc = fstab_rec->verity_loc;
-    entry.length = fstab_rec->length;
-    entry.label = fstab_rec->label;
-    entry.partnum = fstab_rec->partnum;
-    entry.swap_prio = fstab_rec->swap_prio;
-    entry.max_comp_streams = fstab_rec->max_comp_streams;
-    entry.zram_size = fstab_rec->zram_size;
-    entry.reserved_size = fstab_rec->reserved_size;
-    entry.file_contents_mode = fstab_rec->file_contents_mode;
-    entry.file_names_mode = fstab_rec->file_names_mode;
-    entry.erase_blk_size = fstab_rec->erase_blk_size;
-    entry.logical_blk_size = fstab_rec->logical_blk_size;
-    entry.sysfs_path = fstab_rec->sysfs_path;
-    entry.zram_loopback_path = fstab_rec->zram_loopback_path;
-    entry.zram_loopback_size = fstab_rec->zram_loopback_size;
-    entry.zram_backing_dev_path = fstab_rec->zram_backing_dev_path;
-
-    return entry;
-}
-
-Fstab LegacyFstabToFstab(const struct fstab* legacy_fstab) {
-    Fstab fstab;
-    for (int i = 0; i < legacy_fstab->num_entries; i++) {
-        fstab.emplace_back(FstabRecToFstabEntry(&legacy_fstab->recs[i]));
-    }
-
-    return fstab;
-}
-
-fstab* FstabToLegacyFstab(const Fstab& fstab) {
-    struct fstab* legacy_fstab = static_cast<struct fstab*>(calloc(1, sizeof(struct fstab)));
-    legacy_fstab->num_entries = fstab.size();
-    legacy_fstab->recs =
-            static_cast<fstab_rec*>(calloc(legacy_fstab->num_entries, sizeof(fstab_rec)));
-
-    for (int i = 0; i < legacy_fstab->num_entries; i++) {
-        legacy_fstab->recs[i].blk_device = strdup(fstab[i].blk_device.c_str());
-        legacy_fstab->recs[i].logical_partition_name =
-                strdup(fstab[i].logical_partition_name.c_str());
-        legacy_fstab->recs[i].mount_point = strdup(fstab[i].mount_point.c_str());
-        legacy_fstab->recs[i].fs_type = strdup(fstab[i].fs_type.c_str());
-        legacy_fstab->recs[i].flags = fstab[i].flags;
-        legacy_fstab->recs[i].fs_options = strdup(fstab[i].fs_options.c_str());
-        legacy_fstab->recs[i].fs_mgr_flags = fstab[i].fs_mgr_flags.val;
-        legacy_fstab->recs[i].key_loc = strdup(fstab[i].key_loc.c_str());
-        legacy_fstab->recs[i].key_dir = strdup(fstab[i].key_dir.c_str());
-        legacy_fstab->recs[i].verity_loc = strdup(fstab[i].verity_loc.c_str());
-        legacy_fstab->recs[i].length = fstab[i].length;
-        legacy_fstab->recs[i].label = strdup(fstab[i].label.c_str());
-        legacy_fstab->recs[i].partnum = fstab[i].partnum;
-        legacy_fstab->recs[i].swap_prio = fstab[i].swap_prio;
-        legacy_fstab->recs[i].max_comp_streams = fstab[i].max_comp_streams;
-        legacy_fstab->recs[i].zram_size = fstab[i].zram_size;
-        legacy_fstab->recs[i].reserved_size = fstab[i].reserved_size;
-        legacy_fstab->recs[i].file_contents_mode = strdup(fstab[i].file_contents_mode.c_str());
-        legacy_fstab->recs[i].file_names_mode = strdup(fstab[i].file_names_mode.c_str());
-        legacy_fstab->recs[i].erase_blk_size = fstab[i].erase_blk_size;
-        legacy_fstab->recs[i].logical_blk_size = fstab[i].logical_blk_size;
-        legacy_fstab->recs[i].sysfs_path = strdup(fstab[i].sysfs_path.c_str());
-        legacy_fstab->recs[i].zram_loopback_path = strdup(fstab[i].zram_loopback_path.c_str());
-        legacy_fstab->recs[i].zram_loopback_size = fstab[i].zram_loopback_size;
-        legacy_fstab->recs[i].zram_backing_dev_path = strdup(fstab[i].zram_backing_dev_path.c_str());
-    }
-    return legacy_fstab;
-}
-
-int fs_mgr_is_voldmanaged(const struct fstab_rec *fstab)
-{
-    return fstab->fs_mgr_flags & MF_VOLDMANAGED;
-}
-
-int fs_mgr_is_nonremovable(const struct fstab_rec *fstab)
-{
-    return fstab->fs_mgr_flags & MF_NONREMOVABLE;
-}
-
-int fs_mgr_is_verified(const struct fstab_rec *fstab)
-{
-    return fstab->fs_mgr_flags & MF_VERIFY;
-}
-
-int fs_mgr_is_encryptable(const struct fstab_rec *fstab)
-{
-    return fstab->fs_mgr_flags & (MF_CRYPT | MF_FORCECRYPT | MF_FORCEFDEORFBE);
-}
-
-void fs_mgr_get_file_encryption_modes(const struct fstab_rec* fstab, const char** contents_mode_ret,
-                                      const char** filenames_mode_ret) {
-    *contents_mode_ret = fstab->file_contents_mode;
-    *filenames_mode_ret = fstab->file_names_mode;
-}
-
-int fs_mgr_is_convertible_to_fbe(const struct fstab_rec *fstab)
-{
-    return fstab->fs_mgr_flags & MF_FORCEFDEORFBE;
-}
-
-int fs_mgr_is_noemulatedsd(const struct fstab_rec *fstab)
-{
-    return fstab->fs_mgr_flags & MF_NOEMULATEDSD;
-}
-
-int fs_mgr_is_notrim(const struct fstab_rec* fstab) {
-    return fstab->fs_mgr_flags & MF_NOTRIM;
-}
-
-int fs_mgr_is_quota(const struct fstab_rec* fstab) {
-    return fstab->fs_mgr_flags & MF_QUOTA;
-}
-
-int fs_mgr_has_sysfs_path(const struct fstab_rec *fstab)
-{
-    return fstab->fs_mgr_flags & MF_SYSFS;
-}
-
-int fs_mgr_is_logical(const struct fstab_rec* fstab) {
-    return fstab->fs_mgr_flags & MF_LOGICAL;
-}
-
-int fs_mgr_is_checkpoint(const struct fstab_rec* fstab) {
-    return fstab->fs_mgr_flags & (MF_CHECKPOINT_FS | MF_CHECKPOINT_BLK);
-}
-
-int fs_mgr_is_checkpoint_fs(const struct fstab_rec* fstab) {
-    return fstab->fs_mgr_flags & MF_CHECKPOINT_FS;
-}
-
-int fs_mgr_is_checkpoint_blk(const struct fstab_rec* fstab) {
-    return fstab->fs_mgr_flags & MF_CHECKPOINT_BLK;
-}
-
-int fs_mgr_is_wrapped_key_supported(const struct fstab_rec *fstab)
-{
-    FstabEntry::FsMgrFlags flags{fstab->fs_mgr_flags};
-    return flags.wrapped_key;
-=======
->>>>>>> 16a9a3b0
 }