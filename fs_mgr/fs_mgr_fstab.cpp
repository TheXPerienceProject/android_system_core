/*
 * Copyright (C) 2014 The Android Open Source Project
 *
 * Licensed under the Apache License, Version 2.0 (the "License");
 * you may not use this file except in compliance with the License.
 * You may obtain a copy of the License at
 *
 *      http://www.apache.org/licenses/LICENSE-2.0
 *
 * Unless required by applicable law or agreed to in writing, software
 * distributed under the License is distributed on an "AS IS" BASIS,
 * WITHOUT WARRANTIES OR CONDITIONS OF ANY KIND, either express or implied.
 * See the License for the specific language governing permissions and
 * limitations under the License.
 */

#include <ctype.h>
#include <dirent.h>
#include <errno.h>
#include <fnmatch.h>
#include <stdio.h>
#include <stdlib.h>
#include <string.h>
#include <sys/mount.h>
#include <unistd.h>

#include <algorithm>
#include <array>
#include <utility>
#include <vector>

#include <android-base/file.h>
#include <android-base/parseint.h>
#include <android-base/properties.h>
#include <android-base/stringprintf.h>
#include <android-base/strings.h>
#include <libgsi/libgsi.h>

#include "fs_mgr_priv.h"

using android::base::EndsWith;
using android::base::ParseByteCount;
using android::base::ParseInt;
using android::base::ReadFileToString;
using android::base::Readlink;
using android::base::Split;
using android::base::StartsWith;

namespace android {
namespace fs_mgr {
namespace {

constexpr char kDefaultAndroidDtDir[] = "/proc/device-tree/firmware/android";

struct FlagList {
    const char *name;
    uint64_t flag;
};

FlagList kMountFlagsList[] = {
        {"noatime", MS_NOATIME},
        {"noexec", MS_NOEXEC},
        {"nosuid", MS_NOSUID},
        {"nodev", MS_NODEV},
        {"nodiratime", MS_NODIRATIME},
        {"ro", MS_RDONLY},
        {"rw", 0},
        {"sync", MS_SYNCHRONOUS},
        {"remount", MS_REMOUNT},
        {"bind", MS_BIND},
        {"rec", MS_REC},
        {"unbindable", MS_UNBINDABLE},
        {"private", MS_PRIVATE},
        {"slave", MS_SLAVE},
        {"shared", MS_SHARED},
        {"defaults", 0},
};

off64_t CalculateZramSize(int percentage) {
    off64_t total;

    total  = sysconf(_SC_PHYS_PAGES);
    total *= percentage;
    total /= 100;

    total *= sysconf(_SC_PAGESIZE);

    return total;
}

// Fills 'dt_value' with the underlying device tree value string without the trailing '\0'.
// Returns true if 'dt_value' has a valid string, 'false' otherwise.
bool ReadDtFile(const std::string& file_name, std::string* dt_value) {
    if (android::base::ReadFileToString(file_name, dt_value)) {
        if (!dt_value->empty()) {
            // Trim the trailing '\0' out, otherwise the comparison will produce false-negatives.
            dt_value->resize(dt_value->size() - 1);
            return true;
        }
    }

    return false;
}

void ParseFileEncryption(const std::string& arg, FstabEntry* entry) {
    entry->fs_mgr_flags.file_encryption = true;
    entry->encryption_options = arg;
}

bool SetMountFlag(const std::string& flag, FstabEntry* entry) {
    for (const auto& [name, value] : kMountFlagsList) {
        if (flag == name) {
            entry->flags |= value;
            return true;
        }
    }
    return false;
}

void ParseMountFlags(const std::string& flags, FstabEntry* entry) {
    std::string fs_options;
    for (const auto& flag : Split(flags, ",")) {
        if (!SetMountFlag(flag, entry)) {
            // Unknown flag, so it must be a filesystem specific option.
            if (!fs_options.empty()) {
                fs_options.append(",");  // appends a comma if not the first
            }
            fs_options.append(flag);

            if (auto equal_sign = flag.find('='); equal_sign != std::string::npos) {
                const auto arg = flag.substr(equal_sign + 1);
                if (entry->fs_type == "f2fs" && StartsWith(flag, "reserve_root=")) {
                    if (!ParseInt(arg, &entry->reserved_size)) {
                        LWARNING << "Warning: reserve_root= flag malformed: " << arg;
                    } else {
                        entry->reserved_size <<= 12;
                    }
                } else if (StartsWith(flag, "lowerdir=")) {
                    entry->lowerdir = std::move(arg);
                }
            }
        }
    }
    entry->fs_options = std::move(fs_options);
}

void ParseFsMgrFlags(const std::string& flags, FstabEntry* entry) {
    for (const auto& flag : Split(flags, ",")) {
        if (flag.empty() || flag == "defaults") continue;
        std::string arg;
        if (auto equal_sign = flag.find('='); equal_sign != std::string::npos) {
            arg = flag.substr(equal_sign + 1);
        }

        // First handle flags that simply set a boolean.
#define CheckFlag(flag_name, value)       \
    if (flag == flag_name) {              \
        entry->fs_mgr_flags.value = true; \
        continue;                         \
    }

        CheckFlag("wait", wait);
        CheckFlag("check", check);
        CheckFlag("nonremovable", nonremovable);
        CheckFlag("recoveryonly", recovery_only);
        CheckFlag("noemulatedsd", no_emulated_sd);
        CheckFlag("notrim", no_trim);
        CheckFlag("verify", verify);
        CheckFlag("formattable", formattable);
        CheckFlag("slotselect", slot_select);
        CheckFlag("latemount", late_mount);
        CheckFlag("nofail", no_fail);
        CheckFlag("verifyatboot", verify_at_boot);
        CheckFlag("quota", quota);
        CheckFlag("avb", avb);
        CheckFlag("logical", logical);
        CheckFlag("checkpoint=block", checkpoint_blk);
        CheckFlag("checkpoint=fs", checkpoint_fs);
        CheckFlag("first_stage_mount", first_stage_mount);
        CheckFlag("slotselect_other", slot_select_other);
        CheckFlag("fsverity", fs_verity);
        CheckFlag("metadata_csum", ext_meta_csum);
        CheckFlag("fscompress", fs_compress);
<<<<<<< HEAD
        CheckFlag("wrappedkey", wrapped_key);
=======
        CheckFlag("overlayfs_remove_missing_lowerdir", overlayfs_remove_missing_lowerdir);
>>>>>>> cf9356e9

#undef CheckFlag

        // Then handle flags that take an argument.
        if (StartsWith(flag, "encryptable=")) {
            // The encryptable flag is followed by an = and the  location of the keys.
            entry->fs_mgr_flags.crypt = true;
            entry->key_loc = arg;
        } else if (StartsWith(flag, "voldmanaged=")) {
            // The voldmanaged flag is followed by an = and the label, a colon and the partition
            // number or the word "auto", e.g. voldmanaged=sdcard:3
            entry->fs_mgr_flags.vold_managed = true;
            auto parts = Split(arg, ":");
            if (parts.size() != 2) {
                LWARNING << "Warning: voldmanaged= flag malformed: " << arg;
                continue;
            }

            entry->label = std::move(parts[0]);
            if (parts[1] == "auto") {
                entry->partnum = -1;
            } else {
                if (!ParseInt(parts[1], &entry->partnum)) {
                    entry->partnum = -1;
                    LWARNING << "Warning: voldmanaged= flag malformed: " << arg;
                    continue;
                }
            }
        } else if (StartsWith(flag, "length=")) {
            // The length flag is followed by an = and the size of the partition.
            if (!ParseInt(arg, &entry->length)) {
                LWARNING << "Warning: length= flag malformed: " << arg;
            }
        } else if (StartsWith(flag, "swapprio=")) {
            if (!ParseInt(arg, &entry->swap_prio)) {
                LWARNING << "Warning: swapprio= flag malformed: " << arg;
            }
        } else if (StartsWith(flag, "zramsize=")) {
            if (!arg.empty() && arg.back() == '%') {
                arg.pop_back();
                int val;
                if (ParseInt(arg, &val, 0, 100)) {
                    entry->zram_size = CalculateZramSize(val);
                } else {
                    LWARNING << "Warning: zramsize= flag malformed: " << arg;
                }
            } else {
                if (!ParseInt(arg, &entry->zram_size)) {
                    LWARNING << "Warning: zramsize= flag malformed: " << arg;
                }
            }
        } else if (StartsWith(flag, "forceencrypt=")) {
            // The forceencrypt flag is followed by an = and the location of the keys.
            entry->fs_mgr_flags.force_crypt = true;
            entry->key_loc = arg;
        } else if (StartsWith(flag, "fileencryption=")) {
            ParseFileEncryption(arg, entry);
        } else if (StartsWith(flag, "forcefdeorfbe=")) {
            // The forcefdeorfbe flag is followed by an = and the location of the keys.  Get it and
            // return it.
            entry->fs_mgr_flags.force_fde_or_fbe = true;
            entry->key_loc = arg;
            entry->encryption_options = "aes-256-xts:aes-256-cts";
        } else if (StartsWith(flag, "max_comp_streams=")) {
            if (!ParseInt(arg, &entry->max_comp_streams)) {
                LWARNING << "Warning: max_comp_streams= flag malformed: " << arg;
            }
        } else if (StartsWith(flag, "reservedsize=")) {
            // The reserved flag is followed by an = and the reserved size of the partition.
            uint64_t size;
            if (!ParseByteCount(arg, &size)) {
                LWARNING << "Warning: reservedsize= flag malformed: " << arg;
            } else {
                entry->reserved_size = static_cast<off64_t>(size);
            }
        } else if (StartsWith(flag, "readahead_size_kb=")) {
            int val;
            if (ParseInt(arg, &val, 0, 16 * 1024)) {
                entry->readahead_size_kb = val;
            } else {
                LWARNING << "Warning: readahead_size_kb= flag malformed (0 ~ 16MB): " << arg;
            }
        } else if (StartsWith(flag, "eraseblk=")) {
            // The erase block size flag is followed by an = and the flash erase block size. Get it,
            // check that it is a power of 2 and at least 4096, and return it.
            off64_t val;
            if (!ParseInt(arg, &val) || val < 4096 || (val & (val - 1)) != 0) {
                LWARNING << "Warning: eraseblk= flag malformed: " << arg;
            } else {
                entry->erase_blk_size = val;
            }
        } else if (StartsWith(flag, "logicalblk=")) {
            // The logical block size flag is followed by an = and the flash logical block size. Get
            // it, check that it is a power of 2 and at least 4096, and return it.
            off64_t val;
            if (!ParseInt(arg, &val) || val < 4096 || (val & (val - 1)) != 0) {
                LWARNING << "Warning: logicalblk= flag malformed: " << arg;
            } else {
                entry->logical_blk_size = val;
            }
        } else if (StartsWith(flag, "avb_keys=")) {  // must before the following "avb"
            entry->avb_keys = arg;
        } else if (StartsWith(flag, "avb")) {
            entry->fs_mgr_flags.avb = true;
            entry->vbmeta_partition = arg;
        } else if (StartsWith(flag, "keydirectory=")) {
            // The metadata flag is followed by an = and the directory for the keys.
            entry->metadata_key_dir = arg;
        } else if (StartsWith(flag, "metadata_encryption=")) {
            // Specify the cipher and flags to use for metadata encryption
            entry->metadata_encryption = arg;
        } else if (StartsWith(flag, "sysfs_path=")) {
            // The path to trigger device gc by idle-maint of vold.
            entry->sysfs_path = arg;
        } else if (StartsWith(flag, "zram_backingdev_size=")) {
            if (!ParseByteCount(arg, &entry->zram_backingdev_size)) {
                LWARNING << "Warning: zram_backingdev_size= flag malformed: " << arg;
            }
        } else {
            LWARNING << "Warning: unknown flag: " << flag;
        }
    }
}

std::string InitAndroidDtDir() {
    std::string android_dt_dir;
    // The platform may specify a custom Android DT path in kernel cmdline
    if (!fs_mgr_get_boot_config_from_bootconfig_source("android_dt_dir", &android_dt_dir) &&
        !fs_mgr_get_boot_config_from_kernel_cmdline("android_dt_dir", &android_dt_dir)) {
        // Fall back to the standard procfs-based path
        android_dt_dir = kDefaultAndroidDtDir;
    }
    return android_dt_dir;
}

bool IsDtFstabCompatible() {
    std::string dt_value;
    std::string file_name = get_android_dt_dir() + "/fstab/compatible";

    if (ReadDtFile(file_name, &dt_value) && dt_value == "android,fstab") {
        // If there's no status property or its set to "ok" or "okay", then we use the DT fstab.
        std::string status_value;
        std::string status_file_name = get_android_dt_dir() + "/fstab/status";
        return !ReadDtFile(status_file_name, &status_value) || status_value == "ok" ||
               status_value == "okay";
    }

    return false;
}

std::string ReadFstabFromDt() {
    if (!is_dt_compatible() || !IsDtFstabCompatible()) {
        return {};
    }

    std::string fstabdir_name = get_android_dt_dir() + "/fstab";
    std::unique_ptr<DIR, int (*)(DIR*)> fstabdir(opendir(fstabdir_name.c_str()), closedir);
    if (!fstabdir) return {};

    dirent* dp;
    // Each element in fstab_dt_entries is <mount point, the line format in fstab file>.
    std::vector<std::pair<std::string, std::string>> fstab_dt_entries;
    while ((dp = readdir(fstabdir.get())) != NULL) {
        // skip over name, compatible and .
        if (dp->d_type != DT_DIR || dp->d_name[0] == '.') continue;

        // create <dev> <mnt_point>  <type>  <mnt_flags>  <fsmgr_flags>\n
        std::vector<std::string> fstab_entry;
        std::string file_name;
        std::string value;
        // skip a partition entry if the status property is present and not set to ok
        file_name = android::base::StringPrintf("%s/%s/status", fstabdir_name.c_str(), dp->d_name);
        if (ReadDtFile(file_name, &value)) {
            if (value != "okay" && value != "ok") {
                LINFO << "dt_fstab: Skip disabled entry for partition " << dp->d_name;
                continue;
            }
        }

        file_name = android::base::StringPrintf("%s/%s/dev", fstabdir_name.c_str(), dp->d_name);
        if (!ReadDtFile(file_name, &value)) {
            LERROR << "dt_fstab: Failed to find device for partition " << dp->d_name;
            return {};
        }
        fstab_entry.push_back(value);

        std::string mount_point;
        file_name =
            android::base::StringPrintf("%s/%s/mnt_point", fstabdir_name.c_str(), dp->d_name);
        if (ReadDtFile(file_name, &value)) {
            LINFO << "dt_fstab: Using a specified mount point " << value << " for " << dp->d_name;
            mount_point = value;
        } else {
            mount_point = android::base::StringPrintf("/%s", dp->d_name);
        }
        fstab_entry.push_back(mount_point);

        file_name = android::base::StringPrintf("%s/%s/type", fstabdir_name.c_str(), dp->d_name);
        if (!ReadDtFile(file_name, &value)) {
            LERROR << "dt_fstab: Failed to find type for partition " << dp->d_name;
            return {};
        }
        fstab_entry.push_back(value);

        file_name = android::base::StringPrintf("%s/%s/mnt_flags", fstabdir_name.c_str(), dp->d_name);
        if (!ReadDtFile(file_name, &value)) {
            LERROR << "dt_fstab: Failed to find type for partition " << dp->d_name;
            return {};
        }
        fstab_entry.push_back(value);

        file_name = android::base::StringPrintf("%s/%s/fsmgr_flags", fstabdir_name.c_str(), dp->d_name);
        if (!ReadDtFile(file_name, &value)) {
            LERROR << "dt_fstab: Failed to find type for partition " << dp->d_name;
            return {};
        }
        fstab_entry.push_back(value);
        // Adds a fstab_entry to fstab_dt_entries, to be sorted by mount_point later.
        fstab_dt_entries.emplace_back(mount_point, android::base::Join(fstab_entry, " "));
    }

    // Sort fstab_dt entries, to ensure /vendor is mounted before /vendor/abc is attempted.
    std::sort(fstab_dt_entries.begin(), fstab_dt_entries.end(),
              [](const auto& a, const auto& b) { return a.first < b.first; });

    std::string fstab_result;
    for (const auto& [_, dt_entry] : fstab_dt_entries) {
        fstab_result += dt_entry + "\n";
    }
    return fstab_result;
}

// Return the path to the fstab file.  There may be multiple fstab files; the
// one that is returned will be the first that exists of fstab.<fstab_suffix>,
// fstab.<hardware>, and fstab.<hardware.platform>.  The fstab is searched for
// in /odm/etc/ and /vendor/etc/, as well as in the locations where it may be in
// the first stage ramdisk during early boot.  Previously, the first stage
// ramdisk's copy of the fstab had to be located in the root directory, but now
// the system/etc directory is supported too and is the preferred location.
std::string GetFstabPath() {
    for (const char* prop : {"fstab_suffix", "hardware", "hardware.platform"}) {
        std::string suffix;

        if (!fs_mgr_get_boot_config(prop, &suffix)) continue;

        for (const char* prefix : {// late-boot/post-boot locations
                                   "/odm/etc/fstab.", "/vendor/etc/fstab.",
                                   // early boot locations
                                   "/system/etc/fstab.", "/first_stage_ramdisk/system/etc/fstab.",
                                   "/fstab.", "/first_stage_ramdisk/fstab."}) {
            std::string fstab_path = prefix + suffix;
            if (access(fstab_path.c_str(), F_OK) == 0) {
                return fstab_path;
            }
        }
    }

    return "";
}

bool ReadFstabFile(FILE* fstab_file, bool proc_mounts, Fstab* fstab_out) {
    ssize_t len;
    size_t alloc_len = 0;
    char *line = NULL;
    const char *delim = " \t";
    char *save_ptr, *p;
    Fstab fstab;

    while ((len = getline(&line, &alloc_len, fstab_file)) != -1) {
        /* if the last character is a newline, shorten the string by 1 byte */
        if (line[len - 1] == '\n') {
            line[len - 1] = '\0';
        }

        /* Skip any leading whitespace */
        p = line;
        while (isspace(*p)) {
            p++;
        }
        /* ignore comments or empty lines */
        if (*p == '#' || *p == '\0')
            continue;

        FstabEntry entry;

        if (!(p = strtok_r(line, delim, &save_ptr))) {
            LERROR << "Error parsing mount source";
            goto err;
        }
        entry.blk_device = p;

        if (!(p = strtok_r(NULL, delim, &save_ptr))) {
            LERROR << "Error parsing mount_point";
            goto err;
        }
        entry.mount_point = p;

        if (!(p = strtok_r(NULL, delim, &save_ptr))) {
            LERROR << "Error parsing fs_type";
            goto err;
        }
        entry.fs_type = p;

        if (!(p = strtok_r(NULL, delim, &save_ptr))) {
            LERROR << "Error parsing mount_flags";
            goto err;
        }

        ParseMountFlags(p, &entry);

        // For /proc/mounts, ignore everything after mnt_freq and mnt_passno
        if (proc_mounts) {
            p += strlen(p);
        } else if (!(p = strtok_r(NULL, delim, &save_ptr))) {
            LERROR << "Error parsing fs_mgr_options";
            goto err;
        }

        ParseFsMgrFlags(p, &entry);

        if (entry.fs_mgr_flags.logical) {
            entry.logical_partition_name = entry.blk_device;
        }

        fstab.emplace_back(std::move(entry));
    }

    if (fstab.empty()) {
        LERROR << "No entries found in fstab";
        goto err;
    }

    /* If an A/B partition, modify block device to be the real block device */
    if (!fs_mgr_update_for_slotselect(&fstab)) {
        LERROR << "Error updating for slotselect";
        goto err;
    }
    free(line);
    *fstab_out = std::move(fstab);
    return true;

err:
    free(line);
    return false;
}

/* Extracts <device>s from the by-name symlinks specified in a fstab:
 *   /dev/block/<type>/<device>/by-name/<partition>
 *
 * <type> can be: platform, pci or vbd.
 *
 * For example, given the following entries in the input fstab:
 *   /dev/block/platform/soc/1da4000.ufshc/by-name/system
 *   /dev/block/pci/soc.0/f9824900.sdhci/by-name/vendor
 * it returns a set { "soc/1da4000.ufshc", "soc.0/f9824900.sdhci" }.
 */
std::set<std::string> ExtraBootDevices(const Fstab& fstab) {
    std::set<std::string> boot_devices;

    for (const auto& entry : fstab) {
        std::string blk_device = entry.blk_device;
        // Skips blk_device that doesn't conform to the format.
        if (!android::base::StartsWith(blk_device, "/dev/block") ||
            android::base::StartsWith(blk_device, "/dev/block/by-name") ||
            android::base::StartsWith(blk_device, "/dev/block/bootdevice/by-name")) {
            continue;
        }
        // Skips non-by_name blk_device.
        // /dev/block/<type>/<device>/by-name/<partition>
        //                           ^ slash_by_name
        auto slash_by_name = blk_device.find("/by-name");
        if (slash_by_name == std::string::npos) continue;
        blk_device.erase(slash_by_name);  // erases /by-name/<partition>

        // Erases /dev/block/, now we have <type>/<device>
        blk_device.erase(0, std::string("/dev/block/").size());

        // <type>/<device>
        //       ^ first_slash
        auto first_slash = blk_device.find('/');
        if (first_slash == std::string::npos) continue;

        auto boot_device = blk_device.substr(first_slash + 1);
        if (!boot_device.empty()) boot_devices.insert(std::move(boot_device));
    }

    return boot_devices;
}

FstabEntry BuildDsuUserdataFstabEntry() {
    constexpr uint32_t kFlags = MS_NOATIME | MS_NOSUID | MS_NODEV;

    FstabEntry userdata = {
            .blk_device = "userdata_gsi",
            .mount_point = "/data",
            .fs_type = "ext4",
            .flags = kFlags,
            .reserved_size = 128 * 1024 * 1024,
    };
    userdata.fs_mgr_flags.wait = true;
    userdata.fs_mgr_flags.check = true;
    userdata.fs_mgr_flags.logical = true;
    userdata.fs_mgr_flags.quota = true;
    userdata.fs_mgr_flags.late_mount = true;
    userdata.fs_mgr_flags.formattable = true;
    return userdata;
}

bool EraseFstabEntry(Fstab* fstab, const std::string& mount_point) {
    auto iter = std::remove_if(fstab->begin(), fstab->end(),
                               [&](const auto& entry) { return entry.mount_point == mount_point; });
    if (iter != fstab->end()) {
        fstab->erase(iter, fstab->end());
        return true;
    }
    return false;
}

}  // namespace

void TransformFstabForDsu(Fstab* fstab, const std::string& dsu_slot,
                          const std::vector<std::string>& dsu_partitions) {
    static constexpr char kDsuKeysDir[] = "/avb";
    // Convert userdata
    // Inherit fstab properties for userdata.
    FstabEntry userdata;
    if (FstabEntry* entry = GetEntryForMountPoint(fstab, "/data")) {
        userdata = *entry;
        userdata.blk_device = android::gsi::kDsuUserdata;
        userdata.fs_mgr_flags.logical = true;
        userdata.fs_mgr_flags.formattable = true;
        if (!userdata.metadata_key_dir.empty()) {
            userdata.metadata_key_dir = android::gsi::GetDsuMetadataKeyDir(dsu_slot);
        }
    } else {
        userdata = BuildDsuUserdataFstabEntry();
    }

    if (EraseFstabEntry(fstab, "/data")) {
        fstab->emplace_back(userdata);
    }

    // Convert others
    for (auto&& partition : dsu_partitions) {
        if (!EndsWith(partition, gsi::kDsuPostfix)) {
            continue;
        }
        // userdata has been handled
        if (partition == android::gsi::kDsuUserdata) {
            continue;
        }
        // scratch is handled by fs_mgr_overlayfs
        if (partition == android::gsi::kDsuScratch) {
            continue;
        }
        // dsu_partition_name = corresponding_partition_name + kDsuPostfix
        // e.g.
        //    system_gsi for system
        //    product_gsi for product
        //    vendor_gsi for vendor
        std::string lp_name = partition.substr(0, partition.length() - strlen(gsi::kDsuPostfix));
        std::string mount_point = "/" + lp_name;
        std::vector<FstabEntry*> entries = GetEntriesForMountPoint(fstab, mount_point);
        if (entries.empty()) {
            FstabEntry entry = {
                    .blk_device = partition,
                    // .logical_partition_name is required to look up AVB Hashtree descriptors.
                    .logical_partition_name = "system",
                    .mount_point = mount_point,
                    .fs_type = "ext4",
                    .flags = MS_RDONLY,
                    .fs_options = "barrier=1",
                    .avb_keys = kDsuKeysDir,
            };
            entry.fs_mgr_flags.wait = true;
            entry.fs_mgr_flags.logical = true;
            entry.fs_mgr_flags.first_stage_mount = true;
            fstab->emplace_back(entry);
        } else {
            // If the corresponding partition exists, transform all its Fstab
            // by pointing .blk_device to the DSU partition.
            for (auto&& entry : entries) {
                entry->blk_device = partition;
                // AVB keys for DSU should always be under kDsuKeysDir.
                entry->avb_keys = kDsuKeysDir;
            }
            // Make sure the ext4 is included to support GSI.
            auto partition_ext4 =
                    std::find_if(fstab->begin(), fstab->end(), [&](const auto& entry) {
                        return entry.mount_point == mount_point && entry.fs_type == "ext4";
                    });
            if (partition_ext4 == fstab->end()) {
                auto new_entry = *GetEntryForMountPoint(fstab, mount_point);
                new_entry.fs_type = "ext4";
                fstab->emplace_back(new_entry);
            }
        }
    }
}

void EnableMandatoryFlags(Fstab* fstab) {
    // Devices launched in R and after should enable fs_verity on userdata. The flag causes tune2fs
    // to enable the feature. A better alternative would be to enable on mkfs at the beginning.
    if (android::base::GetIntProperty("ro.product.first_api_level", 0) >= 30) {
        std::vector<FstabEntry*> data_entries = GetEntriesForMountPoint(fstab, "/data");
        for (auto&& entry : data_entries) {
            // Besides ext4, f2fs is also supported. But the image is already created with verity
            // turned on when it was first introduced.
            if (entry->fs_type == "ext4") {
                entry->fs_mgr_flags.fs_verity = true;
            }
        }
    }
}

bool ReadFstabFromFile(const std::string& path, Fstab* fstab_out) {
    auto fstab_file = std::unique_ptr<FILE, decltype(&fclose)>{fopen(path.c_str(), "re"), fclose};
    if (!fstab_file) {
        PERROR << __FUNCTION__ << "(): cannot open file: '" << path << "'";
        return false;
    }

    bool is_proc_mounts = path == "/proc/mounts";

    Fstab fstab;
    if (!ReadFstabFile(fstab_file.get(), is_proc_mounts, &fstab)) {
        LERROR << __FUNCTION__ << "(): failed to load fstab from : '" << path << "'";
        return false;
    }
    if (!is_proc_mounts) {
        if (!access(android::gsi::kGsiBootedIndicatorFile, F_OK)) {
            // This is expected to fail if host is android Q, since Q doesn't
            // support DSU slotting. The DSU "active" indicator file would be
            // non-existent or empty if DSU is enabled within the guest system.
            // In that case, just use the default slot name "dsu".
            std::string dsu_slot;
            if (!android::gsi::GetActiveDsu(&dsu_slot) && errno != ENOENT) {
                PERROR << __FUNCTION__ << "(): failed to get active DSU slot";
                return false;
            }
            if (dsu_slot.empty()) {
                dsu_slot = "dsu";
                LWARNING << __FUNCTION__ << "(): assuming default DSU slot: " << dsu_slot;
            }
            // This file is non-existent on Q vendor.
            std::string lp_names;
            if (!ReadFileToString(gsi::kGsiLpNamesFile, &lp_names) && errno != ENOENT) {
                PERROR << __FUNCTION__ << "(): failed to read DSU LP names";
                return false;
            }
            TransformFstabForDsu(&fstab, dsu_slot, Split(lp_names, ","));
        } else if (errno != ENOENT) {
            PERROR << __FUNCTION__ << "(): failed to access() DSU booted indicator";
            return false;
        }
    }

    SkipMountingPartitions(&fstab, false /* verbose */);
    EnableMandatoryFlags(&fstab);

    *fstab_out = std::move(fstab);
    return true;
}

// Returns fstab entries parsed from the device tree if they exist
bool ReadFstabFromDt(Fstab* fstab, bool verbose) {
    std::string fstab_buf = ReadFstabFromDt();
    if (fstab_buf.empty()) {
        if (verbose) LINFO << __FUNCTION__ << "(): failed to read fstab from dt";
        return false;
    }

    std::unique_ptr<FILE, decltype(&fclose)> fstab_file(
        fmemopen(static_cast<void*>(const_cast<char*>(fstab_buf.c_str())),
                 fstab_buf.length(), "r"), fclose);
    if (!fstab_file) {
        if (verbose) PERROR << __FUNCTION__ << "(): failed to create a file stream for fstab dt";
        return false;
    }

    if (!ReadFstabFile(fstab_file.get(), false, fstab)) {
        if (verbose) {
            LERROR << __FUNCTION__ << "(): failed to load fstab from kernel:" << std::endl
                   << fstab_buf;
        }
        return false;
    }

    SkipMountingPartitions(fstab, verbose);

    return true;
}

#ifdef NO_SKIP_MOUNT
bool SkipMountingPartitions(Fstab*, bool) {
    return true;
}
#else
// For GSI to skip mounting /product and /system_ext, until there are well-defined interfaces
// between them and /system. Otherwise, the GSI flashed on /system might not be able to work with
// device-specific /product and /system_ext. skip_mount.cfg belongs to system_ext partition because
// only common files for all targets can be put into system partition. It is under
// /system/system_ext because GSI is a single system.img that includes the contents of system_ext
// partition and product partition under /system/system_ext and /system/product, respectively.
bool SkipMountingPartitions(Fstab* fstab, bool verbose) {
    static constexpr char kSkipMountConfig[] = "/system/system_ext/etc/init/config/skip_mount.cfg";

    std::string skip_config;
    auto save_errno = errno;
    if (!ReadFileToString(kSkipMountConfig, &skip_config)) {
        errno = save_errno;  // missing file is expected
        return true;
    }

    std::vector<std::string> skip_mount_patterns;
    for (const auto& line : Split(skip_config, "\n")) {
        if (line.empty() || StartsWith(line, "#")) {
            continue;
        }
        skip_mount_patterns.push_back(line);
    }

    // Returns false if mount_point matches any of the skip mount patterns, so that the FstabEntry
    // would be partitioned to the second group.
    auto glob_pattern_mismatch = [&skip_mount_patterns](const FstabEntry& entry) -> bool {
        for (const auto& pattern : skip_mount_patterns) {
            if (!fnmatch(pattern.c_str(), entry.mount_point.c_str(), 0 /* flags */)) {
                return false;
            }
        }
        return true;
    };
    auto remove_from = std::stable_partition(fstab->begin(), fstab->end(), glob_pattern_mismatch);
    if (verbose) {
        for (auto it = remove_from; it != fstab->end(); ++it) {
            LINFO << "Skip mounting mountpoint: " << it->mount_point;
        }
    }
    fstab->erase(remove_from, fstab->end());
    return true;
}
#endif

// Loads the fstab file and combines with fstab entries passed in from device tree.
bool ReadDefaultFstab(Fstab* fstab) {
    fstab->clear();
    ReadFstabFromDt(fstab, false /* verbose */);

    std::string default_fstab_path;
    // Use different fstab paths for normal boot and recovery boot, respectively
    if (access("/system/bin/recovery", F_OK) == 0) {
        default_fstab_path = "/etc/recovery.fstab";
    } else {  // normal boot
        default_fstab_path = GetFstabPath();
    }

    Fstab default_fstab;
    if (!default_fstab_path.empty() && ReadFstabFromFile(default_fstab_path, &default_fstab)) {
        for (auto&& entry : default_fstab) {
            fstab->emplace_back(std::move(entry));
        }
    } else {
        LINFO << __FUNCTION__ << "(): failed to find device default fstab";
    }

    return !fstab->empty();
}

FstabEntry* GetEntryForMountPoint(Fstab* fstab, const std::string& path) {
    if (fstab == nullptr) {
        return nullptr;
    }

    for (auto& entry : *fstab) {
        if (entry.mount_point == path) {
            return &entry;
        }
    }

    return nullptr;
}

std::vector<FstabEntry*> GetEntriesForMountPoint(Fstab* fstab, const std::string& path) {
    std::vector<FstabEntry*> entries;
    if (fstab == nullptr) {
        return entries;
    }

    for (auto& entry : *fstab) {
        if (entry.mount_point == path) {
            entries.emplace_back(&entry);
        }
    }

    return entries;
}

std::set<std::string> GetBootDevices() {
    // First check bootconfig, then kernel commandline, then the device tree
    std::string dt_file_name = get_android_dt_dir() + "/boot_devices";
    std::string value;
    if (fs_mgr_get_boot_config_from_bootconfig_source("boot_devices", &value) ||
        fs_mgr_get_boot_config_from_bootconfig_source("boot_device", &value)) {
        std::set<std::string> boot_devices;
        // remove quotes and split by spaces
        auto boot_device_strings = base::Split(base::StringReplace(value, "\"", "", true), " ");
        for (std::string_view device : boot_device_strings) {
            // trim the trailing comma, keep the rest.
            base::ConsumeSuffix(&device, ",");
            boot_devices.emplace(device);
        }
        return boot_devices;
    }

    if (fs_mgr_get_boot_config_from_kernel_cmdline("boot_devices", &value) ||
        ReadDtFile(dt_file_name, &value)) {
        auto boot_devices = Split(value, ",");
        return std::set<std::string>(boot_devices.begin(), boot_devices.end());
    }

    std::string cmdline;
    if (android::base::ReadFileToString("/proc/cmdline", &cmdline)) {
        std::set<std::string> boot_devices;
        const std::string cmdline_key = "androidboot.boot_device";
        for (const auto& [key, value] : fs_mgr_parse_cmdline(cmdline)) {
            if (key == cmdline_key) {
                boot_devices.emplace(value);
            }
        }
        if (!boot_devices.empty()) {
            return boot_devices;
        }
    }

    // Fallback to extract boot devices from fstab.
    Fstab fstab;
    if (!ReadDefaultFstab(&fstab)) {
        return {};
    }

    return ExtraBootDevices(fstab);
}

std::string GetVerityDeviceName(const FstabEntry& entry) {
    std::string base_device;
    if (entry.mount_point == "/") {
        // When using system-as-root, the device name is fixed as "vroot".
        if (entry.fs_mgr_flags.avb) {
            return "vroot";
        }
        base_device = "system";
    } else {
        base_device = android::base::Basename(entry.mount_point);
    }
    return base_device + "-verity";
}

}  // namespace fs_mgr
}  // namespace android

// FIXME: The same logic is duplicated in system/core/init/
const std::string& get_android_dt_dir() {
    // Set once and saves time for subsequent calls to this function
    static const std::string kAndroidDtDir = android::fs_mgr::InitAndroidDtDir();
    return kAndroidDtDir;
}

bool is_dt_compatible() {
    std::string file_name = get_android_dt_dir() + "/compatible";
    std::string dt_value;
    if (android::fs_mgr::ReadDtFile(file_name, &dt_value)) {
        if (dt_value == "android,firmware") {
            return true;
        }
    }

    return false;
}<|MERGE_RESOLUTION|>--- conflicted
+++ resolved
@@ -181,11 +181,8 @@
         CheckFlag("fsverity", fs_verity);
         CheckFlag("metadata_csum", ext_meta_csum);
         CheckFlag("fscompress", fs_compress);
-<<<<<<< HEAD
+        CheckFlag("overlayfs_remove_missing_lowerdir", overlayfs_remove_missing_lowerdir);
         CheckFlag("wrappedkey", wrapped_key);
-=======
-        CheckFlag("overlayfs_remove_missing_lowerdir", overlayfs_remove_missing_lowerdir);
->>>>>>> cf9356e9
 
 #undef CheckFlag
 
