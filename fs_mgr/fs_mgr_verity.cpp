--- conflicted
+++ resolved
@@ -718,24 +718,14 @@
     struct fec_verity_metadata verity;
     struct verity_table_params params = { .table = NULL };
 
-<<<<<<< HEAD
-    const std::string mount_point(basename(fstab->mount_point));
-=======
     const std::string mount_point(basename(entry->mount_point.c_str()));
->>>>>>> ed0cdfa3
     bool verified_at_boot = false;
 
     android::dm::DeviceMapper& dm = android::dm::DeviceMapper::Instance();
 
-<<<<<<< HEAD
-    if (fec_open(&f, fstab->blk_device, O_RDONLY, FEC_VERITY_DISABLE,
-            FEC_DEFAULT_ROOTS) < 0) {
-        PERROR << "Failed to open '" << fstab->blk_device << "'";
-=======
     if (fec_open(&f, entry->blk_device.c_str(), O_RDONLY, FEC_VERITY_DISABLE, FEC_DEFAULT_ROOTS) <
         0) {
         PERROR << "Failed to open '" << entry->blk_device << "'";
->>>>>>> ed0cdfa3
         return retval;
     }
 
@@ -765,11 +755,7 @@
 
     params.ecc_dev = entry->blk_device.c_str();
 
-<<<<<<< HEAD
-    if (load_verity_state(fstab, &params.mode) < 0) {
-=======
     if (load_verity_state(*entry, &params.mode) < 0) {
->>>>>>> ed0cdfa3
         /* if accessing or updating the state failed, switch to the default
          * safe mode. This makes sure the device won't end up in an endless
          * restart loop, and no corrupted data will be exposed to userspace
@@ -870,12 +856,7 @@
 
     // assign the new verity block device as the block device
     if (!verified_at_boot) {
-<<<<<<< HEAD
-        free(fstab->blk_device);
-        fstab->blk_device = strdup(verity_blk_name.c_str());
-=======
         entry->blk_device = verity_blk_name;
->>>>>>> ed0cdfa3
     } else if (!dm.DeleteDevice(mount_point)) {
         LERROR << "Failed to remove verity device " << mount_point.c_str();
         goto out;
