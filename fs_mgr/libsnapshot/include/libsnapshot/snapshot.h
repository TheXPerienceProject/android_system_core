// Copyright (C) 2019 The Android Open Source Project
//
// Licensed under the Apache License, Version 2.0 (the "License");
// you may not use this file except in compliance with the License.
// You may obtain a copy of the License at
//
//      http://www.apache.org/licenses/LICENSE-2.0
//
// Unless required by applicable law or agreed to in writing, software
// distributed under the License is distributed on an "AS IS" BASIS,
// WITHOUT WARRANTIES OR CONDITIONS OF ANY KIND, either express or implied.
// See the License for the specific language governing permissions and
// limitations under the License.

#pragma once

#include <stdint.h>
#include <unistd.h>

#include <chrono>
#include <map>
#include <memory>
#include <optional>
#include <ostream>
#include <string>
#include <string_view>
#include <vector>

#include <android-base/unique_fd.h>
#include <android/snapshot/snapshot.pb.h>
#include <fs_mgr_dm_linear.h>
#include <libdm/dm.h>
#include <libfiemap/image_manager.h>
#include <liblp/builder.h>
#include <liblp/liblp.h>
#include <update_engine/update_metadata.pb.h>

#include <libsnapshot/auto_device.h>
#include <libsnapshot/return.h>
#include <libsnapshot/snapshot_writer.h>
#include <libsnapshot/snapuserd_client.h>

#ifndef FRIEND_TEST
#define FRIEND_TEST(test_set_name, individual_test) \
    friend class test_set_name##_##individual_test##_Test
#define DEFINED_FRIEND_TEST
#endif

namespace android {

namespace fiemap {
class IImageManager;
}  // namespace fiemap

namespace fs_mgr {
struct CreateLogicalPartitionParams;
class IPartitionOpener;
}  // namespace fs_mgr

// Forward declare IBootControl types since we cannot include only the headers
// with Soong. Note: keep the enum width in sync.
namespace hardware {
namespace boot {
namespace V1_1 {
enum class MergeStatus : int32_t;
}  // namespace V1_1
}  // namespace boot
}  // namespace hardware

namespace snapshot {

struct AutoDeleteCowImage;
struct AutoDeleteSnapshot;
struct AutoDeviceList;
struct PartitionCowCreator;
class ISnapshotMergeStats;
class SnapshotMergeStats;
class SnapshotStatus;

static constexpr const std::string_view kCowGroupName = "cow";
static constexpr char kVirtualAbCompressionProp[] = "ro.virtual_ab.compression.enabled";

bool OptimizeSourceCopyOperation(const chromeos_update_engine::InstallOperation& operation,
                                 chromeos_update_engine::InstallOperation* optimized);

enum class CreateResult : unsigned int {
    ERROR,
    CREATED,
    NOT_CREATED,
};

class ISnapshotManager {
  public:
    // Dependency injection for testing.
    class IDeviceInfo {
      public:
        using IImageManager = android::fiemap::IImageManager;

        virtual ~IDeviceInfo() {}
        virtual std::string GetMetadataDir() const = 0;
        virtual std::string GetSlotSuffix() const = 0;
        virtual std::string GetOtherSlotSuffix() const = 0;
        virtual std::string GetSuperDevice(uint32_t slot) const = 0;
        virtual const android::fs_mgr::IPartitionOpener& GetPartitionOpener() const = 0;
        virtual bool IsOverlayfsSetup() const = 0;
        virtual bool SetBootControlMergeStatus(
                android::hardware::boot::V1_1::MergeStatus status) = 0;
        virtual bool SetSlotAsUnbootable(unsigned int slot) = 0;
        virtual bool IsRecovery() const = 0;
        virtual bool IsTestDevice() const { return false; }
        virtual bool IsFirstStageInit() const = 0;
        virtual std::unique_ptr<IImageManager> OpenImageManager() const = 0;

        // Helper method for implementing OpenImageManager.
        std::unique_ptr<IImageManager> OpenImageManager(const std::string& gsid_dir) const;
    };
    virtual ~ISnapshotManager() = default;

    // Begin an update. This must be called before creating any snapshots. It
    // will fail if GetUpdateState() != None.
    virtual bool BeginUpdate() = 0;

    // Cancel an update; any snapshots will be deleted. This is allowed if the
    // state == Initiated, None, or Unverified (before rebooting to the new
    // slot).
    virtual bool CancelUpdate() = 0;

    // Mark snapshot writes as having completed. After this, new snapshots cannot
    // be created, and the device must either cancel the OTA (either before
    // rebooting or after rolling back), or merge the OTA.
    // Before calling this function, all snapshots must be mapped.
    // If |wipe| is set to true, wipe is scheduled after reboot, and snapshots
    // may need to be merged before wiping.
    virtual bool FinishedSnapshotWrites(bool wipe) = 0;

    // Update an ISnapshotMergeStats object with statistics about COW usage.
    // This should be called before the merge begins as otherwise snapshots
    // may be deleted.
    virtual void UpdateCowStats(ISnapshotMergeStats* stats) = 0;

    // Initiate a merge on all snapshot devices. This should only be used after an
    // update has been marked successful after booting.
    virtual bool InitiateMerge() = 0;

    // Perform any necessary post-boot actions. This should be run soon after
    // /data is mounted.
    //
    // If a merge is in progress, this function will block until the merge is
    // completed.
    //    - Callback is called periodically during the merge. If callback()
    //      returns false during the merge, ProcessUpdateState() will pause
    //      and returns Merging.
    // If a merge or update was cancelled, this will clean up any
    // update artifacts and return.
    //
    // Note that after calling this, GetUpdateState() may still return that a
    // merge is in progress:
    //   MergeFailed indicates that a fatal error occurred. WaitForMerge() may
    //   called any number of times again to attempt to make more progress, but
    //   we do not expect it to succeed if a catastrophic error occurred.
    //
    //   MergeNeedsReboot indicates that the merge has completed, but cleanup
    //   failed. This can happen if for some reason resources were not closed
    //   properly. In this case another reboot is needed before we can take
    //   another OTA. However, WaitForMerge() can be called again without
    //   rebooting, to attempt to finish cleanup anyway.
    //
    //   MergeCompleted indicates that the update has fully completed.
    //   GetUpdateState will return None, and a new update can begin.
    //
    // The optional callback allows the caller to periodically check the
    // progress with GetUpdateState().
    virtual UpdateState ProcessUpdateState(const std::function<bool()>& callback = {},
                                           const std::function<bool()>& before_cancel = {}) = 0;

    // If ProcessUpdateState() returned MergeFailed, this returns the appropriate
    // code. Otherwise, MergeFailureCode::Ok is returned.
    virtual MergeFailureCode ReadMergeFailureCode() = 0;

    // If an update is in progress, return the source build fingerprint.
    virtual std::string ReadSourceBuildFingerprint() = 0;

    // Find the status of the current update, if any.
    //
    // |progress| depends on the returned status:
    //   Merging: Value in the range [0, 100]
    //   MergeCompleted: 100
    //   Other: 0
    virtual UpdateState GetUpdateState(double* progress = nullptr) = 0;

    // Returns true if compression is enabled for the current update. This always returns false if
    // UpdateState is None, or no snapshots have been created.
    virtual bool UpdateUsesCompression() = 0;

    // Create necessary COW device / files for OTA clients. New logical partitions will be added to
    // group "cow" in target_metadata. Regions of partitions of current_metadata will be
    // "write-protected" and snapshotted.
    virtual Return CreateUpdateSnapshots(
            const chromeos_update_engine::DeltaArchiveManifest& manifest) = 0;

    // Map a snapshotted partition for OTA clients to write to. Write-protected regions are
    // determined previously in CreateSnapshots.
    //
    // |snapshot_path| must not be nullptr.
    //
    // This method will return false if ro.virtual_ab.compression.enabled is true.
    virtual bool MapUpdateSnapshot(const android::fs_mgr::CreateLogicalPartitionParams& params,
                                   std::string* snapshot_path) = 0;

    // Create an ISnapshotWriter to build a snapshot against a target partition. The partition name
    // must be suffixed. If a source partition exists, it must be specified as well. The source
    // partition will only be used if raw bytes are needed. The source partition should be an
    // absolute path to the device, not a partition name.
    //
    // After calling OpenSnapshotWriter, the caller must invoke Initialize or InitializeForAppend
    // before invoking write operations.
    virtual std::unique_ptr<ISnapshotWriter> OpenSnapshotWriter(
            const android::fs_mgr::CreateLogicalPartitionParams& params,
            const std::optional<std::string>& source_device) = 0;

    // Unmap a snapshot device or CowWriter that was previously opened with MapUpdateSnapshot,
    // OpenSnapshotWriter. All outstanding open descriptors, writers, or
    // readers must be deleted before this is called.
    virtual bool UnmapUpdateSnapshot(const std::string& target_partition_name) = 0;

    // If this returns true, first-stage mount must call
    // CreateLogicalAndSnapshotPartitions rather than CreateLogicalPartitions.
    virtual bool NeedSnapshotsInFirstStageMount() = 0;

    // Perform first-stage mapping of snapshot targets. This replaces init's
    // call to CreateLogicalPartitions when snapshots are present.
    virtual bool CreateLogicalAndSnapshotPartitions(
            const std::string& super_device, const std::chrono::milliseconds& timeout_ms = {}) = 0;

    // Map all snapshots. This is analogous to CreateLogicalAndSnapshotPartitions, except it maps
    // the target slot rather than the current slot. It should only be used immediately after
    // applying an update, before rebooting to the new slot.
    virtual bool MapAllSnapshots(const std::chrono::milliseconds& timeout_ms = {}) = 0;

    // Unmap all snapshots. This should be called to undo MapAllSnapshots().
    virtual bool UnmapAllSnapshots() = 0;

    // This method should be called preceding any wipe or flash of metadata or
    // userdata. It is only valid in recovery or fastbootd, and it ensures that
    // a merge has been completed.
    //
    // When userdata will be wiped or flashed, it is necessary to clean up any
    // snapshot state. If a merge is in progress, the merge must be finished.
    // If a snapshot is present but not yet merged, the slot must be marked as
    // unbootable.
    //
    // Returns true on success (or nothing to do), false on failure. The
    // optional callback fires periodically to query progress via GetUpdateState.
    virtual bool HandleImminentDataWipe(const std::function<void()>& callback = {}) = 0;

    // Force a merge to complete in recovery. This is similar to HandleImminentDataWipe
    // but does not expect a data wipe after.
    virtual bool FinishMergeInRecovery() = 0;

    // This method is only allowed in recovery and is used as a helper to
    // initialize the snapshot devices as a requirement to mount a snapshotted
    // /system in recovery.
    // This function returns:
    // - CreateResult::CREATED if snapshot devices were successfully created;
    // - CreateResult::NOT_CREATED if it was not necessary to create snapshot
    // devices;
    // - CreateResult::ERROR if a fatal error occurred, mounting /system should
    // be aborted.
    // This function mounts /metadata when called, and unmounts /metadata upon
    // return.
    virtual CreateResult RecoveryCreateSnapshotDevices() = 0;

    // Same as RecoveryCreateSnapshotDevices(), but does not auto mount/umount
    // /metadata.
    virtual CreateResult RecoveryCreateSnapshotDevices(
            const std::unique_ptr<AutoDevice>& metadata_device) = 0;

    // Dump debug information.
    virtual bool Dump(std::ostream& os) = 0;

    // Ensure metadata directory is mounted in recovery. When the returned
    // AutoDevice is destroyed, the metadata directory is automatically
    // unmounted.
    // Return nullptr if any failure.
    // In Android mode, Return an AutoDevice that does nothing
    // In recovery, return an AutoDevice that does nothing if metadata entry
    // is not found in fstab.
    // Note: if this function is called the second time before the AutoDevice returned from the
    // first call is destroyed, the device will be unmounted when any of these AutoDevices is
    // destroyed. For example:
    //   auto a = mgr->EnsureMetadataMounted(); // mounts
    //   auto b = mgr->EnsureMetadataMounted(); // does nothing
    //   b.reset() // unmounts
    //   a.reset() // does nothing
    virtual std::unique_ptr<AutoDevice> EnsureMetadataMounted() = 0;

    // Return the associated ISnapshotMergeStats instance. Never null.
    virtual ISnapshotMergeStats* GetSnapshotMergeStatsInstance() = 0;
};

class SnapshotManager final : public ISnapshotManager {
    using CreateLogicalPartitionParams = android::fs_mgr::CreateLogicalPartitionParams;
    using IPartitionOpener = android::fs_mgr::IPartitionOpener;
    using LpMetadata = android::fs_mgr::LpMetadata;
    using MetadataBuilder = android::fs_mgr::MetadataBuilder;
    using DeltaArchiveManifest = chromeos_update_engine::DeltaArchiveManifest;
    using MergeStatus = android::hardware::boot::V1_1::MergeStatus;
    using FiemapStatus = android::fiemap::FiemapStatus;

    friend class SnapshotMergeStats;

  public:
    ~SnapshotManager();

    // Return a new SnapshotManager instance, or null on error. The device
    // pointer is owned for the lifetime of SnapshotManager. If null, a default
    // instance will be created.
    static std::unique_ptr<SnapshotManager> New(IDeviceInfo* device = nullptr);

    // This is similar to New(), except designed specifically for first-stage
    // init or recovery.
    static std::unique_ptr<SnapshotManager> NewForFirstStageMount(IDeviceInfo* device = nullptr);

    // Helper function for first-stage init to check whether a SnapshotManager
    // might be needed to perform first-stage mounts.
    static bool IsSnapshotManagerNeeded();

    // Helper function for second stage init to restorecon on the rollback indicator.
    static std::string GetGlobalRollbackIndicatorPath();

    // Detach dm-user devices from the current snapuserd, and populate
    // |snapuserd_argv| with the necessary arguments to restart snapuserd
    // and reattach them.
    bool DetachSnapuserdForSelinux(std::vector<std::string>* snapuserd_argv);

    // Perform the transition from the selinux stage of snapuserd into the
    // second-stage of snapuserd. This process involves re-creating the dm-user
    // table entries for each device, so that they connect to the new daemon.
    // Once all new tables have been activated, we ask the first-stage daemon
    // to cleanly exit.
    bool PerformSecondStageInitTransition();

    // ISnapshotManager overrides.
    bool BeginUpdate() override;
    bool CancelUpdate() override;
    bool FinishedSnapshotWrites(bool wipe) override;
    void UpdateCowStats(ISnapshotMergeStats* stats) override;
    MergeFailureCode ReadMergeFailureCode() override;
    bool InitiateMerge() override;
    UpdateState ProcessUpdateState(const std::function<bool()>& callback = {},
                                   const std::function<bool()>& before_cancel = {}) override;
    UpdateState GetUpdateState(double* progress = nullptr) override;
    bool UpdateUsesCompression() override;
    Return CreateUpdateSnapshots(const DeltaArchiveManifest& manifest) override;
    bool MapUpdateSnapshot(const CreateLogicalPartitionParams& params,
                           std::string* snapshot_path) override;
    std::unique_ptr<ISnapshotWriter> OpenSnapshotWriter(
            const android::fs_mgr::CreateLogicalPartitionParams& params,
            const std::optional<std::string>& source_device) override;
    bool UnmapUpdateSnapshot(const std::string& target_partition_name) override;
    bool NeedSnapshotsInFirstStageMount() override;
    bool CreateLogicalAndSnapshotPartitions(
            const std::string& super_device,
            const std::chrono::milliseconds& timeout_ms = {}) override;
    bool HandleImminentDataWipe(const std::function<void()>& callback = {}) override;
    bool FinishMergeInRecovery() override;
    CreateResult RecoveryCreateSnapshotDevices() override;
    CreateResult RecoveryCreateSnapshotDevices(
            const std::unique_ptr<AutoDevice>& metadata_device) override;
    bool Dump(std::ostream& os) override;
    std::unique_ptr<AutoDevice> EnsureMetadataMounted() override;
    ISnapshotMergeStats* GetSnapshotMergeStatsInstance() override;
    bool MapAllSnapshots(const std::chrono::milliseconds& timeout_ms = {}) override;
    bool UnmapAllSnapshots() override;
    std::string ReadSourceBuildFingerprint() override;

    // We can't use WaitForFile during first-stage init, because ueventd is not
    // running and therefore will not automatically create symlinks. Instead,
    // we let init provide us with the correct function to use to ensure
    // uevents have been processed and symlink/mknod calls completed.
    void SetUeventRegenCallback(std::function<bool(const std::string&)> callback) {
        uevent_regen_callback_ = callback;
    }

    // If true, compression is enabled for this update. This is used by
    // first-stage to decide whether to launch snapuserd.
    bool IsSnapuserdRequired();

    // Add new public entries above this line.

    // Helpers for failure injection.
    using MergeConsistencyChecker =
            std::function<MergeFailureCode(const std::string& name, const SnapshotStatus& status)>;

    void set_merge_consistency_checker(MergeConsistencyChecker checker) {
        merge_consistency_checker_ = checker;
    }
    MergeConsistencyChecker merge_consistency_checker() const { return merge_consistency_checker_; }

  private:
    FRIEND_TEST(SnapshotTest, CleanFirstStageMount);
    FRIEND_TEST(SnapshotTest, CreateSnapshot);
    FRIEND_TEST(SnapshotTest, FirstStageMountAfterRollback);
    FRIEND_TEST(SnapshotTest, FirstStageMountAndMerge);
    FRIEND_TEST(SnapshotTest, FlashSuperDuringMerge);
    FRIEND_TEST(SnapshotTest, FlashSuperDuringUpdate);
    FRIEND_TEST(SnapshotTest, MapPartialSnapshot);
    FRIEND_TEST(SnapshotTest, MapSnapshot);
    FRIEND_TEST(SnapshotTest, Merge);
    FRIEND_TEST(SnapshotTest, MergeFailureCode);
    FRIEND_TEST(SnapshotTest, NoMergeBeforeReboot);
    FRIEND_TEST(SnapshotTest, UpdateBootControlHal);
    FRIEND_TEST(SnapshotUpdateTest, AddPartition);
<<<<<<< HEAD
=======
    FRIEND_TEST(SnapshotUpdateTest, ConsistencyCheckResume);
>>>>>>> 3074ae2f
    FRIEND_TEST(SnapshotUpdateTest, DaemonTransition);
    FRIEND_TEST(SnapshotUpdateTest, DataWipeAfterRollback);
    FRIEND_TEST(SnapshotUpdateTest, DataWipeRollbackInRecovery);
    FRIEND_TEST(SnapshotUpdateTest, DataWipeWithStaleSnapshots);
    FRIEND_TEST(SnapshotUpdateTest, FullUpdateFlow);
    FRIEND_TEST(SnapshotUpdateTest, MergeCannotRemoveCow);
    FRIEND_TEST(SnapshotUpdateTest, MergeInRecovery);
    FRIEND_TEST(SnapshotUpdateTest, SnapshotStatusFileWithoutCow);
    FRIEND_TEST(SnapshotUpdateTest, SpaceSwapUpdate);
    friend class SnapshotTest;
    friend class SnapshotUpdateTest;
    friend class FlashAfterUpdateTest;
    friend class LockTestConsumer;
    friend class SnapshotFuzzEnv;
    friend struct AutoDeleteCowImage;
    friend struct AutoDeleteSnapshot;
    friend struct PartitionCowCreator;

    using DmTargetSnapshot = android::dm::DmTargetSnapshot;
    using IImageManager = android::fiemap::IImageManager;
    using TargetInfo = android::dm::DeviceMapper::TargetInfo;

    explicit SnapshotManager(IDeviceInfo* info);

    // This is created lazily since it can connect via binder.
    bool EnsureImageManager();

    // Ensure we're connected to snapuserd.
    bool EnsureSnapuserdConnected();

    // Helpers for first-stage init.
    const std::unique_ptr<IDeviceInfo>& device() const { return device_; }

    // Helper functions for tests.
    IImageManager* image_manager() const { return images_.get(); }
    void set_use_first_stage_snapuserd(bool value) { use_first_stage_snapuserd_ = value; }

    // Since libsnapshot is included into multiple processes, we flock() our
    // files for simple synchronization. LockedFile is a helper to assist with
    // this. It also serves as a proof-of-lock for some functions.
    class LockedFile final {
      public:
        LockedFile(const std::string& path, android::base::unique_fd&& fd, int lock_mode)
            : path_(path), fd_(std::move(fd)), lock_mode_(lock_mode) {}
        ~LockedFile();
        int lock_mode() const { return lock_mode_; }

      private:
        std::string path_;
        android::base::unique_fd fd_;
        int lock_mode_;
    };
    static std::unique_ptr<LockedFile> OpenFile(const std::string& file, int lock_flags);

    // Create a new snapshot record. This creates the backing COW store and
    // persists information needed to map the device. The device can be mapped
    // with MapSnapshot().
    //
    // |status|.device_size should be the size of the base_device that will be passed
    // via MapDevice(). |status|.snapshot_size should be the number of bytes in the
    // base device, starting from 0, that will be snapshotted. |status|.cow_file_size
    // should be the amount of space that will be allocated to store snapshot
    // deltas.
    //
    // If |status|.snapshot_size < |status|.device_size, then the device will always
    // be mapped with two table entries: a dm-snapshot range covering
    // snapshot_size, and a dm-linear range covering the remainder.
    //
    // All sizes are specified in bytes, and the device, snapshot, COW partition and COW file sizes
    // must be a multiple of the sector size (512 bytes).
    bool CreateSnapshot(LockedFile* lock, PartitionCowCreator* cow_creator, SnapshotStatus* status);

    // |name| should be the base partition name (e.g. "system_a"). Create the
    // backing COW image using the size previously passed to CreateSnapshot().
    Return CreateCowImage(LockedFile* lock, const std::string& name);

    // Map a snapshot device that was previously created with CreateSnapshot.
    // If a merge was previously initiated, the device-mapper table will have a
    // snapshot-merge target instead of a snapshot target. If the timeout
    // parameter greater than zero, this function will wait the given amount
    // of time for |dev_path| to become available, and fail otherwise. If
    // timeout_ms is 0, then no wait will occur and |dev_path| may not yet
    // exist on return.
    bool MapSnapshot(LockedFile* lock, const std::string& name, const std::string& base_device,
                     const std::string& cow_device, const std::chrono::milliseconds& timeout_ms,
                     std::string* dev_path);

    // Create a dm-user device for a given snapshot.
    bool MapDmUserCow(LockedFile* lock, const std::string& name, const std::string& cow_file,
                      const std::string& base_device, const std::chrono::milliseconds& timeout_ms,
                      std::string* path);

    // Map the source device used for dm-user.
    bool MapSourceDevice(LockedFile* lock, const std::string& name,
                         const std::chrono::milliseconds& timeout_ms, std::string* path);

    // Map a COW image that was previous created with CreateCowImage.
    std::optional<std::string> MapCowImage(const std::string& name,
                                           const std::chrono::milliseconds& timeout_ms);

    // Remove the backing copy-on-write image and snapshot states for the named snapshot. The
    // caller is responsible for ensuring that the snapshot is unmapped.
    bool DeleteSnapshot(LockedFile* lock, const std::string& name);

    // Unmap a snapshot device previously mapped with MapSnapshotDevice().
    bool UnmapSnapshot(LockedFile* lock, const std::string& name);

    // Unmap a COW image device previously mapped with MapCowImage().
    bool UnmapCowImage(const std::string& name);

    // Unmap a COW and remove it from a MetadataBuilder.
    void UnmapAndDeleteCowPartition(MetadataBuilder* current_metadata);

    // Unmap and remove all known snapshots.
    bool RemoveAllSnapshots(LockedFile* lock);

    // List the known snapshot names.
    bool ListSnapshots(LockedFile* lock, std::vector<std::string>* snapshots,
                       const std::string& suffix = "");

    // Check for a cancelled or rolled back merge, returning true if such a
    // condition was detected and handled.
    bool HandleCancelledUpdate(LockedFile* lock, const std::function<bool()>& before_cancel);

    // Helper for HandleCancelledUpdate. Assumes booting from new slot.
    bool AreAllSnapshotsCancelled(LockedFile* lock);

    // Determine whether partition names in |snapshots| have been flashed and
    // store result to |out|.
    // Return true if values are successfully retrieved and false on error
    // (e.g. super partition metadata cannot be read). When it returns true,
    // |out| stores true for partitions that have been flashed and false for
    // partitions that have not been flashed.
    bool GetSnapshotFlashingStatus(LockedFile* lock, const std::vector<std::string>& snapshots,
                                   std::map<std::string, bool>* out);

    // Remove artifacts created by the update process, such as snapshots, and
    // set the update state to None.
    bool RemoveAllUpdateState(LockedFile* lock, const std::function<bool()>& prolog = {});

    // Interact with /metadata/ota.
    std::unique_ptr<LockedFile> OpenLock(int lock_flags);
    std::unique_ptr<LockedFile> LockShared();
    std::unique_ptr<LockedFile> LockExclusive();
    std::string GetLockPath() const;

    // Interact with /metadata/ota/state.
    UpdateState ReadUpdateState(LockedFile* file);
    SnapshotUpdateStatus ReadSnapshotUpdateStatus(LockedFile* file);
    bool WriteUpdateState(LockedFile* file, UpdateState state,
                          MergeFailureCode failure_code = MergeFailureCode::Ok);
    bool WriteSnapshotUpdateStatus(LockedFile* file, const SnapshotUpdateStatus& status);
    std::string GetStateFilePath() const;

    // Interact with /metadata/ota/merge_state.
    // This file contains information related to the snapshot merge process.
    std::string GetMergeStateFilePath() const;

    // Helpers for merging.
    MergeFailureCode MergeSecondPhaseSnapshots(LockedFile* lock);
    MergeFailureCode SwitchSnapshotToMerge(LockedFile* lock, const std::string& name);
    MergeFailureCode RewriteSnapshotDeviceTable(const std::string& dm_name);
    bool MarkSnapshotMergeCompleted(LockedFile* snapshot_lock, const std::string& snapshot_name);
    void AcknowledgeMergeSuccess(LockedFile* lock);
    void AcknowledgeMergeFailure(MergeFailureCode failure_code);
    MergePhase DecideMergePhase(const SnapshotStatus& status);
    std::unique_ptr<LpMetadata> ReadCurrentMetadata();

    enum class MetadataPartitionState {
        // Partition does not exist.
        None,
        // Partition is flashed.
        Flashed,
        // Partition is created by OTA client.
        Updated,
    };
    // Helper function to check the state of a partition as described in metadata.
    MetadataPartitionState GetMetadataPartitionState(const LpMetadata& metadata,
                                                     const std::string& name);

    // Note that these require the name of the device containing the snapshot,
    // which may be the "inner" device. Use GetsnapshotDeviecName().
    bool QuerySnapshotStatus(const std::string& dm_name, std::string* target_type,
                             DmTargetSnapshot::Status* status);
    bool IsSnapshotDevice(const std::string& dm_name, TargetInfo* target = nullptr);

    // Internal callback for when merging is complete.
    bool OnSnapshotMergeComplete(LockedFile* lock, const std::string& name,
                                 const SnapshotStatus& status);
    bool CollapseSnapshotDevice(const std::string& name, const SnapshotStatus& status);

    struct MergeResult {
        explicit MergeResult(UpdateState state,
                             MergeFailureCode failure_code = MergeFailureCode::Ok)
            : state(state), failure_code(failure_code) {}
        UpdateState state;
        MergeFailureCode failure_code;
    };

    // Only the following UpdateStates are used here:
    //   UpdateState::Merging
    //   UpdateState::MergeCompleted
    //   UpdateState::MergeFailed
    //   UpdateState::MergeNeedsReboot
    MergeResult CheckMergeState(const std::function<bool()>& before_cancel);
    MergeResult CheckMergeState(LockedFile* lock, const std::function<bool()>& before_cancel);
    MergeResult CheckTargetMergeState(LockedFile* lock, const std::string& name,
                                      const SnapshotUpdateStatus& update_status);
    MergeFailureCode CheckMergeConsistency(LockedFile* lock, const std::string& name,
                                           const SnapshotStatus& update_status);

    // Interact with status files under /metadata/ota/snapshots.
    bool WriteSnapshotStatus(LockedFile* lock, const SnapshotStatus& status);
    bool ReadSnapshotStatus(LockedFile* lock, const std::string& name, SnapshotStatus* status);
    std::string GetSnapshotStatusFilePath(const std::string& name);

    std::string GetSnapshotBootIndicatorPath();
    std::string GetRollbackIndicatorPath();
    std::string GetForwardMergeIndicatorPath();
    std::string GetOldPartitionMetadataPath();

    const LpMetadata* ReadOldPartitionMetadata(LockedFile* lock);

    bool MapAllPartitions(LockedFile* lock, const std::string& super_device, uint32_t slot,
                          const std::chrono::milliseconds& timeout_ms);

    // Reason for calling MapPartitionWithSnapshot.
    enum class SnapshotContext {
        // For writing or verification (during update_engine).
        Update,

        // For mounting a full readable device.
        Mount,
    };

    struct SnapshotPaths {
        // Target/base device (eg system_b), always present.
        std::string target_device;

        // COW name (eg system_cow). Not present if no COW is needed.
        std::string cow_device_name;

        // dm-snapshot instance. Not present in Update mode for VABC.
        std::string snapshot_device;
    };

    // Helpers for OpenSnapshotWriter.
    std::unique_ptr<ISnapshotWriter> OpenCompressedSnapshotWriter(
            LockedFile* lock, const std::optional<std::string>& source_device,
            const std::string& partition_name, const SnapshotStatus& status,
            const SnapshotPaths& paths);
    std::unique_ptr<ISnapshotWriter> OpenKernelSnapshotWriter(
            LockedFile* lock, const std::optional<std::string>& source_device,
            const std::string& partition_name, const SnapshotStatus& status,
            const SnapshotPaths& paths);

    // Map the base device, COW devices, and snapshot device.
    bool MapPartitionWithSnapshot(LockedFile* lock, CreateLogicalPartitionParams params,
                                  SnapshotContext context, SnapshotPaths* paths);

    // Map the COW devices, including the partition in super and the images.
    // |params|:
    //    - |partition_name| should be the name of the top-level partition (e.g. system_b),
    //            not system_b-cow-img
    //    - |device_name| and |partition| is ignored
    //    - |timeout_ms| and the rest is respected
    // Return the path in |cow_device_path| (e.g. /dev/block/dm-1) and major:minor in
    // |cow_device_string|
    bool MapCowDevices(LockedFile* lock, const CreateLogicalPartitionParams& params,
                       const SnapshotStatus& snapshot_status, AutoDeviceList* created_devices,
                       std::string* cow_name);

    // The reverse of MapCowDevices.
    bool UnmapCowDevices(LockedFile* lock, const std::string& name);

    // The reverse of MapPartitionWithSnapshot.
    bool UnmapPartitionWithSnapshot(LockedFile* lock, const std::string& target_partition_name);

    // Unmap a dm-user device through snapuserd.
    bool UnmapDmUserDevice(const std::string& snapshot_name);

    // If there isn't a previous update, return true. |needs_merge| is set to false.
    // If there is a previous update but the device has not boot into it, tries to cancel the
    //   update and delete any snapshots. Return true if successful. |needs_merge| is set to false.
    // If there is a previous update and the device has boot into it, do nothing and return true.
    //   |needs_merge| is set to true.
    bool TryCancelUpdate(bool* needs_merge);

    // Helper for CreateUpdateSnapshots.
    // Creates all underlying images, COW partitions and snapshot files. Does not initialize them.
    Return CreateUpdateSnapshotsInternal(
            LockedFile* lock, const DeltaArchiveManifest& manifest,
            PartitionCowCreator* cow_creator, AutoDeviceList* created_devices,
            std::map<std::string, SnapshotStatus>* all_snapshot_status);

    // Initialize snapshots so that they can be mapped later.
    // Map the COW partition and zero-initialize the header.
    Return InitializeUpdateSnapshots(
            LockedFile* lock, MetadataBuilder* target_metadata,
            const LpMetadata* exported_target_metadata, const std::string& target_suffix,
            const std::map<std::string, SnapshotStatus>& all_snapshot_status);

    // Implementation of UnmapAllSnapshots(), with the lock provided.
    bool UnmapAllSnapshots(LockedFile* lock);

    // Unmap all partitions that were mapped by CreateLogicalAndSnapshotPartitions.
    // This should only be called in recovery.
    bool UnmapAllPartitionsInRecovery();

    // Check no snapshot overflows. Note that this returns false negatives if the snapshot
    // overflows, then is remapped and not written afterwards.
    bool EnsureNoOverflowSnapshot(LockedFile* lock);

    enum class Slot { Unknown, Source, Target };
    friend std::ostream& operator<<(std::ostream& os, SnapshotManager::Slot slot);
    Slot GetCurrentSlot();

    // Return the suffix we expect snapshots to have.
    std::string GetSnapshotSlotSuffix();

    std::string ReadUpdateSourceSlotSuffix();

    // Helper for RemoveAllSnapshots.
    // Check whether |name| should be deleted as a snapshot name.
    bool ShouldDeleteSnapshot(const std::map<std::string, bool>& flashing_status, Slot current_slot,
                              const std::string& name);

    // Create or delete forward merge indicator given |wipe|. Iff wipe is scheduled,
    // allow forward merge on FDR.
    bool UpdateForwardMergeIndicator(bool wipe);

    // Helper for HandleImminentDataWipe.
    // Call ProcessUpdateState and handle states with special rules before data wipe. Specifically,
    // if |allow_forward_merge| and allow-forward-merge indicator exists, initiate merge if
    // necessary.
    UpdateState ProcessUpdateStateOnDataWipe(bool allow_forward_merge,
                                             const std::function<bool()>& callback);

    // Return device string of a mapped image, or if it is not available, the mapped image path.
    bool GetMappedImageDeviceStringOrPath(const std::string& device_name,
                                          std::string* device_string_or_mapped_path);

    // Same as above, but for paths only (no major:minor device strings).
    bool GetMappedImageDevicePath(const std::string& device_name, std::string* device_path);

    // Wait for a device to be created by ueventd (eg, its symlink or node to be populated).
    // This is needed for any code that uses device-mapper path in first-stage init. If
    // |timeout_ms| is empty or the given device is not a path, WaitForDevice immediately
    // returns true.
    bool WaitForDevice(const std::string& device, std::chrono::milliseconds timeout_ms);

    enum class InitTransition { SELINUX_DETACH, SECOND_STAGE };

    // Initiate the transition from first-stage to second-stage snapuserd. This
    // process involves re-creating the dm-user table entries for each device,
    // so that they connect to the new daemon. Once all new tables have been
    // activated, we ask the first-stage daemon to cleanly exit.
    //
    // If the mode is SELINUX_DETACH, snapuserd_argv must be non-null and will
    // be populated with a list of snapuserd arguments to pass to execve(). It
    // is otherwise ignored.
    bool PerformInitTransition(InitTransition transition,
                               std::vector<std::string>* snapuserd_argv = nullptr);

    SnapuserdClient* snapuserd_client() const { return snapuserd_client_.get(); }

    // Helper of UpdateUsesCompression
    bool UpdateUsesCompression(LockedFile* lock);

    // Wrapper around libdm, with diagnostics.
    bool DeleteDeviceIfExists(const std::string& name,
                              const std::chrono::milliseconds& timeout_ms = {});

    std::string gsid_dir_;
    std::string metadata_dir_;
    std::unique_ptr<IDeviceInfo> device_;
    std::unique_ptr<IImageManager> images_;
    bool use_first_stage_snapuserd_ = false;
    bool in_factory_data_reset_ = false;
    std::function<bool(const std::string&)> uevent_regen_callback_;
    std::unique_ptr<SnapuserdClient> snapuserd_client_;
    std::unique_ptr<LpMetadata> old_partition_metadata_;
    MergeConsistencyChecker merge_consistency_checker_;
};

}  // namespace snapshot
}  // namespace android

#ifdef DEFINED_FRIEND_TEST
#undef DEFINED_FRIEND_TEST
#undef FRIEND_TEST
#endif<|MERGE_RESOLUTION|>--- conflicted
+++ resolved
@@ -411,10 +411,7 @@
     FRIEND_TEST(SnapshotTest, NoMergeBeforeReboot);
     FRIEND_TEST(SnapshotTest, UpdateBootControlHal);
     FRIEND_TEST(SnapshotUpdateTest, AddPartition);
-<<<<<<< HEAD
-=======
     FRIEND_TEST(SnapshotUpdateTest, ConsistencyCheckResume);
->>>>>>> 3074ae2f
     FRIEND_TEST(SnapshotUpdateTest, DaemonTransition);
     FRIEND_TEST(SnapshotUpdateTest, DataWipeAfterRollback);
     FRIEND_TEST(SnapshotUpdateTest, DataWipeRollbackInRecovery);
