/*
 * Copyright (C) 2012 The Android Open Source Project
 *
 * Licensed under the Apache License, Version 2.0 (the "License");
 * you may not use this file except in compliance with the License.
 * You may obtain a copy of the License at
 *
 *      http://www.apache.org/licenses/LICENSE-2.0
 *
 * Unless required by applicable law or agreed to in writing, software
 * distributed under the License is distributed on an "AS IS" BASIS,
 * WITHOUT WARRANTIES OR CONDITIONS OF ANY KIND, either express or implied.
 * See the License for the specific language governing permissions and
 * limitations under the License.
 */

#pragma once

#include <stdint.h>
#include <sys/types.h>

#include <set>
#include <string>
#include <vector>

std::string fs_mgr_get_slot_suffix();
std::string fs_mgr_get_other_slot_suffix();

namespace android {
namespace fs_mgr {

struct FstabEntry {
    std::string blk_device;
    std::string logical_partition_name;
    std::string mount_point;
    std::string fs_type;
    unsigned long flags = 0;
    std::string fs_options;
    std::string fs_checkpoint_opts;
    std::string key_loc;
    std::string metadata_key_dir;
    std::string metadata_encryption;
    off64_t length = 0;
    std::string label;
    int partnum = -1;
    int swap_prio = -1;
    int max_comp_streams = 0;
    off64_t zram_size = 0;
    off64_t reserved_size = 0;
    std::string encryption_options;
    off64_t erase_blk_size = 0;
    off64_t logical_blk_size = 0;
    std::string sysfs_path;
    std::string vbmeta_partition;
    uint64_t zram_backingdev_size = 0;
    std::string avb_keys;

    struct FsMgrFlags {
        bool wait : 1;
        bool check : 1;
        bool crypt : 1;
        bool nonremovable : 1;
        bool vold_managed : 1;
        bool recovery_only : 1;
        bool verify : 1;
        bool force_crypt : 1;
        bool no_emulated_sd : 1;  // No emulated sdcard daemon; sd card is the only external
                                  // storage.
        bool no_trim : 1;
        bool file_encryption : 1;
        bool formattable : 1;
        bool slot_select : 1;
        bool force_fde_or_fbe : 1;
        bool late_mount : 1;
        bool no_fail : 1;
        bool verify_at_boot : 1;
        bool quota : 1;
        bool avb : 1;
        bool logical : 1;
        bool checkpoint_blk : 1;
        bool checkpoint_fs : 1;
        bool first_stage_mount : 1;
        bool slot_select_other : 1;
        bool fs_verity : 1;
        bool ext_meta_csum : 1;
<<<<<<< HEAD
        bool reserved : 26;
        bool wrapped_key : 1;
=======
        bool fs_compress : 1;
>>>>>>> 18a72a91
    } fs_mgr_flags = {};

    bool is_encryptable() const {
        return fs_mgr_flags.crypt || fs_mgr_flags.force_crypt || fs_mgr_flags.force_fde_or_fbe;
    }
};

// An Fstab is a collection of FstabEntry structs.
// The entries must be kept in the same order as they were seen in the fstab.
// Unless explicitly requested, a lookup on mount point should always return the 1st one.
using Fstab = std::vector<FstabEntry>;

bool ReadFstabFromFile(const std::string& path, Fstab* fstab);
bool ReadFstabFromDt(Fstab* fstab, bool log = true);
bool ReadDefaultFstab(Fstab* fstab);
bool SkipMountingPartitions(Fstab* fstab);

FstabEntry* GetEntryForMountPoint(Fstab* fstab, const std::string& path);
// The Fstab can contain multiple entries for the same mount point with different configurations.
std::vector<FstabEntry*> GetEntriesForMountPoint(Fstab* fstab, const std::string& path);

// This method builds DSU fstab entries and transfer the fstab.
//
// fstab points to the unmodified fstab.
//
// dsu_partitions contains partition names, e.g.
//     dsu_partitions[0] = "system_gsi"
//     dsu_partitions[1] = "userdata_gsi"
//     dsu_partitions[2] = ...
void TransformFstabForDsu(Fstab* fstab, const std::vector<std::string>& dsu_partitions);

std::set<std::string> GetBootDevices();

// Return the name of the dm-verity device for the given fstab entry. This does
// not check whether the device is valid or exists; it merely returns the
// expected name.
std::string GetVerityDeviceName(const FstabEntry& entry);

}  // namespace fs_mgr
}  // namespace android<|MERGE_RESOLUTION|>--- conflicted
+++ resolved
@@ -83,12 +83,8 @@
         bool slot_select_other : 1;
         bool fs_verity : 1;
         bool ext_meta_csum : 1;
-<<<<<<< HEAD
-        bool reserved : 26;
+        bool fs_compress : 1;
         bool wrapped_key : 1;
-=======
-        bool fs_compress : 1;
->>>>>>> 18a72a91
     } fs_mgr_flags = {};
 
     bool is_encryptable() const {
