/*
 * Copyright (C) 2012 The Android Open Source Project
 *
 * Licensed under the Apache License, Version 2.0 (the "License");
 * you may not use this file except in compliance with the License.
 * You may obtain a copy of the License at
 *
 *      http://www.apache.org/licenses/LICENSE-2.0
 *
 * Unless required by applicable law or agreed to in writing, software
 * distributed under the License is distributed on an "AS IS" BASIS,
 * WITHOUT WARRANTIES OR CONDITIONS OF ANY KIND, either express or implied.
 * See the License for the specific language governing permissions and
 * limitations under the License.
 */

#pragma once

#include <stdint.h>
#include <sys/types.h>

#include <set>
#include <string>
#include <vector>

<<<<<<< HEAD
/*
 * The entries must be kept in the same order as they were seen in the fstab.
 * Unless explicitly requested, a lookup on mount point should always
 * return the 1st one.
 */
struct fstab {
    int num_entries;
    struct fstab_rec* recs;
};

struct fstab_rec {
    char* blk_device;
    char* logical_partition_name;
    char* mount_point;
    char* fs_type;
    unsigned long flags;
    char* fs_options;
    uint64_t fs_mgr_flags;
    char* key_loc;
    char* key_dir;
    char* verity_loc;
    off64_t length;
    char* label;
    int partnum;
    int swap_prio;
    int max_comp_streams;
    off64_t zram_size;
    off64_t reserved_size;
    char* file_contents_mode;
    char* file_names_mode;
    off64_t erase_blk_size;
    off64_t logical_blk_size;
    char* sysfs_path;
    char* zram_loopback_path;
    uint64_t zram_loopback_size;
    char* zram_backing_dev_path;
};

struct fstab* fs_mgr_read_fstab_default();
struct fstab* fs_mgr_read_fstab(const char* fstab_path);
void fs_mgr_free_fstab(struct fstab* fstab);

struct fstab_rec* fs_mgr_get_entry_for_mount_point(struct fstab* fstab, const std::string& path);
int fs_mgr_is_voldmanaged(const struct fstab_rec* fstab);
int fs_mgr_is_nonremovable(const struct fstab_rec* fstab);
int fs_mgr_is_verified(const struct fstab_rec* fstab);
int fs_mgr_is_encryptable(const struct fstab_rec* fstab);
void fs_mgr_get_file_encryption_modes(const struct fstab_rec* fstab, const char** contents_mode_ret,
                                      const char** filenames_mode_ret);
int fs_mgr_is_convertible_to_fbe(const struct fstab_rec* fstab);
int fs_mgr_is_noemulatedsd(const struct fstab_rec* fstab);
int fs_mgr_is_notrim(const struct fstab_rec* fstab);
int fs_mgr_is_quota(const struct fstab_rec* fstab);
int fs_mgr_is_logical(const struct fstab_rec* fstab);
int fs_mgr_is_checkpoint(const struct fstab_rec* fstab);
int fs_mgr_is_checkpoint_fs(const struct fstab_rec* fstab);
int fs_mgr_is_checkpoint_blk(const struct fstab_rec* fstab);
int fs_mgr_has_sysfs_path(const struct fstab_rec* fstab);
int fs_mgr_is_wrapped_key_supported(const struct fstab_rec *fstab);

=======
>>>>>>> 16a9a3b0
std::string fs_mgr_get_slot_suffix();
std::string fs_mgr_get_other_slot_suffix();

namespace android {
namespace fs_mgr {

struct FstabEntry {
    std::string blk_device;
    std::string logical_partition_name;
    std::string mount_point;
    std::string fs_type;
    unsigned long flags = 0;
    std::string fs_options;
    std::string key_loc;
    std::string key_dir;
    std::string verity_loc;
    off64_t length = 0;
    std::string label;
    int partnum = -1;
    int swap_prio = -1;
    int max_comp_streams = 0;
    off64_t zram_size = 0;
    off64_t reserved_size = 0;
    std::string file_contents_mode;
    std::string file_names_mode;
    off64_t erase_blk_size = 0;
    off64_t logical_blk_size = 0;
    std::string sysfs_path;
    std::string vbmeta_partition;
    std::string zram_loopback_path;
    uint64_t zram_loopback_size = 512 * 1024 * 1024;  // 512MB by default;
    std::string zram_backing_dev_path;
    std::string avb_key;

<<<<<<< HEAD
    // TODO: Remove this union once fstab_rec is deprecated. It only serves as a
    // convenient way to convert between fstab_rec::fs_mgr_flags and these bools.
    union FsMgrFlags {
        uint64_t val;
        struct {
            // bit 0
            bool wait : 1;
            bool check : 1;
            bool crypt : 1;
            bool nonremovable : 1;
            bool vold_managed : 1;
            bool length : 1;
            bool recovery_only : 1;
            bool swap_prio : 1;

            // bit 8
            bool zram_size : 1;
            bool verify : 1;
            bool force_crypt : 1;
            bool no_emulated_sd : 1;  // No emulated sdcard daemon; sd card is the only external
                                      // storage.
            bool no_trim : 1;
            bool file_encryption : 1;
            bool formattable : 1;
            bool slot_select : 1;

            // bit 16
            bool force_fde_or_fbe : 1;
            bool late_mount : 1;
            bool no_fail : 1;
            bool verify_at_boot : 1;
            bool max_comp_streams : 1;
            bool reserved_size : 1;
            bool quota : 1;
            bool erase_blk_size : 1;

            // bit 24
            bool logical_blk_size : 1;
            bool avb : 1;
            bool key_directory : 1;
            bool sysfs : 1;
            bool logical : 1;
            bool checkpoint_blk : 1;
            bool checkpoint_fs : 1;
            bool first_stage_mount : 1;

            // bit 32
            bool slot_select_other : 1;
            bool zram_loopback_path : 1;
            bool zram_loopback_size : 1;
            bool zram_backing_dev_path : 1;
            bool fs_verity : 1;

            bool reserved : 26;

            // bit 63
            bool wrapped_key : 1;
        };
    } fs_mgr_flags;
=======
    struct FsMgrFlags {
        bool wait : 1;
        bool check : 1;
        bool crypt : 1;
        bool nonremovable : 1;
        bool vold_managed : 1;
        bool recovery_only : 1;
        bool verify : 1;
        bool force_crypt : 1;
        bool no_emulated_sd : 1;  // No emulated sdcard daemon; sd card is the only external
                                  // storage.
        bool no_trim : 1;
        bool file_encryption : 1;
        bool formattable : 1;
        bool slot_select : 1;
        bool force_fde_or_fbe : 1;
        bool late_mount : 1;
        bool no_fail : 1;
        bool verify_at_boot : 1;
        bool quota : 1;
        bool avb : 1;
        bool logical : 1;
        bool checkpoint_blk : 1;
        bool checkpoint_fs : 1;
        bool first_stage_mount : 1;
        bool slot_select_other : 1;
        bool fs_verity : 1;
    } fs_mgr_flags = {};
>>>>>>> 16a9a3b0

    bool is_encryptable() const {
        return fs_mgr_flags.crypt || fs_mgr_flags.force_crypt || fs_mgr_flags.force_fde_or_fbe;
    }
};

// An Fstab is a collection of FstabEntry structs.
// The entries must be kept in the same order as they were seen in the fstab.
// Unless explicitly requested, a lookup on mount point should always return the 1st one.
using Fstab = std::vector<FstabEntry>;

bool ReadFstabFromFile(const std::string& path, Fstab* fstab);
bool ReadFstabFromDt(Fstab* fstab, bool log = true);
bool ReadDefaultFstab(Fstab* fstab);

FstabEntry* GetEntryForMountPoint(Fstab* fstab, const std::string& path);

// Helper method to build a GSI fstab entry for mounting /system.
FstabEntry BuildGsiSystemFstabEntry();

std::set<std::string> GetBootDevices();

}  // namespace fs_mgr
}  // namespace android<|MERGE_RESOLUTION|>--- conflicted
+++ resolved
@@ -23,69 +23,6 @@
 #include <string>
 #include <vector>
 
-<<<<<<< HEAD
-/*
- * The entries must be kept in the same order as they were seen in the fstab.
- * Unless explicitly requested, a lookup on mount point should always
- * return the 1st one.
- */
-struct fstab {
-    int num_entries;
-    struct fstab_rec* recs;
-};
-
-struct fstab_rec {
-    char* blk_device;
-    char* logical_partition_name;
-    char* mount_point;
-    char* fs_type;
-    unsigned long flags;
-    char* fs_options;
-    uint64_t fs_mgr_flags;
-    char* key_loc;
-    char* key_dir;
-    char* verity_loc;
-    off64_t length;
-    char* label;
-    int partnum;
-    int swap_prio;
-    int max_comp_streams;
-    off64_t zram_size;
-    off64_t reserved_size;
-    char* file_contents_mode;
-    char* file_names_mode;
-    off64_t erase_blk_size;
-    off64_t logical_blk_size;
-    char* sysfs_path;
-    char* zram_loopback_path;
-    uint64_t zram_loopback_size;
-    char* zram_backing_dev_path;
-};
-
-struct fstab* fs_mgr_read_fstab_default();
-struct fstab* fs_mgr_read_fstab(const char* fstab_path);
-void fs_mgr_free_fstab(struct fstab* fstab);
-
-struct fstab_rec* fs_mgr_get_entry_for_mount_point(struct fstab* fstab, const std::string& path);
-int fs_mgr_is_voldmanaged(const struct fstab_rec* fstab);
-int fs_mgr_is_nonremovable(const struct fstab_rec* fstab);
-int fs_mgr_is_verified(const struct fstab_rec* fstab);
-int fs_mgr_is_encryptable(const struct fstab_rec* fstab);
-void fs_mgr_get_file_encryption_modes(const struct fstab_rec* fstab, const char** contents_mode_ret,
-                                      const char** filenames_mode_ret);
-int fs_mgr_is_convertible_to_fbe(const struct fstab_rec* fstab);
-int fs_mgr_is_noemulatedsd(const struct fstab_rec* fstab);
-int fs_mgr_is_notrim(const struct fstab_rec* fstab);
-int fs_mgr_is_quota(const struct fstab_rec* fstab);
-int fs_mgr_is_logical(const struct fstab_rec* fstab);
-int fs_mgr_is_checkpoint(const struct fstab_rec* fstab);
-int fs_mgr_is_checkpoint_fs(const struct fstab_rec* fstab);
-int fs_mgr_is_checkpoint_blk(const struct fstab_rec* fstab);
-int fs_mgr_has_sysfs_path(const struct fstab_rec* fstab);
-int fs_mgr_is_wrapped_key_supported(const struct fstab_rec *fstab);
-
-=======
->>>>>>> 16a9a3b0
 std::string fs_mgr_get_slot_suffix();
 std::string fs_mgr_get_other_slot_suffix();
 
@@ -120,67 +57,6 @@
     std::string zram_backing_dev_path;
     std::string avb_key;
 
-<<<<<<< HEAD
-    // TODO: Remove this union once fstab_rec is deprecated. It only serves as a
-    // convenient way to convert between fstab_rec::fs_mgr_flags and these bools.
-    union FsMgrFlags {
-        uint64_t val;
-        struct {
-            // bit 0
-            bool wait : 1;
-            bool check : 1;
-            bool crypt : 1;
-            bool nonremovable : 1;
-            bool vold_managed : 1;
-            bool length : 1;
-            bool recovery_only : 1;
-            bool swap_prio : 1;
-
-            // bit 8
-            bool zram_size : 1;
-            bool verify : 1;
-            bool force_crypt : 1;
-            bool no_emulated_sd : 1;  // No emulated sdcard daemon; sd card is the only external
-                                      // storage.
-            bool no_trim : 1;
-            bool file_encryption : 1;
-            bool formattable : 1;
-            bool slot_select : 1;
-
-            // bit 16
-            bool force_fde_or_fbe : 1;
-            bool late_mount : 1;
-            bool no_fail : 1;
-            bool verify_at_boot : 1;
-            bool max_comp_streams : 1;
-            bool reserved_size : 1;
-            bool quota : 1;
-            bool erase_blk_size : 1;
-
-            // bit 24
-            bool logical_blk_size : 1;
-            bool avb : 1;
-            bool key_directory : 1;
-            bool sysfs : 1;
-            bool logical : 1;
-            bool checkpoint_blk : 1;
-            bool checkpoint_fs : 1;
-            bool first_stage_mount : 1;
-
-            // bit 32
-            bool slot_select_other : 1;
-            bool zram_loopback_path : 1;
-            bool zram_loopback_size : 1;
-            bool zram_backing_dev_path : 1;
-            bool fs_verity : 1;
-
-            bool reserved : 26;
-
-            // bit 63
-            bool wrapped_key : 1;
-        };
-    } fs_mgr_flags;
-=======
     struct FsMgrFlags {
         bool wait : 1;
         bool check : 1;
@@ -208,8 +84,9 @@
         bool first_stage_mount : 1;
         bool slot_select_other : 1;
         bool fs_verity : 1;
+        bool reserved : 26;
+        bool wrapped_key : 1;
     } fs_mgr_flags = {};
->>>>>>> 16a9a3b0
 
     bool is_encryptable() const {
         return fs_mgr_flags.crypt || fs_mgr_flags.force_crypt || fs_mgr_flags.force_fde_or_fbe;
