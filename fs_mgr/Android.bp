--- conflicted
+++ resolved
@@ -40,10 +40,7 @@
         "fs_mgr_verity.cpp",
         "fs_mgr_dm_linear.cpp",
         "fs_mgr_overlayfs.cpp",
-<<<<<<< HEAD
-=======
         "fs_mgr_roots.cpp",
->>>>>>> d738cb72
         "fs_mgr_vendor_overlay.cpp",
     ],
     shared_libs: [
