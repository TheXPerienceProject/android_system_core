/*
 * Copyright (C) 2019 The Android Open Source Project
 *
 * Licensed under the Apache License, Version 2.0 (the "License");
 * you may not use this file except in compliance with the License.
 * You may obtain a copy of the License at
 *
 *      http://www.apache.org/licenses/LICENSE-2.0
 *
 * Unless required by applicable law or agreed to in writing, software
 * distributed under the License is distributed on an "AS IS" BASIS,
 * WITHOUT WARRANTIES OR CONDITIONS OF ANY KIND, either express or implied.
 * See the License for the specific language governing permissions and
 * limitations under the License.
 */

#include <errno.h>
#include <getopt.h>
#include <libavb_user/libavb_user.h>
#include <stdio.h>
#include <sys/mount.h>
#include <sys/types.h>
#include <sys/vfs.h>
#include <unistd.h>

#include <string>
#include <utility>
#include <vector>

#include <android-base/file.h>
#include <android-base/logging.h>
#include <android-base/properties.h>
#include <android-base/strings.h>
#include <bootloader_message/bootloader_message.h>
#include <cutils/android_reboot.h>
#include <fec/io.h>
#include <fs_mgr_overlayfs.h>
#include <fs_mgr_priv.h>
#include <fstab/fstab.h>

namespace {

[[noreturn]] void usage(int exit_status) {
    LOG(INFO) << getprogname()
              << " [-h] [-R] [-T fstab_file] [partition]...\n"
                 "\t-h --help\tthis help\n"
                 "\t-R --reboot\tdisable verity & reboot to facilitate remount\n"
                 "\t-T --fstab\tcustom fstab file location\n"
                 "\tpartition\tspecific partition(s) (empty does all)\n"
                 "\n"
                 "Remount specified partition(s) read-write, by name or mount point.\n"
                 "-R notwithstanding, verity must be disabled on partition(s).";

    ::exit(exit_status);
}

bool remountable_partition(const android::fs_mgr::FstabEntry& entry) {
    if (entry.fs_mgr_flags.vold_managed) return false;
    if (entry.fs_mgr_flags.recovery_only) return false;
    if (entry.fs_mgr_flags.slot_select_other) return false;
    if (!(entry.flags & MS_RDONLY)) return false;
    if (entry.fs_type == "vfat") return false;
    return true;
}

const std::string system_mount_point(const android::fs_mgr::FstabEntry& entry) {
    if (entry.mount_point == "/") return "/system";
    return entry.mount_point;
}

const android::fs_mgr::FstabEntry* is_wrapped(const android::fs_mgr::Fstab& overlayfs_candidates,
                                              const android::fs_mgr::FstabEntry& entry) {
    auto mount_point = system_mount_point(entry);
    auto it = std::find_if(overlayfs_candidates.begin(), overlayfs_candidates.end(),
                           [&mount_point](const auto& entry) {
                               return android::base::StartsWith(mount_point,
                                                                system_mount_point(entry) + "/");
                           });
    if (it == overlayfs_candidates.end()) return nullptr;
    return &(*it);
}

void MyLogger(android::base::LogId id, android::base::LogSeverity severity, const char* tag,
              const char* file, unsigned int line, const char* message) {
    static const char log_characters[] = "VD\0WEFF";
    if (severity < sizeof(log_characters)) {
        auto severity_char = log_characters[severity];
        if (severity_char) fprintf(stderr, "%c ", severity_char);
    }
    fprintf(stderr, "%s\n", message);

    static auto logd = android::base::LogdLogger();
    logd(id, severity, tag, file, line, message);
}

[[noreturn]] void reboot(bool dedupe) {
    if (dedupe) {
        LOG(INFO) << "The device will now reboot to recovery and attempt un-deduplication.";
    } else {
        LOG(INFO) << "Successfully disabled verity\nrebooting device";
    }
    ::sync();
    android::base::SetProperty(ANDROID_RB_PROPERTY, dedupe ? "reboot,recovery" : "reboot,remount");
    ::sleep(60);
    ::exit(0);  // SUCCESS
}

}  // namespace

int main(int argc, char* argv[]) {
    android::base::InitLogging(argv, MyLogger);

    enum {
        SUCCESS,
        NOT_USERDEBUG,
        BADARG,
        NOT_ROOT,
        NO_FSTAB,
        UNKNOWN_PARTITION,
        INVALID_PARTITION,
        VERITY_PARTITION,
        BAD_OVERLAY,
        NO_MOUNTS,
        REMOUNT_FAILED,
    } retval = SUCCESS;

    // If somehow this executable is delivered on a "user" build, it can
    // not function, so providing a clear message to the caller rather than
    // letting if fall through and provide a lot of confusing failure messages.
    if (!ALLOW_ADBD_DISABLE_VERITY || (android::base::GetProperty("ro.debuggable", "0") != "1")) {
        LOG(ERROR) << "only functions on userdebug or eng builds";
        return NOT_USERDEBUG;
    }

    const char* fstab_file = nullptr;
    auto can_reboot = false;

    struct option longopts[] = {
            {"fstab", required_argument, nullptr, 'T'},
            {"help", no_argument, nullptr, 'h'},
            {"reboot", no_argument, nullptr, 'R'},
            {0, 0, nullptr, 0},
    };
    for (int opt; (opt = ::getopt_long(argc, argv, "hRT:", longopts, nullptr)) != -1;) {
        switch (opt) {
            case 'R':
                can_reboot = true;
                break;
            case 'T':
                if (fstab_file) {
                    LOG(ERROR) << "Cannot supply two fstabs: -T " << fstab_file << " -T" << optarg;
                    usage(BADARG);
                }
                fstab_file = optarg;
                break;
            default:
                LOG(ERROR) << "Bad Argument -" << char(opt);
                usage(BADARG);
                break;
            case 'h':
                usage(SUCCESS);
                break;
        }
    }

    // Make sure we are root.
    if (::getuid() != 0) {
        LOG(ERROR) << "must be run as root";
        return NOT_ROOT;
    }

    // Read the selected fstab.
    android::fs_mgr::Fstab fstab;
    auto fstab_read = false;
    if (fstab_file) {
        fstab_read = android::fs_mgr::ReadFstabFromFile(fstab_file, &fstab);
    } else {
        fstab_read = android::fs_mgr::ReadDefaultFstab(&fstab);
        // Manufacture a / entry from /proc/mounts if missing.
        if (!GetEntryForMountPoint(&fstab, "/system") && !GetEntryForMountPoint(&fstab, "/")) {
            android::fs_mgr::Fstab mounts;
            if (android::fs_mgr::ReadFstabFromFile("/proc/mounts", &mounts)) {
                if (auto entry = GetEntryForMountPoint(&mounts, "/")) {
                    if (entry->fs_type != "rootfs") fstab.emplace_back(*entry);
                }
            }
        }
    }
    if (!fstab_read || fstab.empty()) {
        PLOG(ERROR) << "Failed to read fstab";
        return NO_FSTAB;
    }

    // Generate the list of supported overlayfs mount points.
    auto overlayfs_candidates = fs_mgr_overlayfs_candidate_list(fstab);

    // Generate the all remountable partitions sub-list
    android::fs_mgr::Fstab all;
    for (auto const& entry : fstab) {
        if (!remountable_partition(entry)) continue;
        if (overlayfs_candidates.empty() ||
            GetEntryForMountPoint(&overlayfs_candidates, entry.mount_point) ||
            (is_wrapped(overlayfs_candidates, entry) == nullptr)) {
            all.emplace_back(entry);
        }
    }

    // Parse the unique list of valid partition arguments.
    android::fs_mgr::Fstab partitions;
    for (; argc > optind; ++optind) {
        auto partition = std::string(argv[optind]);
        if (partition.empty()) continue;
        if (partition == "/") partition = "/system";
        auto find_part = [&partition](const auto& entry) {
            const auto mount_point = system_mount_point(entry);
            if (partition == mount_point) return true;
            if (partition == android::base::Basename(mount_point)) return true;
            return false;
        };
        // Do we know about the partition?
        auto it = std::find_if(fstab.begin(), fstab.end(), find_part);
        if (it == fstab.end()) {
            LOG(ERROR) << "Unknown partition " << argv[optind] << ", skipping";
            retval = UNKNOWN_PARTITION;
            continue;
        }
        // Is that one covered by an existing overlayfs?
        auto wrap = is_wrapped(overlayfs_candidates, *it);
        if (wrap) {
            LOG(INFO) << "partition " << argv[optind] << " covered by overlayfs for "
                      << wrap->mount_point << ", switching";
            partition = system_mount_point(*wrap);
        }
        // Is it a remountable partition?
        it = std::find_if(all.begin(), all.end(), find_part);
        if (it == all.end()) {
            LOG(ERROR) << "Invalid partition " << argv[optind] << ", skipping";
            retval = INVALID_PARTITION;
            continue;
        }
        if (GetEntryForMountPoint(&partitions, it->mount_point) == nullptr) {
            partitions.emplace_back(*it);
        }
    }

    if (partitions.empty() && !retval) {
        partitions = all;
    }

    // Check verity and optionally setup overlayfs backing.
    auto reboot_later = false;
    auto user_please_reboot_later = false;
    auto uses_overlayfs = fs_mgr_overlayfs_valid() != OverlayfsValidResult::kNotSupported;
    auto just_disabled_verity = false;
    for (auto it = partitions.begin(); it != partitions.end();) {
        auto& entry = *it;
        auto& mount_point = entry.mount_point;
        if (fs_mgr_is_verity_enabled(entry)) {
            retval = VERITY_PARTITION;
            if (android::base::GetProperty("ro.boot.vbmeta.device_state", "") != "locked") {
                if (AvbOps* ops = avb_ops_user_new()) {
                    auto ret = avb_user_verity_set(
                            ops, android::base::GetProperty("ro.boot.slot_suffix", "").c_str(),
                            false);
                    avb_ops_user_free(ops);
                    if (ret) {
                        LOG(WARNING) << "Disabling verity for " << mount_point;
<<<<<<< HEAD
                        just_disabled_verity = true;
=======
>>>>>>> bf937612
                        reboot_later = can_reboot;
                        if (reboot_later) {
                            // w/o overlayfs available, also check for dedupe
                            if (!uses_overlayfs) {
                                ++it;
                                continue;
                            }
                            reboot(false);
                        }
                        user_please_reboot_later = true;
                    } else if (fs_mgr_set_blk_ro(entry.blk_device, false)) {
                        fec::io fh(entry.blk_device.c_str(), O_RDWR);
                        if (fh && fh.set_verity_status(false)) {
                            LOG(WARNING) << "Disabling verity for " << mount_point;
<<<<<<< HEAD
                            just_disabled_verity = true;
=======
>>>>>>> bf937612
                            reboot_later = can_reboot;
                            if (reboot_later && !uses_overlayfs) {
                                ++it;
                                continue;
                            }
                            user_please_reboot_later = true;
                        }
                    }
                }
            }
            LOG(ERROR) << "Skipping " << mount_point << " for remount";
            it = partitions.erase(it);
            continue;
        }

        auto change = false;
        errno = 0;
        if (fs_mgr_overlayfs_setup(nullptr, mount_point.c_str(), &change, just_disabled_verity)) {
            if (change) {
                LOG(INFO) << "Using overlayfs for " << mount_point;
            }
        } else if (errno) {
            PLOG(ERROR) << "Overlayfs setup for " << mount_point << " failed, skipping";
            retval = BAD_OVERLAY;
            it = partitions.erase(it);
            continue;
        }
        ++it;
    }

    if (partitions.empty()) {
        if (reboot_later) reboot(false);
        if (user_please_reboot_later) {
            LOG(INFO) << "Now reboot your device for settings to take effect";
            return 0;
        }
        LOG(WARNING) << "No partitions to remount";
        return retval;
    }

    // Mount overlayfs.
    errno = 0;
    if (!fs_mgr_overlayfs_mount_all(&partitions) && errno) {
        retval = BAD_OVERLAY;
        PLOG(ERROR) << "Can not mount overlayfs for partitions";
    }

    // Get actual mounts _after_ overlayfs has been added.
    android::fs_mgr::Fstab mounts;
    if (!android::fs_mgr::ReadFstabFromFile("/proc/mounts", &mounts) || mounts.empty()) {
        PLOG(ERROR) << "Failed to read /proc/mounts";
        retval = NO_MOUNTS;
    }

    // Remount selected partitions.
    for (auto& entry : partitions) {
        // unlock the r/o key for the mount point device
        if (entry.fs_mgr_flags.logical) {
            fs_mgr_update_logical_partition(&entry);
        }
        auto blk_device = entry.blk_device;
        auto mount_point = entry.mount_point;

        for (auto it = mounts.rbegin(); it != mounts.rend(); ++it) {
            auto& rentry = *it;
            if (mount_point == rentry.mount_point) {
                blk_device = rentry.blk_device;
                break;
            }
            // Find overlayfs mount point?
            if ((mount_point == "/") && (rentry.mount_point == "/system")) {
                blk_device = rentry.blk_device;
                mount_point = "/system";
                break;
            }
        }
        if (blk_device == "/dev/root") {
            auto from_fstab = GetEntryForMountPoint(&fstab, mount_point);
            if (from_fstab) blk_device = from_fstab->blk_device;
        }
        fs_mgr_set_blk_ro(blk_device, false);

        // Find system-as-root mount point?
        if ((mount_point == "/system") && !GetEntryForMountPoint(&mounts, mount_point) &&
            GetEntryForMountPoint(&mounts, "/")) {
            mount_point = "/";
        }

        // Now remount!
        if (::mount(blk_device.c_str(), mount_point.c_str(), entry.fs_type.c_str(), MS_REMOUNT,
                    nullptr) == 0) {
            continue;
        }
        if ((errno == EINVAL) && (mount_point != entry.mount_point)) {
            mount_point = entry.mount_point;
            if (::mount(blk_device.c_str(), mount_point.c_str(), entry.fs_type.c_str(), MS_REMOUNT,
                        nullptr) == 0) {
                continue;
            }
        }
        PLOG(ERROR) << "failed to remount partition dev:" << blk_device << " mnt:" << mount_point;
        // If errno is EROFS at this point, we are dealing with r/o
        // filesystem types like squashfs, erofs or ext4 dedupe. We will
        // consider such a device that does not have CONFIG_OVERLAY_FS
        // in the kernel as a misconfigured.
        if (errno == EROFS) {
            LOG(ERROR) << "Consider providing all the dependencies to enable overlayfs";
        }
        retval = REMOUNT_FAILED;
    }

    if (reboot_later) reboot(false);
    if (user_please_reboot_later) {
        LOG(INFO) << "Now reboot your device for settings to take effect";
        return 0;
    }

    return retval;
}<|MERGE_RESOLUTION|>--- conflicted
+++ resolved
@@ -265,10 +265,7 @@
                     avb_ops_user_free(ops);
                     if (ret) {
                         LOG(WARNING) << "Disabling verity for " << mount_point;
-<<<<<<< HEAD
                         just_disabled_verity = true;
-=======
->>>>>>> bf937612
                         reboot_later = can_reboot;
                         if (reboot_later) {
                             // w/o overlayfs available, also check for dedupe
@@ -283,10 +280,7 @@
                         fec::io fh(entry.blk_device.c_str(), O_RDWR);
                         if (fh && fh.set_verity_status(false)) {
                             LOG(WARNING) << "Disabling verity for " << mount_point;
-<<<<<<< HEAD
                             just_disabled_verity = true;
-=======
->>>>>>> bf937612
                             reboot_later = can_reboot;
                             if (reboot_later && !uses_overlayfs) {
                                 ++it;
