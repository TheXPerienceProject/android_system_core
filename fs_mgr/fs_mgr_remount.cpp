/*
 * Copyright (C) 2019 The Android Open Source Project
 *
 * Licensed under the Apache License, Version 2.0 (the "License");
 * you may not use this file except in compliance with the License.
 * You may obtain a copy of the License at
 *
 *      http://www.apache.org/licenses/LICENSE-2.0
 *
 * Unless required by applicable law or agreed to in writing, software
 * distributed under the License is distributed on an "AS IS" BASIS,
 * WITHOUT WARRANTIES OR CONDITIONS OF ANY KIND, either express or implied.
 * See the License for the specific language governing permissions and
 * limitations under the License.
 */

#include <errno.h>
#include <getopt.h>
#include <libavb_user/libavb_user.h>
#include <stdio.h>
#include <sys/mount.h>
#include <sys/types.h>
#include <sys/vfs.h>
#include <unistd.h>

#include <string>
#include <thread>
#include <utility>
#include <vector>

#include <android-base/file.h>
#include <android-base/logging.h>
#include <android-base/properties.h>
#include <android-base/strings.h>
#include <android/os/IVold.h>
#include <binder/IServiceManager.h>
#include <bootloader_message/bootloader_message.h>
#include <cutils/android_reboot.h>
#include <fec/io.h>
#include <fs_mgr_overlayfs.h>
#include <fs_mgr_priv.h>
#include <fstab/fstab.h>

namespace {

[[noreturn]] void usage(int exit_status) {
    LOG(INFO) << getprogname()
              << " [-h] [-R] [-T fstab_file] [partition]...\n"
                 "\t-h --help\tthis help\n"
                 "\t-R --reboot\tdisable verity & reboot to facilitate remount\n"
                 "\t-T --fstab\tcustom fstab file location\n"
                 "\tpartition\tspecific partition(s) (empty does all)\n"
                 "\n"
                 "Remount specified partition(s) read-write, by name or mount point.\n"
                 "-R notwithstanding, verity must be disabled on partition(s).";

    ::exit(exit_status);
}

bool remountable_partition(const android::fs_mgr::FstabEntry& entry) {
    if (entry.fs_mgr_flags.vold_managed) return false;
    if (entry.fs_mgr_flags.recovery_only) return false;
    if (entry.fs_mgr_flags.slot_select_other) return false;
    if (!(entry.flags & MS_RDONLY)) return false;
    if (entry.fs_type == "vfat") return false;
    return true;
}

const std::string system_mount_point(const android::fs_mgr::FstabEntry& entry) {
    if (entry.mount_point == "/") return "/system";
    return entry.mount_point;
}

const android::fs_mgr::FstabEntry* is_wrapped(const android::fs_mgr::Fstab& overlayfs_candidates,
                                              const android::fs_mgr::FstabEntry& entry) {
    auto mount_point = system_mount_point(entry);
    auto it = std::find_if(overlayfs_candidates.begin(), overlayfs_candidates.end(),
                           [&mount_point](const auto& entry) {
                               return android::base::StartsWith(mount_point,
                                                                system_mount_point(entry) + "/");
                           });
    if (it == overlayfs_candidates.end()) return nullptr;
    return &(*it);
}

auto verbose = false;

void MyLogger(android::base::LogId id, android::base::LogSeverity severity, const char* tag,
              const char* file, unsigned int line, const char* message) {
    if (verbose || severity == android::base::ERROR || message[0] != '[') {
        fprintf(stderr, "%s\n", message);
    }
    static auto logd = android::base::LogdLogger();
    logd(id, severity, tag, file, line, message);
}

[[noreturn]] void reboot(bool overlayfs = false) {
    if (overlayfs) {
        LOG(INFO) << "Successfully setup overlayfs\nrebooting device";
    } else {
        LOG(INFO) << "Successfully disabled verity\nrebooting device";
    }
    ::sync();
    android::base::SetProperty(ANDROID_RB_PROPERTY, "reboot,remount");
    ::sleep(60);
    ::exit(0);  // SUCCESS
}

static android::sp<android::os::IVold> GetVold() {
    while (true) {
        if (auto sm = android::defaultServiceManager()) {
            if (auto binder = sm->getService(android::String16("vold"))) {
                if (auto vold = android::interface_cast<android::os::IVold>(binder)) {
                    return vold;
                }
            }
        }
        std::this_thread::sleep_for(2s);
    }
}

}  // namespace

using namespace std::chrono_literals;

<<<<<<< HEAD
enum RemountStatus {
    REMOUNT_SUCCESS = 0,
    NOT_USERDEBUG,
    BADARG,
    NOT_ROOT,
    NO_FSTAB,
    UNKNOWN_PARTITION,
    INVALID_PARTITION,
    VERITY_PARTITION,
    BAD_OVERLAY,
    NO_MOUNTS,
    REMOUNT_FAILED,
    MUST_REBOOT,
    BINDER_ERROR,
    CHECKPOINTING
};

=======
>>>>>>> da0cd220
static int do_remount(int argc, char* argv[]) {
    enum {
        SUCCESS = 0,
        NOT_USERDEBUG,
        BADARG,
        NOT_ROOT,
        NO_FSTAB,
        UNKNOWN_PARTITION,
        INVALID_PARTITION,
        VERITY_PARTITION,
        BAD_OVERLAY,
        NO_MOUNTS,
        REMOUNT_FAILED,
        MUST_REBOOT,
        BINDER_ERROR,
        CHECKPOINTING
    } retval = SUCCESS;

    // If somehow this executable is delivered on a "user" build, it can
    // not function, so providing a clear message to the caller rather than
    // letting if fall through and provide a lot of confusing failure messages.
    if (!ALLOW_ADBD_DISABLE_VERITY || (android::base::GetProperty("ro.debuggable", "0") != "1")) {
        LOG(ERROR) << "only functions on userdebug or eng builds";
        return NOT_USERDEBUG;
    }

    const char* fstab_file = nullptr;
    auto can_reboot = false;

    struct option longopts[] = {
            {"fstab", required_argument, nullptr, 'T'},
            {"help", no_argument, nullptr, 'h'},
            {"reboot", no_argument, nullptr, 'R'},
            {"verbose", no_argument, nullptr, 'v'},
            {0, 0, nullptr, 0},
    };
    for (int opt; (opt = ::getopt_long(argc, argv, "hRT:v", longopts, nullptr)) != -1;) {
        switch (opt) {
            case 'h':
                usage(SUCCESS);
                break;
            case 'R':
                can_reboot = true;
                break;
            case 'T':
                if (fstab_file) {
                    LOG(ERROR) << "Cannot supply two fstabs: -T " << fstab_file << " -T" << optarg;
                    usage(BADARG);
                }
                fstab_file = optarg;
                break;
            case 'v':
                verbose = true;
                break;
            default:
                LOG(ERROR) << "Bad Argument -" << char(opt);
                usage(BADARG);
                break;
        }
    }

    // Make sure we are root.
    if (::getuid() != 0) {
        LOG(ERROR) << "Not running as root. Try \"adb root\" first.";
        return NOT_ROOT;
    }

    // Read the selected fstab.
    android::fs_mgr::Fstab fstab;
    auto fstab_read = false;
    if (fstab_file) {
        fstab_read = android::fs_mgr::ReadFstabFromFile(fstab_file, &fstab);
    } else {
        fstab_read = android::fs_mgr::ReadDefaultFstab(&fstab);
        // Manufacture a / entry from /proc/mounts if missing.
        if (!GetEntryForMountPoint(&fstab, "/system") && !GetEntryForMountPoint(&fstab, "/")) {
            android::fs_mgr::Fstab mounts;
            if (android::fs_mgr::ReadFstabFromFile("/proc/mounts", &mounts)) {
                if (auto entry = GetEntryForMountPoint(&mounts, "/")) {
                    if (entry->fs_type != "rootfs") fstab.emplace_back(*entry);
                }
            }
        }
    }
    if (!fstab_read || fstab.empty()) {
        PLOG(ERROR) << "Failed to read fstab";
        return NO_FSTAB;
    }

    if (android::base::GetBoolProperty("ro.virtual_ab.enabled", false) &&
        !android::base::GetBoolProperty("ro.virtual_ab.retrofit", false)) {
        // Virtual A/B devices can use /data as backing storage; make sure we're
        // not checkpointing.
        auto vold = GetVold();
        bool checkpointing = false;
        if (!vold->isCheckpointing(&checkpointing).isOk()) {
            LOG(ERROR) << "Could not determine checkpointing status.";
            return BINDER_ERROR;
        }
        if (checkpointing) {
            LOG(ERROR) << "Cannot use remount when a checkpoint is in progress.";
            return CHECKPOINTING;
        }
    }

    // Generate the list of supported overlayfs mount points.
    auto overlayfs_candidates = fs_mgr_overlayfs_candidate_list(fstab);

    // Generate the all remountable partitions sub-list
    android::fs_mgr::Fstab all;
    for (auto const& entry : fstab) {
        if (!remountable_partition(entry)) continue;
        if (overlayfs_candidates.empty() ||
            GetEntryForMountPoint(&overlayfs_candidates, entry.mount_point) ||
            (is_wrapped(overlayfs_candidates, entry) == nullptr)) {
            all.emplace_back(entry);
        }
    }

    // Parse the unique list of valid partition arguments.
    android::fs_mgr::Fstab partitions;
    for (; argc > optind; ++optind) {
        auto partition = std::string(argv[optind]);
        if (partition.empty()) continue;
        if (partition == "/") partition = "/system";
        auto find_part = [&partition](const auto& entry) {
            const auto mount_point = system_mount_point(entry);
            if (partition == mount_point) return true;
            if (partition == android::base::Basename(mount_point)) return true;
            return false;
        };
        // Do we know about the partition?
        auto it = std::find_if(fstab.begin(), fstab.end(), find_part);
        if (it == fstab.end()) {
            LOG(ERROR) << "Unknown partition " << argv[optind] << ", skipping";
            retval = UNKNOWN_PARTITION;
            continue;
        }
        // Is that one covered by an existing overlayfs?
        auto wrap = is_wrapped(overlayfs_candidates, *it);
        if (wrap) {
            LOG(INFO) << "partition " << argv[optind] << " covered by overlayfs for "
                      << wrap->mount_point << ", switching";
            partition = system_mount_point(*wrap);
        }
        // Is it a remountable partition?
        it = std::find_if(all.begin(), all.end(), find_part);
        if (it == all.end()) {
            LOG(ERROR) << "Invalid partition " << argv[optind] << ", skipping";
            retval = INVALID_PARTITION;
            continue;
        }
        if (GetEntryForMountPoint(&partitions, it->mount_point) == nullptr) {
            partitions.emplace_back(*it);
        }
    }

    if (partitions.empty() && !retval) {
        partitions = all;
    }

    // Check verity and optionally setup overlayfs backing.
    auto reboot_later = false;
    auto user_please_reboot_later = false;
    auto setup_overlayfs = false;
    auto just_disabled_verity = false;
    for (auto it = partitions.begin(); it != partitions.end();) {
        auto& entry = *it;
        auto& mount_point = entry.mount_point;
        if (fs_mgr_is_verity_enabled(entry)) {
            retval = VERITY_PARTITION;
            auto ret = false;
            if (android::base::GetProperty("ro.boot.vbmeta.device_state", "") != "locked") {
                if (AvbOps* ops = avb_ops_user_new()) {
                    ret = avb_user_verity_set(
                            ops, android::base::GetProperty("ro.boot.slot_suffix", "").c_str(),
                            false);
                    avb_ops_user_free(ops);
                }
                if (!ret && fs_mgr_set_blk_ro(entry.blk_device, false)) {
                    fec::io fh(entry.blk_device.c_str(), O_RDWR);
                    ret = fh && fh.set_verity_status(false);
                }
                if (ret) {
                    LOG(WARNING) << "Disabling verity for " << mount_point;
                    just_disabled_verity = true;
                    reboot_later = can_reboot;
                    user_please_reboot_later = true;
                }
            }
            if (!ret) {
                LOG(ERROR) << "Skipping " << mount_point << " for remount";
                it = partitions.erase(it);
                continue;
            }
        }

        auto change = false;
        errno = 0;
        if (fs_mgr_overlayfs_setup(nullptr, mount_point.c_str(), &change, just_disabled_verity)) {
            if (change) {
                LOG(INFO) << "Using overlayfs for " << mount_point;
                reboot_later = can_reboot;
                user_please_reboot_later = true;
                setup_overlayfs = true;
            }
        } else if (errno) {
            PLOG(ERROR) << "Overlayfs setup for " << mount_point << " failed, skipping";
            retval = BAD_OVERLAY;
            it = partitions.erase(it);
            continue;
        }
        ++it;
    }

    if (partitions.empty() || just_disabled_verity) {
        if (reboot_later) reboot(setup_overlayfs);
        if (user_please_reboot_later) {
            LOG(INFO) << "Now reboot your device for settings to take effect";
            return 0;
        }
        LOG(WARNING) << "No partitions to remount";
        return retval;
    }

    // Mount overlayfs.
    errno = 0;
    if (!fs_mgr_overlayfs_mount_all(&partitions) && errno) {
        retval = BAD_OVERLAY;
        PLOG(ERROR) << "Can not mount overlayfs for partitions";
    }

    // Get actual mounts _after_ overlayfs has been added.
    android::fs_mgr::Fstab mounts;
    if (!android::fs_mgr::ReadFstabFromFile("/proc/mounts", &mounts) || mounts.empty()) {
        PLOG(ERROR) << "Failed to read /proc/mounts";
        retval = NO_MOUNTS;
    }

    // Remount selected partitions.
    for (auto& entry : partitions) {
        // unlock the r/o key for the mount point device
        if (entry.fs_mgr_flags.logical) {
            fs_mgr_update_logical_partition(&entry);
        }
        auto blk_device = entry.blk_device;
        auto mount_point = entry.mount_point;

        for (auto it = mounts.rbegin(); it != mounts.rend(); ++it) {
            auto& rentry = *it;
            if (mount_point == rentry.mount_point) {
                blk_device = rentry.blk_device;
                break;
            }
            // Find overlayfs mount point?
            if ((mount_point == "/") && (rentry.mount_point == "/system")) {
                blk_device = rentry.blk_device;
                mount_point = "/system";
                break;
            }
        }
        if (blk_device == "/dev/root") {
            auto from_fstab = GetEntryForMountPoint(&fstab, mount_point);
            if (from_fstab) blk_device = from_fstab->blk_device;
        }
        fs_mgr_set_blk_ro(blk_device, false);

        // Find system-as-root mount point?
        if ((mount_point == "/system") && !GetEntryForMountPoint(&mounts, mount_point) &&
            GetEntryForMountPoint(&mounts, "/")) {
            mount_point = "/";
        }

        // Now remount!
        if (::mount(blk_device.c_str(), mount_point.c_str(), entry.fs_type.c_str(), MS_REMOUNT,
                    nullptr) == 0) {
            continue;
        }
        if ((errno == EINVAL) && (mount_point != entry.mount_point)) {
            mount_point = entry.mount_point;
            if (::mount(blk_device.c_str(), mount_point.c_str(), entry.fs_type.c_str(), MS_REMOUNT,
                        nullptr) == 0) {
                continue;
            }
        }
        PLOG(ERROR) << "failed to remount partition dev:" << blk_device << " mnt:" << mount_point;
        // If errno is EROFS at this point, we are dealing with r/o
        // filesystem types like squashfs, erofs or ext4 dedupe. We will
        // consider such a device that does not have CONFIG_OVERLAY_FS
        // in the kernel as a misconfigured.
        if (errno == EROFS) {
            LOG(ERROR) << "Consider providing all the dependencies to enable overlayfs";
        }
        retval = REMOUNT_FAILED;
    }

    if (reboot_later) reboot(setup_overlayfs);
    if (user_please_reboot_later) {
        LOG(INFO) << "Now reboot your device for settings to take effect";
        return 0;
    }

    return retval;
}

int main(int argc, char* argv[]) {
    android::base::InitLogging(argv, MyLogger);
    int result = do_remount(argc, argv);
    printf("remount %s\n", result ? "failed" : "succeeded");
    return result;
}<|MERGE_RESOLUTION|>--- conflicted
+++ resolved
@@ -123,26 +123,6 @@
 
 using namespace std::chrono_literals;
 
-<<<<<<< HEAD
-enum RemountStatus {
-    REMOUNT_SUCCESS = 0,
-    NOT_USERDEBUG,
-    BADARG,
-    NOT_ROOT,
-    NO_FSTAB,
-    UNKNOWN_PARTITION,
-    INVALID_PARTITION,
-    VERITY_PARTITION,
-    BAD_OVERLAY,
-    NO_MOUNTS,
-    REMOUNT_FAILED,
-    MUST_REBOOT,
-    BINDER_ERROR,
-    CHECKPOINTING
-};
-
-=======
->>>>>>> da0cd220
 static int do_remount(int argc, char* argv[]) {
     enum {
         SUCCESS = 0,
