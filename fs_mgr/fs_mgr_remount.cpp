/*
 * Copyright (C) 2019 The Android Open Source Project
 *
 * Licensed under the Apache License, Version 2.0 (the "License");
 * you may not use this file except in compliance with the License.
 * You may obtain a copy of the License at
 *
 *      http://www.apache.org/licenses/LICENSE-2.0
 *
 * Unless required by applicable law or agreed to in writing, software
 * distributed under the License is distributed on an "AS IS" BASIS,
 * WITHOUT WARRANTIES OR CONDITIONS OF ANY KIND, either express or implied.
 * See the License for the specific language governing permissions and
 * limitations under the License.
 */

#include <errno.h>
#include <getopt.h>
#include <stdio.h>
#include <sys/mount.h>
#include <sys/types.h>
#include <sys/vfs.h>
#include <unistd.h>

#include <iostream>
#include <string>
#include <thread>
#include <utility>
#include <vector>

#include <android-base/file.h>
#include <android-base/logging.h>
#include <android-base/properties.h>
#include <android-base/strings.h>
#include <android/os/IVold.h>
#include <binder/IServiceManager.h>
#include <binder/ProcessState.h>
#include <bootloader_message/bootloader_message.h>
#include <cutils/android_reboot.h>
#include <fs_mgr_overlayfs.h>
#include <fs_mgr_priv.h>
#include <fstab/fstab.h>
#include <libavb_user/libavb_user.h>
#include <libgsi/libgsid.h>

#include "fs_mgr_priv_overlayfs.h"

using namespace std::literals;
using android::fs_mgr::Fstab;
using android::fs_mgr::FstabEntry;

namespace {

void usage() {
    const std::string progname = getprogname();
    if (progname == "disable-verity" || progname == "enable-verity" ||
        progname == "set-verity-state") {
        std::cout << "Usage: disable-verity\n"
                  << "       enable-verity\n"
                  << "       set-verity-state [0|1]\n"
                  << R"(
Options:
    -h --help       this help
    -R --reboot     automatic reboot if needed for new settings to take effect
    -v --verbose    be noisy)"
                  << std::endl;
    } else {
        std::cout << "Usage: " << progname << " [-h] [-R] [-T fstab_file] [partition]...\n"
                  << R"(
Options:
    -h --help       this help
    -R --reboot     disable verity & reboot to facilitate remount
    -v --verbose    be noisy
    -T --fstab      custom fstab file location
    partition       specific partition(s) (empty does all)

Remount specified partition(s) read-write, by name or mount point.
-R notwithstanding, verity must be disabled on partition(s).
-R within a DSU guest system reboots into the DSU instead of the host system,
this command would enable DSU (one-shot) if not already enabled.)"
                  << std::endl;
    }
}

const std::string system_mount_point(const android::fs_mgr::FstabEntry& entry) {
    if (entry.mount_point == "/") return "/system";
    return entry.mount_point;
}

const FstabEntry* GetWrappedEntry(const Fstab& overlayfs_candidates, const FstabEntry& entry) {
    auto mount_point = system_mount_point(entry);
    auto it = std::find_if(overlayfs_candidates.begin(), overlayfs_candidates.end(),
                           [&mount_point](const auto& entry) {
                               return android::base::StartsWith(mount_point,
                                                                system_mount_point(entry) + "/");
                           });
    if (it == overlayfs_candidates.end()) return nullptr;
    return &(*it);
}

class MyLogger {
  public:
    explicit MyLogger(bool verbose) : verbose_(verbose) {}

    void operator()(android::base::LogId id, android::base::LogSeverity severity, const char* tag,
                    const char* file, unsigned int line, const char* message) {
        // By default, print ERROR logs and logs of this program (does not start with '[')
        // Print [libfs_mgr] INFO logs only if -v is given.
        if (verbose_ || severity >= android::base::ERROR || message[0] != '[') {
            fprintf(stderr, "%s\n", message);
        }
        logd_(id, severity, tag, file, line, message);
    }

  private:
    android::base::LogdLogger logd_;
    bool verbose_;
};

[[noreturn]] void reboot(const std::string& name) {
    LOG(INFO) << "Rebooting device for new settings to take effect";
    ::sync();
    android::base::SetProperty(ANDROID_RB_PROPERTY, "reboot," + name);
    ::sleep(60);
    LOG(ERROR) << "Failed to reboot";
    ::exit(1);
}

static android::sp<android::os::IVold> GetVold() {
    while (true) {
        if (auto sm = android::defaultServiceManager()) {
            if (auto binder = sm->getService(android::String16("vold"))) {
                if (auto vold = android::interface_cast<android::os::IVold>(binder)) {
                    return vold;
                }
            }
        }
        std::this_thread::sleep_for(2s);
    }
}

enum RemountStatus {
    REMOUNT_SUCCESS = 0,
    UNKNOWN_PARTITION = 5,
    INVALID_PARTITION,
    VERITY_PARTITION,
    BAD_OVERLAY,
    NO_MOUNTS,
    REMOUNT_FAILED,
    BINDER_ERROR,
    CHECKPOINTING,
    GSID_ERROR,
};

static bool ReadFstab(const char* fstab_file, android::fs_mgr::Fstab* fstab) {
    if (fstab_file) {
        return android::fs_mgr::ReadFstabFromFile(fstab_file, fstab);
    }
    if (!android::fs_mgr::ReadDefaultFstab(fstab)) {
        return false;
    }

    // Manufacture a / entry from /proc/mounts if missing.
    if (!GetEntryForMountPoint(fstab, "/system") && !GetEntryForMountPoint(fstab, "/")) {
        android::fs_mgr::Fstab mounts;
        if (android::fs_mgr::ReadFstabFromFile("/proc/mounts", &mounts)) {
            if (auto entry = GetEntryForMountPoint(&mounts, "/")) {
                if (entry->fs_type != "rootfs") fstab->emplace_back(*entry);
            }
        }
    }
    return true;
}

static RemountStatus VerifyCheckpointing() {
    if (!android::base::GetBoolProperty("ro.virtual_ab.enabled", false) &&
        !android::base::GetBoolProperty("ro.virtual_ab.retrofit", false)) {
        return REMOUNT_SUCCESS;
    }

    // Virtual A/B devices can use /data as backing storage; make sure we're
    // not checkpointing.
    auto vold = GetVold();
    bool checkpointing = false;
    if (!vold->isCheckpointing(&checkpointing).isOk()) {
        LOG(ERROR) << "Could not determine checkpointing status.";
        return BINDER_ERROR;
    }
    if (checkpointing) {
        LOG(ERROR) << "Cannot use remount when a checkpoint is in progress.";
        return CHECKPOINTING;
    }
    return REMOUNT_SUCCESS;
}

static bool IsRemountable(Fstab& candidates, const FstabEntry& entry) {
    if (entry.fs_mgr_flags.vold_managed || entry.fs_mgr_flags.recovery_only ||
        entry.fs_mgr_flags.slot_select_other) {
        return false;
    }
    if (!(entry.flags & MS_RDONLY)) {
        return false;
    }
    if (entry.fs_type == "vfat") {
        return false;
    }
    if (auto candidate_entry = GetEntryForMountPoint(&candidates, entry.mount_point)) {
        return candidate_entry->fs_type == entry.fs_type;
    }
    if (GetWrappedEntry(candidates, entry)) {
        return false;
    }
    return true;
}

static Fstab::const_iterator FindPartition(const Fstab& fstab, const std::string& partition) {
    Fstab mounts;
    if (!android::fs_mgr::ReadFstabFromFile("/proc/mounts", &mounts)) {
        LOG(ERROR) << "Failed to read /proc/mounts";
        return fstab.end();
    }

    for (auto iter = fstab.begin(); iter != fstab.end(); iter++) {
        const auto mount_point = system_mount_point(*iter);
        if (partition == mount_point || partition == android::base::Basename(mount_point)) {
            // In case fstab has multiple entries, pick the one that matches the
            // actual mounted filesystem type.
            auto proc_mount_point = (iter->mount_point == "/system") ? "/" : iter->mount_point;
            auto mounted = GetEntryForMountPoint(&mounts, proc_mount_point);
            if (mounted && mounted->fs_type == iter->fs_type) {
                return iter;
            }
        }
    }
    return fstab.end();
}

static Fstab GetAllRemountablePartitions(Fstab& fstab) {
    auto candidates = fs_mgr_overlayfs_candidate_list(fstab);

    Fstab partitions;
    for (const auto& entry : fstab) {
        if (IsRemountable(candidates, entry)) {
            partitions.emplace_back(entry);
        }
    }
    return partitions;
}

static RemountStatus GetRemountList(const Fstab& fstab, const std::vector<std::string>& argv,
                                    Fstab* partitions) {
    auto candidates = fs_mgr_overlayfs_candidate_list(fstab);

    for (const auto& arg : argv) {
        std::string partition = arg;
        if (partition == "/") {
            partition = "/system";
        }

        auto it = FindPartition(fstab, partition);
        if (it == fstab.end()) {
            LOG(ERROR) << "Unknown partition " << arg;
            return UNKNOWN_PARTITION;
        }

        const FstabEntry* entry = &*it;
        if (auto wrap = GetWrappedEntry(candidates, *entry); wrap != nullptr) {
            LOG(INFO) << "partition " << arg << " covered by overlayfs for " << wrap->mount_point
                      << ", switching";
            entry = wrap;
        }

        // If it's already remounted, include it so it gets gracefully skipped
        // later on.
        if (!fs_mgr_overlayfs_already_mounted(entry->mount_point) &&
            !IsRemountable(candidates, *entry)) {
            LOG(ERROR) << "Invalid partition " << arg;
            return INVALID_PARTITION;
        }
        if (GetEntryForMountPoint(partitions, entry->mount_point) != nullptr) {
            continue;
        }
        partitions->emplace_back(*entry);
    }

    return REMOUNT_SUCCESS;
}

struct RemountCheckResult {
    bool reboot_later = false;
    bool setup_overlayfs = false;
    bool disabled_verity = false;
    bool verity_error = false;
    bool remounted_anything = false;
};

static RemountStatus CheckVerity(const FstabEntry& entry, RemountCheckResult* result) {
    if (!fs_mgr_is_verity_enabled(entry)) {
        return REMOUNT_SUCCESS;
    }

    std::unique_ptr<AvbOps, decltype(&::avb_ops_user_free)> ops(avb_ops_user_new(),
                                                                &::avb_ops_user_free);
    if (!ops) {
        return VERITY_PARTITION;
    }
    if (!avb_user_verity_set(ops.get(), fs_mgr_get_slot_suffix().c_str(), false)) {
        return VERITY_PARTITION;
    }
    result->disabled_verity = true;
    result->reboot_later = true;
    return REMOUNT_SUCCESS;
}

static RemountStatus CheckVerityAndOverlayfs(Fstab* partitions, RemountCheckResult* result) {
    RemountStatus status = REMOUNT_SUCCESS;
    for (auto it = partitions->begin(); it != partitions->end();) {
        auto& entry = *it;
        const auto& mount_point = entry.mount_point;

        if (auto rv = CheckVerity(entry, result); rv != REMOUNT_SUCCESS) {
            LOG(ERROR) << "Skipping verified partition " << mount_point << " for remount";
            status = rv;
            it = partitions->erase(it);
            continue;
        }

        if (fs_mgr_wants_overlayfs(&entry)) {
            bool want_reboot = false;
            bool force = result->disabled_verity;
            if (!fs_mgr_overlayfs_setup(mount_point.c_str(), &want_reboot, force)) {
                LOG(ERROR) << "Overlayfs setup for " << mount_point << " failed, skipping";
                status = BAD_OVERLAY;
                it = partitions->erase(it);
                continue;
            }
            if (want_reboot) {
                LOG(INFO) << "Using overlayfs for " << mount_point;
                result->reboot_later = true;
                result->setup_overlayfs = true;
            }
        }
        it++;
    }
    return status;
}

static RemountStatus EnableDsuIfNeeded() {
    auto gsid = android::gsi::GetGsiService();
    if (!gsid) {
        return REMOUNT_SUCCESS;
    }

    auto dsu_running = false;
    if (auto status = gsid->isGsiRunning(&dsu_running); !status.isOk()) {
        LOG(ERROR) << "Failed to get DSU running state: " << status;
        return BINDER_ERROR;
    }
    auto dsu_enabled = false;
    if (auto status = gsid->isGsiEnabled(&dsu_enabled); !status.isOk()) {
        LOG(ERROR) << "Failed to get DSU enabled state: " << status;
        return BINDER_ERROR;
    }
    if (dsu_running && !dsu_enabled) {
        std::string dsu_slot;
        if (auto status = gsid->getActiveDsuSlot(&dsu_slot); !status.isOk()) {
            LOG(ERROR) << "Failed to get active DSU slot: " << status;
            return BINDER_ERROR;
        }
        LOG(INFO) << "DSU is running but disabled, enable DSU so that we stay within the "
                     "DSU guest system after reboot";
        int error = 0;
        if (auto status = gsid->enableGsi(/* oneShot = */ true, dsu_slot, &error);
            !status.isOk() || error != android::gsi::IGsiService::INSTALL_OK) {
            LOG(ERROR) << "Failed to enable DSU: " << status << ", error code: " << error;
            return !status.isOk() ? BINDER_ERROR : GSID_ERROR;
        }
        LOG(INFO) << "Successfully enabled DSU (one-shot mode)";
    }
    return REMOUNT_SUCCESS;
}

static RemountStatus RemountPartition(Fstab& fstab, Fstab& mounts, FstabEntry& entry) {
    // unlock the r/o key for the mount point device
    if (entry.fs_mgr_flags.logical) {
        fs_mgr_update_logical_partition(&entry);
    }
    auto blk_device = entry.blk_device;
    auto mount_point = entry.mount_point;

    auto found = false;
    for (auto it = mounts.rbegin(); it != mounts.rend(); ++it) {
        auto& rentry = *it;
        if (mount_point == rentry.mount_point) {
            blk_device = rentry.blk_device;
            found = true;
            break;
        }
        // Find overlayfs mount point?
        if ((mount_point == "/" && rentry.mount_point == "/system") ||
            (mount_point == "/system" && rentry.mount_point == "/")) {
            blk_device = rentry.blk_device;
            mount_point = "/system";
            found = true;
            break;
        }
    }
    if (!found) {
        PLOG(INFO) << "skip unmounted partition dev:" << blk_device << " mnt:" << mount_point;
        return REMOUNT_SUCCESS;
    }
    if (blk_device == "/dev/root") {
        auto from_fstab = GetEntryForMountPoint(&fstab, mount_point);
        if (from_fstab) blk_device = from_fstab->blk_device;
    }
    fs_mgr_set_blk_ro(blk_device, false);

    // Find system-as-root mount point?
    if ((mount_point == "/system") && !GetEntryForMountPoint(&mounts, mount_point) &&
        GetEntryForMountPoint(&mounts, "/")) {
        mount_point = "/";
    }

    // Now remount!
    if (::mount(blk_device.c_str(), mount_point.c_str(), entry.fs_type.c_str(), MS_REMOUNT,
                nullptr) == 0) {
        return REMOUNT_SUCCESS;
    }
    if ((errno == EINVAL) && (mount_point != entry.mount_point)) {
        mount_point = entry.mount_point;
        if (::mount(blk_device.c_str(), mount_point.c_str(), entry.fs_type.c_str(), MS_REMOUNT,
                    nullptr) == 0) {
            return REMOUNT_SUCCESS;
        }
    }

    PLOG(ERROR) << "failed to remount partition dev:" << blk_device << " mnt:" << mount_point;
    return REMOUNT_FAILED;
}

struct SetVerityStateResult {
    bool success = false;
    bool want_reboot = false;
};

SetVerityStateResult SetVerityState(bool enable_verity) {
    const auto ab_suffix = android::base::GetProperty("ro.boot.slot_suffix", "");
    bool verity_enabled = false;

    std::unique_ptr<AvbOps, decltype(&avb_ops_user_free)> ops(avb_ops_user_new(),
                                                              &avb_ops_user_free);
    if (!ops) {
        LOG(ERROR) << "Error getting AVB ops";
        return {};
    }

    if (!avb_user_verity_get(ops.get(), ab_suffix.c_str(), &verity_enabled)) {
        LOG(ERROR) << "Error getting verity state";
        return {};
    }

    if ((verity_enabled && enable_verity) || (!verity_enabled && !enable_verity)) {
        LOG(INFO) << "Verity is already " << (verity_enabled ? "enabled" : "disabled");
        return {.success = true, .want_reboot = false};
    }

    if (!avb_user_verity_set(ops.get(), ab_suffix.c_str(), enable_verity)) {
        LOG(ERROR) << "Error setting verity state";
        return {};
    }

    LOG(INFO) << "Successfully " << (enable_verity ? "enabled" : "disabled") << " verity";
    return {.success = true, .want_reboot = true};
}

bool SetupOrTeardownOverlayfs(bool enable) {
    bool want_reboot = false;
    if (enable) {
        if (!fs_mgr_overlayfs_setup(nullptr, &want_reboot)) {
            LOG(ERROR) << "Overlayfs setup failed.";
            return want_reboot;
        }
        if (want_reboot) {
            printf("enabling overlayfs\n");
        }
    } else {
        auto rv = fs_mgr_overlayfs_teardown(nullptr, &want_reboot);
        if (rv == OverlayfsTeardownResult::Error) {
            LOG(ERROR) << "Overlayfs teardown failed.";
            return want_reboot;
        }
        if (rv == OverlayfsTeardownResult::Busy) {
            LOG(ERROR) << "Overlayfs is still active until reboot.";
            return true;
        }
        if (want_reboot) {
            printf("disabling overlayfs\n");
        }
    }
    return want_reboot;
}

static int do_remount(Fstab& fstab, const std::vector<std::string>& partition_args,
                      RemountCheckResult* check_result) {
    Fstab partitions;
    if (partition_args.empty()) {
        partitions = GetAllRemountablePartitions(fstab);
    } else {
        if (auto rv = GetRemountList(fstab, partition_args, &partitions); rv != REMOUNT_SUCCESS) {
            return rv;
        }
    }

    // Check verity and optionally setup overlayfs backing.
    auto retval = CheckVerityAndOverlayfs(&partitions, check_result);

    if (partitions.empty() || check_result->disabled_verity) {
        if (partitions.empty()) {
            LOG(WARNING) << "No remountable partitions were found.";
        }
        return retval;
    }

    // Mount overlayfs.
    if (!fs_mgr_overlayfs_mount_all(&partitions)) {
        LOG(WARNING) << "Cannot mount overlayfs for some partitions";
        // Continue regardless to handle raw remount case.
    }

    // Get actual mounts _after_ overlayfs has been added.
    android::fs_mgr::Fstab mounts;
    if (!android::fs_mgr::ReadFstabFromFile("/proc/mounts", &mounts) || mounts.empty()) {
        PLOG(ERROR) << "Failed to read /proc/mounts";
        return NO_MOUNTS;
    }

    // Remount selected partitions.
    for (auto& entry : partitions) {
        if (auto rv = RemountPartition(fstab, mounts, entry); rv != REMOUNT_SUCCESS) {
            retval = rv;
        } else {
            check_result->remounted_anything = true;
        }
    }
    return retval;
}

}  // namespace

int main(int argc, char* argv[]) {
    // Do not use MyLogger() when running as clean_scratch_files, as stdout/stderr of daemon process
    // are discarded.
    if (argc > 0 && android::base::Basename(argv[0]) == "clean_scratch_files"s) {
        android::fs_mgr::CleanupOldScratchFiles();
        return 0;
    }

    android::base::InitLogging(argv, MyLogger(false /* verbose */));

    const char* fstab_file = nullptr;
    bool auto_reboot = false;
    bool verbose = false;
    std::vector<std::string> partition_args;

    struct option longopts[] = {
            {"fstab", required_argument, nullptr, 'T'},
            {"help", no_argument, nullptr, 'h'},
            {"reboot", no_argument, nullptr, 'R'},
            {"verbose", no_argument, nullptr, 'v'},
            {0, 0, nullptr, 0},
    };
    for (int opt; (opt = ::getopt_long(argc, argv, "hRT:v", longopts, nullptr)) != -1;) {
        switch (opt) {
            case 'h':
                usage();
                return 0;
            case 'R':
                auto_reboot = true;
                break;
            case 'T':
                if (fstab_file) {
                    LOG(ERROR) << "Cannot supply two fstabs: -T " << fstab_file << " -T " << optarg;
                    usage();
                    return 1;
                }
                fstab_file = optarg;
                break;
            case 'v':
                verbose = true;
                break;
            default:
                LOG(ERROR) << "Bad argument -" << char(opt);
                usage();
                return 1;
        }
    }

    if (verbose) {
        android::base::SetLogger(MyLogger(verbose));
    }

<<<<<<< HEAD
    for (; argc > optind; ++optind) {
        partition_args.emplace_back(argv[optind]);
=======
    bool remount = false;
    bool enable_verity = false;
    const std::string progname = getprogname();
    if (progname == "enable-verity") {
        enable_verity = true;
    } else if (progname == "disable-verity") {
        enable_verity = false;
    } else if (progname == "set-verity-state") {
        if (optind < argc && (argv[optind] == "1"s || argv[optind] == "0"s)) {
            enable_verity = (argv[optind] == "1"s);
        } else {
            usage();
            return 1;
        }
    } else {
        remount = true;
        for (; optind < argc; ++optind) {
            partition_args.emplace_back(argv[optind]);
        }
    }

    // Make sure we are root.
    if (::getuid() != 0) {
        LOG(ERROR) << "Not running as root. Try \"adb root\" first.";
        return 1;
    }

    // If somehow this executable is delivered on a "user" build, it can
    // not function, so providing a clear message to the caller rather than
    // letting if fall through and provide a lot of confusing failure messages.
    if (!ALLOW_ADBD_DISABLE_VERITY || !android::base::GetBoolProperty("ro.debuggable", false)) {
        LOG(ERROR) << "Device must be userdebug build";
        return 1;
    }

    if (android::base::GetProperty("ro.boot.vbmeta.device_state", "") == "locked") {
        LOG(ERROR) << "Device must be bootloader unlocked";
        return 1;
    }

    // Start a threadpool to service waitForService() callbacks as
    // fs_mgr_overlayfs_* might call waitForService() to get the image service.
    android::ProcessState::self()->startThreadPool();

    if (!remount) {
        // Figure out if we're using VB1.0 or VB2.0 (aka AVB) - by
        // contract, androidboot.vbmeta.digest is set by the bootloader
        // when using AVB).
        if (android::base::GetProperty("ro.boot.vbmeta.digest", "").empty()) {
            LOG(ERROR) << "Expected AVB device, VB1.0 is no longer supported";
            return 1;
        }

        auto ret = SetVerityState(enable_verity);

        // Disable any overlayfs unconditionally if we want verity enabled.
        // Enable overlayfs only if verity is successfully disabled or is already disabled.
        if (enable_verity || ret.success) {
            ret.want_reboot |= SetupOrTeardownOverlayfs(!enable_verity);
        }

        if (ret.want_reboot) {
            if (auto_reboot) {
                reboot(progname);
            }
            std::cout << "Reboot the device for new settings to take effect" << std::endl;
        }
        return ret.success ? 0 : 1;
>>>>>>> e3603732
    }

    // Make sure we are root.
    if (::getuid() != 0) {
        LOG(ERROR) << "Not running as root. Try \"adb root\" first.";
        return 1;
    }

    // If somehow this executable is delivered on a "user" build, it can
    // not function, so providing a clear message to the caller rather than
    // letting if fall through and provide a lot of confusing failure messages.
    if (!ALLOW_ADBD_DISABLE_VERITY || !android::base::GetBoolProperty("ro.debuggable", false)) {
        LOG(ERROR) << "Device must be userdebug build";
        return 1;
    }

    if (android::base::GetProperty("ro.boot.vbmeta.device_state", "") == "locked") {
        LOG(ERROR) << "Device must be bootloader unlocked";
        return 1;
    }

    // Make sure checkpointing is disabled if necessary.
    if (auto rv = VerifyCheckpointing(); rv != REMOUNT_SUCCESS) {
        return rv;
    }

    // Read the selected fstab.
    Fstab fstab;
    if (!ReadFstab(fstab_file, &fstab) || fstab.empty()) {
        PLOG(ERROR) << "Failed to read fstab";
        return 1;
    }

    RemountCheckResult check_result;
    int result = do_remount(fstab, partition_args, &check_result);

    if (check_result.disabled_verity && check_result.setup_overlayfs) {
        LOG(INFO) << "Verity disabled; overlayfs enabled.";
    } else if (check_result.disabled_verity) {
        LOG(INFO) << "Verity disabled.";
    } else if (check_result.setup_overlayfs) {
        LOG(INFO) << "Overlayfs enabled.";
    }
    if (result == REMOUNT_SUCCESS) {
        LOG(INFO) << "remount succeeded";
    } else {
        LOG(ERROR) << "remount failed";
    }
    if (check_result.reboot_later) {
        if (auto_reboot) {
            // If (1) remount requires a reboot to take effect, (2) system is currently
            // running a DSU guest and (3) DSU is disabled, then enable DSU so that the
            // next reboot would not take us back to the host system but stay within
            // the guest system.
            if (auto rv = EnableDsuIfNeeded(); rv != REMOUNT_SUCCESS) {
                LOG(ERROR) << "Unable to automatically enable DSU";
                return rv;
            }
            reboot("remount");
        } else {
            LOG(INFO) << "Now reboot your device for settings to take effect";
        }
        return REMOUNT_SUCCESS;
    }
    return result;
}<|MERGE_RESOLUTION|>--- conflicted
+++ resolved
@@ -599,10 +599,6 @@
         android::base::SetLogger(MyLogger(verbose));
     }
 
-<<<<<<< HEAD
-    for (; argc > optind; ++optind) {
-        partition_args.emplace_back(argv[optind]);
-=======
     bool remount = false;
     bool enable_verity = false;
     const std::string progname = getprogname();
@@ -671,26 +667,6 @@
             std::cout << "Reboot the device for new settings to take effect" << std::endl;
         }
         return ret.success ? 0 : 1;
->>>>>>> e3603732
-    }
-
-    // Make sure we are root.
-    if (::getuid() != 0) {
-        LOG(ERROR) << "Not running as root. Try \"adb root\" first.";
-        return 1;
-    }
-
-    // If somehow this executable is delivered on a "user" build, it can
-    // not function, so providing a clear message to the caller rather than
-    // letting if fall through and provide a lot of confusing failure messages.
-    if (!ALLOW_ADBD_DISABLE_VERITY || !android::base::GetBoolProperty("ro.debuggable", false)) {
-        LOG(ERROR) << "Device must be userdebug build";
-        return 1;
-    }
-
-    if (android::base::GetProperty("ro.boot.vbmeta.device_state", "") == "locked") {
-        LOG(ERROR) << "Device must be bootloader unlocked";
-        return 1;
     }
 
     // Make sure checkpointing is disabled if necessary.
