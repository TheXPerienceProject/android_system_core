/*
 * Copyright (C) 2005 The Android Open Source Project
 *
 * Licensed under the Apache License, Version 2.0 (the "License");
 * you may not use this file except in compliance with the License.
 * You may obtain a copy of the License at
 *
 *      http://www.apache.org/licenses/LICENSE-2.0
 *
 * Unless required by applicable law or agreed to in writing, software
 * distributed under the License is distributed on an "AS IS" BASIS,
 * WITHOUT WARRANTIES OR CONDITIONS OF ANY KIND, either express or implied.
 * See the License for the specific language governing permissions and
 * limitations under the License.
 */

#define LOG_TAG "Vector"

#include <string.h>
#include <stdlib.h>
#include <stdio.h>

#include <cutils/log.h>
#include <safe_iop.h>

#include <utils/Errors.h>
#include <utils/SharedBuffer.h>
#include <utils/VectorImpl.h>

/*****************************************************************************/


namespace android {

// ----------------------------------------------------------------------------

const size_t kMinVectorCapacity = 4;

static inline size_t max(size_t a, size_t b) {
    return a>b ? a : b;
}

// ----------------------------------------------------------------------------

VectorImpl::VectorImpl(size_t itemSize, uint32_t flags)
    : mStorage(0), mCount(0), mFlags(flags), mItemSize(itemSize)
{
}

VectorImpl::VectorImpl(const VectorImpl& rhs)
    :   mStorage(rhs.mStorage), mCount(rhs.mCount),
        mFlags(rhs.mFlags), mItemSize(rhs.mItemSize)
{
    if (mStorage) {
        SharedBuffer::bufferFromData(mStorage)->acquire();
    }
}

VectorImpl::~VectorImpl()
{
    ALOGW_IF(mCount,
        "[%p] subclasses of VectorImpl must call finish_vector()"
        " in their destructor. Leaking %d bytes.",
        this, (int)(mCount*mItemSize));
    // We can't call _do_destroy() here because the vtable is already gone. 
}

VectorImpl& VectorImpl::operator = (const VectorImpl& rhs)
{
    LOG_ALWAYS_FATAL_IF(mItemSize != rhs.mItemSize,
        "Vector<> have different types (this=%p, rhs=%p)", this, &rhs);
    if (this != &rhs) {
        release_storage();
        if (rhs.mCount) {
            mStorage = rhs.mStorage;
            mCount = rhs.mCount;
            SharedBuffer::bufferFromData(mStorage)->acquire();
        } else {
            mStorage = 0;
            mCount = 0;
        }
    }
    return *this;
}

void* VectorImpl::editArrayImpl()
{
    if (mStorage) {
        const SharedBuffer* sb = SharedBuffer::bufferFromData(mStorage);
        SharedBuffer* editable = sb->attemptEdit();
        if (editable == 0) {
            // If we're here, we're not the only owner of the buffer.
            // We must make a copy of it.
            editable = SharedBuffer::alloc(sb->size());
            // Fail instead of returning a pointer to storage that's not
            // editable. Otherwise we'd be editing the contents of a buffer
            // for which we're not the only owner, which is undefined behaviour.
            LOG_ALWAYS_FATAL_IF(editable == NULL);
            _do_copy(editable->data(), mStorage, mCount);
            release_storage();
            mStorage = editable->data();
        }
    }
    return mStorage;
}

size_t VectorImpl::capacity() const
{
    if (mStorage) {
        return SharedBuffer::bufferFromData(mStorage)->size() / mItemSize;
    }
    return 0;
}

ssize_t VectorImpl::insertVectorAt(const VectorImpl& vector, size_t index)
{
    return insertArrayAt(vector.arrayImpl(), index, vector.size());
}

ssize_t VectorImpl::appendVector(const VectorImpl& vector)
{
    return insertVectorAt(vector, size());
}

ssize_t VectorImpl::insertArrayAt(const void* array, size_t index, size_t length)
{
    if (index > size())
        return BAD_INDEX;
    void* where = _grow(index, length);
    if (where) {
        _do_copy(where, array, length);
    }
    return where ? index : (ssize_t)NO_MEMORY;
}

ssize_t VectorImpl::appendArray(const void* array, size_t length)
{
    return insertArrayAt(array, size(), length);
}

ssize_t VectorImpl::insertAt(size_t index, size_t numItems)
{
    return insertAt(0, index, numItems);
}

ssize_t VectorImpl::insertAt(const void* item, size_t index, size_t numItems)
{
    if (index > size())
        return BAD_INDEX;
    void* where = _grow(index, numItems);
    if (where) {
        if (item) {
            _do_splat(where, item, numItems);
        } else {
            _do_construct(where, numItems);
        }
    }
    return where ? index : (ssize_t)NO_MEMORY;
}

static int sortProxy(const void* lhs, const void* rhs, void* func)
{
    return (*(VectorImpl::compar_t)func)(lhs, rhs);
}

status_t VectorImpl::sort(VectorImpl::compar_t cmp)
{
    return sort(sortProxy, (void*)cmp);
}

status_t VectorImpl::sort(VectorImpl::compar_r_t cmp, void* state)
{
    // the sort must be stable. we're using insertion sort which
    // is well suited for small and already sorted arrays
    // for big arrays, it could be better to use mergesort
    const ssize_t count = size();
    if (count > 1) {
        void* array = const_cast<void*>(arrayImpl());
        void* temp = 0;
        ssize_t i = 1;
        while (i < count) {
            void* item = reinterpret_cast<char*>(array) + mItemSize*(i);
            void* curr = reinterpret_cast<char*>(array) + mItemSize*(i-1);
            if (cmp(curr, item, state) > 0) {

                if (!temp) {
                    // we're going to have to modify the array...
                    array = editArrayImpl();
                    if (!array) return NO_MEMORY;
                    temp = malloc(mItemSize);
                    if (!temp) return NO_MEMORY;
                    item = reinterpret_cast<char*>(array) + mItemSize*(i);
                    curr = reinterpret_cast<char*>(array) + mItemSize*(i-1);
                } else {
                    _do_destroy(temp, 1);
                }

                _do_copy(temp, item, 1);

                ssize_t j = i-1;
                void* next = reinterpret_cast<char*>(array) + mItemSize*(i);                    
                do {
                    _do_destroy(next, 1);
                    _do_copy(next, curr, 1);
                    next = curr;
                    --j;
                    curr = reinterpret_cast<char*>(array) + mItemSize*(j);                    
                } while (j>=0 && (cmp(curr, temp, state) > 0));

                _do_destroy(next, 1);
                _do_copy(next, temp, 1);
            }
            i++;
        }
        
        if (temp) {
            _do_destroy(temp, 1);
            free(temp);
        }
    }
    return NO_ERROR;
}

void VectorImpl::pop()
{
    if (size())
        removeItemsAt(size()-1, 1);
}

void VectorImpl::push()
{
    push(0);
}

void VectorImpl::push(const void* item)
{
    insertAt(item, size());
}

ssize_t VectorImpl::add()
{
    return add(0);
}

ssize_t VectorImpl::add(const void* item)
{
    return insertAt(item, size());
}

ssize_t VectorImpl::replaceAt(size_t index)
{
    return replaceAt(0, index);
}

ssize_t VectorImpl::replaceAt(const void* prototype, size_t index)
{
    ALOG_ASSERT(index<size(),
        "[%p] replace: index=%d, size=%d", this, (int)index, (int)size());

    if (index >= size()) {
        return BAD_INDEX;
    }

    void* item = editItemLocation(index);
    if (item != prototype) {
        if (item == 0)
            return NO_MEMORY;
        _do_destroy(item, 1);
        if (prototype == 0) {
            _do_construct(item, 1);
        } else {
            _do_copy(item, prototype, 1);
        }
    }
    return ssize_t(index);
}

ssize_t VectorImpl::removeItemsAt(size_t index, size_t count)
{
    ALOG_ASSERT((index+count)<=size(),
        "[%p] remove: index=%d, count=%d, size=%d",
               this, (int)index, (int)count, (int)size());

    if ((index+count) > size())
        return BAD_VALUE;
   _shrink(index, count);
   return index;
}

void VectorImpl::finish_vector()
{
    release_storage();
    mStorage = 0;
    mCount = 0;
}

void VectorImpl::clear()
{
    _shrink(0, mCount);
}

void* VectorImpl::editItemLocation(size_t index)
{
    ALOG_ASSERT(index<capacity(),
        "[%p] editItemLocation: index=%d, capacity=%d, count=%d",
        this, (int)index, (int)capacity(), (int)mCount);

    if (index < capacity()) {
        void* buffer = editArrayImpl();
        if (buffer) {
            return reinterpret_cast<char*>(buffer) + index*mItemSize;
        }
    }
    return 0;
}

const void* VectorImpl::itemLocation(size_t index) const
{
    ALOG_ASSERT(index<capacity(),
        "[%p] itemLocation: index=%d, capacity=%d, count=%d",
        this, (int)index, (int)capacity(), (int)mCount);

    if (index < capacity()) {
        const  void* buffer = arrayImpl();
        if (buffer) {
            return reinterpret_cast<const char*>(buffer) + index*mItemSize;
        }
    }
    return 0;
}

ssize_t VectorImpl::setCapacity(size_t new_capacity)
{
    // The capacity must always be greater than or equal to the size
    // of this vector.
    if (new_capacity <= size()) {
        return capacity();
    }

    size_t new_allocation_size = 0;
    LOG_ALWAYS_FATAL_IF(!safe_mul(&new_allocation_size, new_capacity, mItemSize));
    SharedBuffer* sb = SharedBuffer::alloc(new_allocation_size);
    if (sb) {
        void* array = sb->data();
        _do_copy(array, mStorage, size());
        release_storage();
        mStorage = const_cast<void*>(array);
    } else {
        return NO_MEMORY;
    }
    return new_capacity;
}

ssize_t VectorImpl::resize(size_t size) {
    ssize_t result = NO_ERROR;
    if (size > mCount) {
        result = insertAt(mCount, size - mCount);
    } else if (size < mCount) {
        result = removeItemsAt(size, mCount - size);
    }
    return result < 0 ? result : size;
}

void VectorImpl::release_storage()
{
    if (mStorage) {
        const SharedBuffer* sb = SharedBuffer::bufferFromData(mStorage);
        if (sb->release(SharedBuffer::eKeepStorage) == 1) {
            _do_destroy(mStorage, mCount);
            SharedBuffer::dealloc(sb);
        } 
    }
}

void* VectorImpl::_grow(size_t where, size_t amount)
{
//    ALOGV("_grow(this=%p, where=%d, amount=%d) count=%d, capacity=%d",
//        this, (int)where, (int)amount, (int)mCount, (int)capacity());

    ALOG_ASSERT(where <= mCount,
            "[%p] _grow: where=%d, amount=%d, count=%d",
            this, (int)where, (int)amount, (int)mCount); // caller already checked

    size_t new_size;
    LOG_ALWAYS_FATAL_IF(!safe_add(&new_size, mCount, amount), "new_size overflow");

    if (capacity() < new_size) {
        // NOTE: This implementation used to resize vectors as per ((3*x + 1) / 2)
        // (sigh..). Also note, the " + 1" was necessary to handle the special case
        // where x == 1, where the resized_capacity will be equal to the old
        // capacity without the +1. The old calculation wouldn't work properly
        // if x was zero.
        //
        // This approximates the old calculation, using (x + (x/2) + 1) instead.
        size_t new_capacity = 0;
        LOG_ALWAYS_FATAL_IF(!safe_add(&new_capacity, new_size, (new_size / 2)),
                            "new_capacity overflow");
        LOG_ALWAYS_FATAL_IF(!safe_add(&new_capacity, new_capacity, static_cast<size_t>(1u)),
                            "new_capacity overflow");
        new_capacity = max(kMinVectorCapacity, new_capacity);

        size_t new_alloc_size = 0;
        LOG_ALWAYS_FATAL_IF(!safe_mul(&new_alloc_size, new_capacity, mItemSize),
                            "new_alloc_size overflow");

//        ALOGV("grow vector %p, new_capacity=%d", this, (int)new_capacity);
        if ((mStorage) &&
            (mCount==where) &&
            (mFlags & HAS_TRIVIAL_COPY) &&
            (mFlags & HAS_TRIVIAL_DTOR))
        {
            const SharedBuffer* cur_sb = SharedBuffer::bufferFromData(mStorage);
<<<<<<< HEAD
            SharedBuffer* sb = cur_sb->editResize(new_capacity * mItemSize);
            if (sb) {
                mStorage = sb->data();
            } else {
                return NULL;
            }
=======
            SharedBuffer* sb = cur_sb->editResize(new_alloc_size);
            mStorage = sb->data();
>>>>>>> b638126e
        } else {
            SharedBuffer* sb = SharedBuffer::alloc(new_alloc_size);
            if (sb) {
                void* array = sb->data();
                if (where != 0) {
                    _do_copy(array, mStorage, where);
                }
                if (where != mCount) {
                    const void* from = reinterpret_cast<const uint8_t *>(mStorage) + where*mItemSize;
                    void* dest = reinterpret_cast<uint8_t *>(array) + (where+amount)*mItemSize;
                    _do_copy(dest, from, mCount-where);
                }
                release_storage();
                mStorage = const_cast<void*>(array);
            } else {
                return NULL;
            }
        }
    } else {
        void* array = editArrayImpl();
        if (where != mCount) {
            const void* from = reinterpret_cast<const uint8_t *>(array) + where*mItemSize;
            void* to = reinterpret_cast<uint8_t *>(array) + (where+amount)*mItemSize;
            _do_move_forward(to, from, mCount - where);
        }
    }
    mCount = new_size;
    void* free_space = const_cast<void*>(itemLocation(where));
    return free_space;
}

void VectorImpl::_shrink(size_t where, size_t amount)
{
    if (!mStorage)
        return;

//    ALOGV("_shrink(this=%p, where=%d, amount=%d) count=%d, capacity=%d",
//        this, (int)where, (int)amount, (int)mCount, (int)capacity());

    ALOG_ASSERT(where + amount <= mCount,
            "[%p] _shrink: where=%d, amount=%d, count=%d",
            this, (int)where, (int)amount, (int)mCount); // caller already checked

    size_t new_size;
    LOG_ALWAYS_FATAL_IF(!safe_sub(&new_size, mCount, amount));

    if (new_size < (capacity() / 2)) {
        // NOTE: (new_size * 2) is safe because capacity didn't overflow and
        // new_size < (capacity / 2)).
        const size_t new_capacity = max(kMinVectorCapacity, new_size * 2);

        // NOTE: (new_capacity * mItemSize), (where * mItemSize) and
        // ((where + amount) * mItemSize) beyond this point are safe because
        // we are always reducing the capacity of the underlying SharedBuffer.
        // In other words, (old_capacity * mItemSize) did not overflow, and
        // where < (where + amount) < new_capacity < old_capacity.
        if ((where == new_size) &&
            (mFlags & HAS_TRIVIAL_COPY) &&
            (mFlags & HAS_TRIVIAL_DTOR))
        {
            const SharedBuffer* cur_sb = SharedBuffer::bufferFromData(mStorage);
            SharedBuffer* sb = cur_sb->editResize(new_capacity * mItemSize);
            if (sb) {
                mStorage = sb->data();
            } else {
                return;
            }
        } else {
            SharedBuffer* sb = SharedBuffer::alloc(new_capacity * mItemSize);
            if (sb) {
                void* array = sb->data();
                if (where != 0) {
                    _do_copy(array, mStorage, where);
                }
                if (where != new_size) {
                    const void* from = reinterpret_cast<const uint8_t *>(mStorage) + (where+amount)*mItemSize;
                    void* dest = reinterpret_cast<uint8_t *>(array) + where*mItemSize;
                    _do_copy(dest, from, new_size - where);
                }
                release_storage();
                mStorage = const_cast<void*>(array);
            } else{
                return;
            }
        }
    } else {
        void* array = editArrayImpl();
        void* to = reinterpret_cast<uint8_t *>(array) + where*mItemSize;
        _do_destroy(to, amount);
        if (where != new_size) {
            const void* from = reinterpret_cast<uint8_t *>(array) + (where+amount)*mItemSize;
            _do_move_backward(to, from, new_size - where);
        }
    }
    mCount = new_size;
}

size_t VectorImpl::itemSize() const {
    return mItemSize;
}

void VectorImpl::_do_construct(void* storage, size_t num) const
{
    if (!(mFlags & HAS_TRIVIAL_CTOR)) {
        do_construct(storage, num);
    }
}

void VectorImpl::_do_destroy(void* storage, size_t num) const
{
    if (!(mFlags & HAS_TRIVIAL_DTOR)) {
        do_destroy(storage, num);
    }
}

void VectorImpl::_do_copy(void* dest, const void* from, size_t num) const
{
    if (!(mFlags & HAS_TRIVIAL_COPY)) {
        do_copy(dest, from, num);
    } else {
        memcpy(dest, from, num*itemSize());
    }
}

void VectorImpl::_do_splat(void* dest, const void* item, size_t num) const {
    do_splat(dest, item, num);
}

void VectorImpl::_do_move_forward(void* dest, const void* from, size_t num) const {
    do_move_forward(dest, from, num);
}

void VectorImpl::_do_move_backward(void* dest, const void* from, size_t num) const {
    do_move_backward(dest, from, num);
}

/*****************************************************************************/

SortedVectorImpl::SortedVectorImpl(size_t itemSize, uint32_t flags)
    : VectorImpl(itemSize, flags)
{
}

SortedVectorImpl::SortedVectorImpl(const VectorImpl& rhs)
: VectorImpl(rhs)
{
}

SortedVectorImpl::~SortedVectorImpl()
{
}

SortedVectorImpl& SortedVectorImpl::operator = (const SortedVectorImpl& rhs)
{
    return static_cast<SortedVectorImpl&>( VectorImpl::operator = (static_cast<const VectorImpl&>(rhs)) );
}

ssize_t SortedVectorImpl::indexOf(const void* item) const
{
    return _indexOrderOf(item);
}

size_t SortedVectorImpl::orderOf(const void* item) const
{
    size_t o;
    _indexOrderOf(item, &o);
    return o;
}

ssize_t SortedVectorImpl::_indexOrderOf(const void* item, size_t* order) const
{
    // binary search
    ssize_t err = NAME_NOT_FOUND;
    ssize_t l = 0;
    ssize_t h = size()-1;
    ssize_t mid;
    const void* a = arrayImpl();
    const size_t s = itemSize();
    while (l <= h) {
        mid = l + (h - l)/2;
        const void* const curr = reinterpret_cast<const char *>(a) + (mid*s);
        const int c = do_compare(curr, item);
        if (c == 0) {
            err = l = mid;
            break;
        } else if (c < 0) {
            l = mid + 1;
        } else {
            h = mid - 1;
        }
    }
    if (order) *order = l;
    return err;
}

ssize_t SortedVectorImpl::add(const void* item)
{
    size_t order;
    ssize_t index = _indexOrderOf(item, &order);
    if (index < 0) {
        index = VectorImpl::insertAt(item, order, 1);
    } else {
        index = VectorImpl::replaceAt(item, index);
    }
    return index;
}

ssize_t SortedVectorImpl::merge(const VectorImpl& vector)
{
    // naive merge...
    if (!vector.isEmpty()) {
        const void* buffer = vector.arrayImpl();
        const size_t is = itemSize();
        size_t s = vector.size();
        for (size_t i=0 ; i<s ; i++) {
            ssize_t err = add( reinterpret_cast<const char*>(buffer) + i*is );
            if (err<0) {
                return err;
            }
        }
    }
    return NO_ERROR;
}

ssize_t SortedVectorImpl::merge(const SortedVectorImpl& vector)
{
    // we've merging a sorted vector... nice!
    ssize_t err = NO_ERROR;
    if (!vector.isEmpty()) {
        // first take care of the case where the vectors are sorted together
        if (do_compare(vector.itemLocation(vector.size()-1), arrayImpl()) <= 0) {
            err = VectorImpl::insertVectorAt(static_cast<const VectorImpl&>(vector), 0);
        } else if (do_compare(vector.arrayImpl(), itemLocation(size()-1)) >= 0) {
            err = VectorImpl::appendVector(static_cast<const VectorImpl&>(vector));
        } else {
            // this could be made a little better
            err = merge(static_cast<const VectorImpl&>(vector));
        }
    }
    return err;
}

ssize_t SortedVectorImpl::remove(const void* item)
{
    ssize_t i = indexOf(item);
    if (i>=0) {
        VectorImpl::removeItemsAt(i, 1);
    }
    return i;
}

/*****************************************************************************/

}; // namespace android
<|MERGE_RESOLUTION|>--- conflicted
+++ resolved
@@ -410,17 +410,12 @@
             (mFlags & HAS_TRIVIAL_DTOR))
         {
             const SharedBuffer* cur_sb = SharedBuffer::bufferFromData(mStorage);
-<<<<<<< HEAD
-            SharedBuffer* sb = cur_sb->editResize(new_capacity * mItemSize);
+            SharedBuffer* sb = cur_sb->editResize(new_alloc_size);
             if (sb) {
                 mStorage = sb->data();
             } else {
                 return NULL;
             }
-=======
-            SharedBuffer* sb = cur_sb->editResize(new_alloc_size);
-            mStorage = sb->data();
->>>>>>> b638126e
         } else {
             SharedBuffer* sb = SharedBuffer::alloc(new_alloc_size);
             if (sb) {
