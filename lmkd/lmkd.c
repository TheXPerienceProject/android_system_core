/*
 * Copyright (C) 2013 The Android Open Source Project
 *
 * Licensed under the Apache License, Version 2.0 (the "License");
 * you may not use this file except in compliance with the License.
 * You may obtain a copy of the License at
 *
 *      http://www.apache.org/licenses/LICENSE-2.0
 *
 * Unless required by applicable law or agreed to in writing, software
 * distributed under the License is distributed on an "AS IS" BASIS,
 * WITHOUT WARRANTIES OR CONDITIONS OF ANY KIND, either express or implied.
 * See the License for the specific language governing permissions and
 * limitations under the License.
 */

#define LOG_TAG "lowmemorykiller"

#include <errno.h>
#include <inttypes.h>
#include <sched.h>
#include <signal.h>
#include <stdlib.h>
#include <string.h>
#include <sys/cdefs.h>
#include <sys/epoll.h>
#include <sys/eventfd.h>
#include <sys/mman.h>
#include <sys/socket.h>
#include <sys/sysinfo.h>
#include <sys/types.h>
#include <unistd.h>

#include <cutils/properties.h>
#include <cutils/sockets.h>
#include <lmkd.h>
#include <log/log.h>

#ifdef LMKD_LOG_STATS
#include "statslog.h"
#endif

/*
 * Define LMKD_TRACE_KILLS to record lmkd kills in kernel traces
 * to profile and correlate with OOM kills
 */
#ifdef LMKD_TRACE_KILLS

#define ATRACE_TAG ATRACE_TAG_ALWAYS
#include <cutils/trace.h>

#define TRACE_KILL_START(pid) ATRACE_INT(__FUNCTION__, pid);
#define TRACE_KILL_END()      ATRACE_INT(__FUNCTION__, 0);

#else /* LMKD_TRACE_KILLS */

#define TRACE_KILL_START(pid) ((void)(pid))
#define TRACE_KILL_END() ((void)0)

#endif /* LMKD_TRACE_KILLS */

#ifndef __unused
#define __unused __attribute__((__unused__))
#endif

#define MEMCG_SYSFS_PATH "/dev/memcg/"
#define MEMCG_MEMORY_USAGE "/dev/memcg/memory.usage_in_bytes"
#define MEMCG_MEMORYSW_USAGE "/dev/memcg/memory.memsw.usage_in_bytes"
#define ZONEINFO_PATH "/proc/zoneinfo"
#define MEMINFO_PATH "/proc/meminfo"
#define LINE_MAX 128

#define INKERNEL_MINFREE_PATH "/sys/module/lowmemorykiller/parameters/minfree"
#define INKERNEL_ADJ_PATH "/sys/module/lowmemorykiller/parameters/adj"

#define ARRAY_SIZE(x)   (sizeof(x) / sizeof(*(x)))
#define EIGHT_MEGA (1 << 23)

#define STRINGIFY(x) STRINGIFY_INTERNAL(x)
#define STRINGIFY_INTERNAL(x) #x

#define FAIL_REPORT_RLIMIT_MS 1000

/* default to old in-kernel interface if no memory pressure events */
static int use_inkernel_interface = 1;
static bool has_inkernel_module;

/* memory pressure levels */
enum vmpressure_level {
    VMPRESS_LEVEL_LOW = 0,
    VMPRESS_LEVEL_MEDIUM,
    VMPRESS_LEVEL_CRITICAL,
    VMPRESS_LEVEL_COUNT
};

static const char *level_name[] = {
    "low",
    "medium",
    "critical"
};

struct {
    int64_t min_nr_free_pages; /* recorded but not used yet */
    int64_t max_nr_free_pages;
} low_pressure_mem = { -1, -1 };

static int level_oomadj[VMPRESS_LEVEL_COUNT];
static int mpevfd[VMPRESS_LEVEL_COUNT] = { -1, -1, -1 };
static bool debug_process_killing;
static bool enable_pressure_upgrade;
static int64_t upgrade_pressure;
static int64_t downgrade_pressure;
static bool low_ram_device;
static bool kill_heaviest_task;
static unsigned long kill_timeout_ms;
static bool use_minfree_levels;
<<<<<<< HEAD
static bool enhance_batch_kill;
static bool enable_adaptive_lmk;
static bool enable_userspace_lmk;
=======
static bool per_app_memcg;
>>>>>>> 85d4f98d

/* data required to handle events */
struct event_handler_info {
    int data;
    void (*handler)(int data, uint32_t events);
};

/* data required to handle socket events */
struct sock_event_handler_info {
    int sock;
    struct event_handler_info handler_info;
};

/* max supported number of data connections */
#define MAX_DATA_CONN 2

/* socket event handler data */
static struct sock_event_handler_info ctrl_sock;
static struct sock_event_handler_info data_sock[MAX_DATA_CONN];

/* vmpressure event handler data */
static struct event_handler_info vmpressure_hinfo[VMPRESS_LEVEL_COUNT];

/* 3 memory pressure levels, 1 ctrl listen socket, 2 ctrl data socket */
#define MAX_EPOLL_EVENTS (1 + MAX_DATA_CONN + VMPRESS_LEVEL_COUNT)
static int epollfd;
static int maxevents;

/* OOM score values used by both kernel and framework */
#define OOM_SCORE_ADJ_MIN       (-1000)
#define OOM_SCORE_ADJ_MAX       1000

static int lowmem_adj[MAX_TARGETS];
static int lowmem_minfree[MAX_TARGETS];
static int lowmem_targets_size;

/* Fields to parse in /proc/zoneinfo */
enum zoneinfo_field {
    ZI_NR_FREE_PAGES = 0,
    ZI_NR_FILE_PAGES,
    ZI_NR_SHMEM,
    ZI_NR_UNEVICTABLE,
    ZI_WORKINGSET_REFAULT,
    ZI_HIGH,
    ZI_FIELD_COUNT
};

static const char* const zoneinfo_field_names[ZI_FIELD_COUNT] = {
    "nr_free_pages",
    "nr_file_pages",
    "nr_shmem",
    "nr_unevictable",
    "workingset_refault",
    "high",
};

union zoneinfo {
    struct {
        int64_t nr_free_pages;
        int64_t nr_file_pages;
        int64_t nr_shmem;
        int64_t nr_unevictable;
        int64_t workingset_refault;
        int64_t high;
        /* fields below are calculated rather than read from the file */
        int64_t totalreserve_pages;
    } field;
    int64_t arr[ZI_FIELD_COUNT];
};

/* Fields to parse in /proc/meminfo */
enum meminfo_field {
    MI_NR_FREE_PAGES = 0,
    MI_CACHED,
    MI_SWAP_CACHED,
    MI_BUFFERS,
    MI_SHMEM,
    MI_UNEVICTABLE,
    MI_FREE_SWAP,
    MI_DIRTY,
    MI_FIELD_COUNT
};

static const char* const meminfo_field_names[MI_FIELD_COUNT] = {
    "MemFree:",
    "Cached:",
    "SwapCached:",
    "Buffers:",
    "Shmem:",
    "Unevictable:",
    "SwapFree:",
    "Dirty:",
};

union meminfo {
    struct {
        int64_t nr_free_pages;
        int64_t cached;
        int64_t swap_cached;
        int64_t buffers;
        int64_t shmem;
        int64_t unevictable;
        int64_t free_swap;
        int64_t dirty;
        /* fields below are calculated rather than read from the file */
        int64_t nr_file_pages;
    } field;
    int64_t arr[MI_FIELD_COUNT];
};

enum field_match_result {
    NO_MATCH,
    PARSE_FAIL,
    PARSE_SUCCESS
};

struct adjslot_list {
    struct adjslot_list *next;
    struct adjslot_list *prev;
};

struct proc {
    struct adjslot_list asl;
    int pid;
    uid_t uid;
    int oomadj;
    struct proc *pidhash_next;
};

struct reread_data {
    const char* const filename;
    int fd;
};

#ifdef LMKD_LOG_STATS
static bool enable_stats_log;
static android_log_context log_ctx;
#endif

#define PIDHASH_SZ 1024
static struct proc *pidhash[PIDHASH_SZ];
#define pid_hashfn(x) ((((x) >> 8) ^ (x)) & (PIDHASH_SZ - 1))

#define ADJTOSLOT(adj) ((adj) + -OOM_SCORE_ADJ_MIN)
static struct adjslot_list procadjslot_list[ADJTOSLOT(OOM_SCORE_ADJ_MAX) + 1];

/* PAGE_SIZE / 1024 */
static long page_k;

static bool parse_int64(const char* str, int64_t* ret) {
    char* endptr;
    long long val = strtoll(str, &endptr, 10);
    if (str == endptr || val > INT64_MAX) {
        return false;
    }
    *ret = (int64_t)val;
    return true;
}

static enum field_match_result match_field(const char* cp, const char* ap,
                                   const char* const field_names[],
                                   int field_count, int64_t* field,
                                   int *field_idx) {
    int64_t val;
    int i;

    for (i = 0; i < field_count; i++) {
        if (!strcmp(cp, field_names[i])) {
            *field_idx = i;
            return parse_int64(ap, field) ? PARSE_SUCCESS : PARSE_FAIL;
        }
    }
    return NO_MATCH;
}

/*
 * Read file content from the beginning up to max_len bytes or EOF
 * whichever happens first.
 */
static ssize_t read_all(int fd, char *buf, size_t max_len)
{
    ssize_t ret = 0;
    off_t offset = 0;

    while (max_len > 0) {
        ssize_t r = TEMP_FAILURE_RETRY(pread(fd, buf, max_len, offset));
        if (r == 0) {
            break;
        }
        if (r == -1) {
            return -1;
        }
        ret += r;
        buf += r;
        offset += r;
        max_len -= r;
    }

    return ret;
}

/*
 * Read a new or already opened file from the beginning.
 * If the file has not been opened yet data->fd should be set to -1.
 * To be used with files which are read often and possibly during high
 * memory pressure to minimize file opening which by itself requires kernel
 * memory allocation and might result in a stall on memory stressed system.
 */
static int reread_file(struct reread_data *data, char *buf, size_t buf_size) {
    ssize_t size;

    if (data->fd == -1) {
        data->fd = open(data->filename, O_RDONLY | O_CLOEXEC);
        if (data->fd == -1) {
            ALOGE("%s open: %s", data->filename, strerror(errno));
            return -1;
        }
    }

    size = read_all(data->fd, buf, buf_size - 1);
    if (size < 0) {
        ALOGE("%s read: %s", data->filename, strerror(errno));
        close(data->fd);
        data->fd = -1;
        return -1;
    }
    ALOG_ASSERT((size_t)size < buf_size - 1, data->filename " too large");
    buf[size] = 0;

    return 0;
}

static struct proc *pid_lookup(int pid) {
    struct proc *procp;

    for (procp = pidhash[pid_hashfn(pid)]; procp && procp->pid != pid;
         procp = procp->pidhash_next)
            ;

    return procp;
}

static void adjslot_insert(struct adjslot_list *head, struct adjslot_list *new)
{
    struct adjslot_list *next = head->next;
    new->prev = head;
    new->next = next;
    next->prev = new;
    head->next = new;
}

static void adjslot_remove(struct adjslot_list *old)
{
    struct adjslot_list *prev = old->prev;
    struct adjslot_list *next = old->next;
    next->prev = prev;
    prev->next = next;
}

static struct adjslot_list *adjslot_tail(struct adjslot_list *head) {
    struct adjslot_list *asl = head->prev;

    return asl == head ? NULL : asl;
}

static void proc_slot(struct proc *procp) {
    int adjslot = ADJTOSLOT(procp->oomadj);

    adjslot_insert(&procadjslot_list[adjslot], &procp->asl);
}

static void proc_unslot(struct proc *procp) {
    adjslot_remove(&procp->asl);
}

static void proc_insert(struct proc *procp) {
    int hval = pid_hashfn(procp->pid);

    procp->pidhash_next = pidhash[hval];
    pidhash[hval] = procp;
    proc_slot(procp);
}

static int pid_remove(int pid) {
    int hval = pid_hashfn(pid);
    struct proc *procp;
    struct proc *prevp;

    for (procp = pidhash[hval], prevp = NULL; procp && procp->pid != pid;
         procp = procp->pidhash_next)
            prevp = procp;

    if (!procp)
        return -1;

    if (!prevp)
        pidhash[hval] = procp->pidhash_next;
    else
        prevp->pidhash_next = procp->pidhash_next;

    proc_unslot(procp);
    free(procp);
    return 0;
}

static void writefilestring(const char *path, char *s) {
    int fd = open(path, O_WRONLY | O_CLOEXEC);
    int len = strlen(s);
    int ret;

    if (fd < 0) {
        ALOGE("Error opening %s; errno=%d", path, errno);
        return;
    }

    ret = write(fd, s, len);
    if (ret < 0) {
        ALOGE("Error writing %s; errno=%d", path, errno);
    } else if (ret < len) {
        ALOGE("Short write on %s; length=%d", path, ret);
    }

    close(fd);
}

static void cmd_procprio(LMKD_CTRL_PACKET packet) {
    struct proc *procp;
    char path[80];
    char val[20];
    int soft_limit_mult;
    struct lmk_procprio params;

    lmkd_pack_get_procprio(packet, &params);

    if (params.oomadj < OOM_SCORE_ADJ_MIN ||
        params.oomadj > OOM_SCORE_ADJ_MAX) {
        ALOGE("Invalid PROCPRIO oomadj argument %d", params.oomadj);
        return;
    }

    snprintf(path, sizeof(path), "/proc/%d/oom_score_adj", params.pid);
    snprintf(val, sizeof(val), "%d", params.oomadj);
    writefilestring(path, val);

    if (use_inkernel_interface)
        return;

    if (low_ram_device) {
        if (params.oomadj >= 900) {
            soft_limit_mult = 0;
        } else if (params.oomadj >= 800) {
            soft_limit_mult = 0;
        } else if (params.oomadj >= 700) {
            soft_limit_mult = 0;
        } else if (params.oomadj >= 600) {
            // Launcher should be perceptible, don't kill it.
            params.oomadj = 200;
            soft_limit_mult = 1;
        } else if (params.oomadj >= 500) {
            soft_limit_mult = 0;
        } else if (params.oomadj >= 400) {
            soft_limit_mult = 0;
        } else if (params.oomadj >= 300) {
            soft_limit_mult = 1;
        } else if (params.oomadj >= 200) {
            soft_limit_mult = 2;
        } else if (params.oomadj >= 100) {
            soft_limit_mult = 10;
        } else if (params.oomadj >=   0) {
            soft_limit_mult = 20;
        } else {
            // Persistent processes will have a large
            // soft limit 512MB.
            soft_limit_mult = 64;
        }

        snprintf(path, sizeof(path),
             "/dev/memcg/apps/uid_%d/pid_%d/memory.soft_limit_in_bytes",
             params.uid, params.pid);
        snprintf(val, sizeof(val), "%d", soft_limit_mult * EIGHT_MEGA);
        writefilestring(path, val);
    }

    procp = pid_lookup(params.pid);
    if (!procp) {
            procp = malloc(sizeof(struct proc));
            if (!procp) {
                // Oh, the irony.  May need to rebuild our state.
                return;
            }

            procp->pid = params.pid;
            procp->uid = params.uid;
            procp->oomadj = params.oomadj;
            proc_insert(procp);
    } else {
        proc_unslot(procp);
        procp->oomadj = params.oomadj;
        proc_slot(procp);
    }
}

static void cmd_procremove(LMKD_CTRL_PACKET packet) {
    struct lmk_procremove params;

    if (use_inkernel_interface)
        return;

    lmkd_pack_get_procremove(packet, &params);
    /*
     * WARNING: After pid_remove() procp is freed and can't be used!
     * Therefore placed at the end of the function.
     */
    pid_remove(params.pid);
}

static void cmd_procpurge() {
    int i;
    struct proc *procp;
    struct proc *next;

    if (use_inkernel_interface) {
        return;
    }

    for (i = 0; i <= ADJTOSLOT(OOM_SCORE_ADJ_MAX); i++) {
        procadjslot_list[i].next = &procadjslot_list[i];
        procadjslot_list[i].prev = &procadjslot_list[i];
    }

    for (i = 0; i < PIDHASH_SZ; i++) {
        procp = pidhash[i];
        while (procp) {
            next = procp->pidhash_next;
            free(procp);
            procp = next;
        }
    }
    memset(&pidhash[0], 0, sizeof(pidhash));
}

static void cmd_target(int ntargets, LMKD_CTRL_PACKET packet) {
    int i;
    struct lmk_target target;

    if (ntargets > (int)ARRAY_SIZE(lowmem_adj))
        return;

    for (i = 0; i < ntargets; i++) {
        lmkd_pack_get_target(packet, i, &target);
        lowmem_minfree[i] = target.minfree;
        lowmem_adj[i] = target.oom_adj_score;
    }

    lowmem_targets_size = ntargets;

    if (has_inkernel_module) {
        char minfreestr[128];
        char killpriostr[128];

        minfreestr[0] = '\0';
        killpriostr[0] = '\0';

        for (i = 0; i < lowmem_targets_size; i++) {
            char val[40];

            if (i) {
                strlcat(minfreestr, ",", sizeof(minfreestr));
                strlcat(killpriostr, ",", sizeof(killpriostr));
            }

            snprintf(val, sizeof(val), "%d", use_inkernel_interface ? lowmem_minfree[i] : 0);
            strlcat(minfreestr, val, sizeof(minfreestr));
            snprintf(val, sizeof(val), "%d", use_inkernel_interface ? lowmem_adj[i] : 0);
            strlcat(killpriostr, val, sizeof(killpriostr));
        }

        writefilestring(INKERNEL_MINFREE_PATH, minfreestr);
        writefilestring(INKERNEL_ADJ_PATH, killpriostr);
    }
}

static void ctrl_data_close(int dsock_idx) {
    struct epoll_event epev;

    ALOGI("closing lmkd data connection");
    if (epoll_ctl(epollfd, EPOLL_CTL_DEL, data_sock[dsock_idx].sock, &epev) == -1) {
        // Log a warning and keep going
        ALOGW("epoll_ctl for data connection socket failed; errno=%d", errno);
    }
    maxevents--;

    close(data_sock[dsock_idx].sock);
    data_sock[dsock_idx].sock = -1;
}

static int ctrl_data_read(int dsock_idx, char *buf, size_t bufsz) {
    int ret = 0;

    ret = TEMP_FAILURE_RETRY(read(data_sock[dsock_idx].sock, buf, bufsz));

    if (ret == -1) {
        ALOGE("control data socket read failed; errno=%d", errno);
    } else if (ret == 0) {
        ALOGE("Got EOF on control data socket");
        ret = -1;
    }

    return ret;
}

static void ctrl_command_handler(int dsock_idx) {
    LMKD_CTRL_PACKET packet;
    int len;
    enum lmk_cmd cmd;
    int nargs;
    int targets;

    len = ctrl_data_read(dsock_idx, (char *)packet, CTRL_PACKET_MAX_SIZE);
    if (len <= 0)
        return;

    if (len < (int)sizeof(int)) {
        ALOGE("Wrong control socket read length len=%d", len);
        return;
    }

    cmd = lmkd_pack_get_cmd(packet);
    nargs = len / sizeof(int) - 1;
    if (nargs < 0)
        goto wronglen;

    switch(cmd) {
    case LMK_TARGET:
        targets = nargs / 2;
        if (nargs & 0x1 || targets > (int)ARRAY_SIZE(lowmem_adj))
            goto wronglen;
        cmd_target(targets, packet);
        break;
    case LMK_PROCPRIO:
        if (nargs != 3)
            goto wronglen;
        cmd_procprio(packet);
        break;
    case LMK_PROCREMOVE:
        if (nargs != 1)
            goto wronglen;
        cmd_procremove(packet);
        break;
    case LMK_PROCPURGE:
        if (nargs != 0)
            goto wronglen;
        cmd_procpurge();
        break;
    default:
        ALOGE("Received unknown command code %d", cmd);
        return;
    }

    return;

wronglen:
    ALOGE("Wrong control socket read length cmd=%d len=%d", cmd, len);
}

static void ctrl_data_handler(int data, uint32_t events) {
    if (events & EPOLLIN) {
        ctrl_command_handler(data);
    }
}

static int get_free_dsock() {
    for (int i = 0; i < MAX_DATA_CONN; i++) {
        if (data_sock[i].sock < 0) {
            return i;
        }
    }
    return -1;
}

static void ctrl_connect_handler(int data __unused, uint32_t events __unused) {
    struct epoll_event epev;
    int free_dscock_idx = get_free_dsock();

    if (free_dscock_idx < 0) {
        /*
         * Number of data connections exceeded max supported. This should not
         * happen but if it does we drop all existing connections and accept
         * the new one. This prevents inactive connections from monopolizing
         * data socket and if we drop ActivityManager connection it will
         * immediately reconnect.
         */
        for (int i = 0; i < MAX_DATA_CONN; i++) {
            ctrl_data_close(i);
        }
        free_dscock_idx = 0;
    }

    data_sock[free_dscock_idx].sock = accept(ctrl_sock.sock, NULL, NULL);
    if (data_sock[free_dscock_idx].sock < 0) {
        ALOGE("lmkd control socket accept failed; errno=%d", errno);
        return;
    }

    ALOGI("lmkd data connection established");
    /* use data to store data connection idx */
    data_sock[free_dscock_idx].handler_info.data = free_dscock_idx;
    data_sock[free_dscock_idx].handler_info.handler = ctrl_data_handler;
    epev.events = EPOLLIN;
    epev.data.ptr = (void *)&(data_sock[free_dscock_idx].handler_info);
    if (epoll_ctl(epollfd, EPOLL_CTL_ADD, data_sock[free_dscock_idx].sock, &epev) == -1) {
        ALOGE("epoll_ctl for data connection socket failed; errno=%d", errno);
        ctrl_data_close(free_dscock_idx);
        return;
    }
    maxevents++;
}

#ifdef LMKD_LOG_STATS
static void memory_stat_parse_line(char* line, struct memory_stat* mem_st) {
    char key[LINE_MAX + 1];
    int64_t value;

    sscanf(line, "%" STRINGIFY(LINE_MAX) "s  %" SCNd64 "", key, &value);

    if (strcmp(key, "total_") < 0) {
        return;
    }

    if (!strcmp(key, "total_pgfault"))
        mem_st->pgfault = value;
    else if (!strcmp(key, "total_pgmajfault"))
        mem_st->pgmajfault = value;
    else if (!strcmp(key, "total_rss"))
        mem_st->rss_in_bytes = value;
    else if (!strcmp(key, "total_cache"))
        mem_st->cache_in_bytes = value;
    else if (!strcmp(key, "total_swap"))
        mem_st->swap_in_bytes = value;
}

static int memory_stat_from_cgroup(struct memory_stat* mem_st, int pid, uid_t uid) {
    FILE* fp;
    char buf[PATH_MAX];

    snprintf(buf, sizeof(buf), MEMCG_PROCESS_MEMORY_STAT_PATH, uid, pid);

    fp = fopen(buf, "r");

    if (fp == NULL) {
        ALOGE("%s open failed: %s", buf, strerror(errno));
        return -1;
    }

    while (fgets(buf, PAGE_SIZE, fp) != NULL) {
        memory_stat_parse_line(buf, mem_st);
    }
    fclose(fp);

    return 0;
}

static int memory_stat_from_procfs(struct memory_stat* mem_st, int pid) {
    char path[PATH_MAX];
    char buffer[PROC_STAT_BUFFER_SIZE];
    int fd, ret;

    snprintf(path, sizeof(path), PROC_STAT_FILE_PATH, pid);
    if ((fd = open(path, O_RDONLY | O_CLOEXEC)) < 0) {
        ALOGE("%s open failed: %s", path, strerror(errno));
        return -1;
    }

    ret = read(fd, buffer, sizeof(buffer));
    if (ret < 0) {
        ALOGE("%s read failed: %s", path, strerror(errno));
        close(fd);
        return -1;
    }
    close(fd);

    // field 10 is pgfault
    // field 12 is pgmajfault
    // field 24 is rss_in_pages
    int64_t pgfault = 0, pgmajfault = 0, rss_in_pages = 0;
    if (sscanf(buffer,
               "%*u %*s %*s %*d %*d %*d %*d %*d %*d %" SCNd64 " %*d "
               "%" SCNd64 " %*d %*u %*u %*d %*d %*d %*d %*d %*d "
               "%*d %*d %" SCNd64 "",
               &pgfault, &pgmajfault, &rss_in_pages) != 3) {
        return -1;
    }
    mem_st->pgfault = pgfault;
    mem_st->pgmajfault = pgmajfault;
    mem_st->rss_in_bytes = (rss_in_pages * PAGE_SIZE);

    return 0;
}
#endif

/* /prop/zoneinfo parsing routines */
static int64_t zoneinfo_parse_protection(char *cp) {
    int64_t max = 0;
    long long zoneval;
    char *save_ptr;

    for (cp = strtok_r(cp, "(), ", &save_ptr); cp;
         cp = strtok_r(NULL, "), ", &save_ptr)) {
        zoneval = strtoll(cp, &cp, 0);
        if (zoneval > max) {
            max = (zoneval > INT64_MAX) ? INT64_MAX : zoneval;
        }
    }

    return max;
}

static bool zoneinfo_parse_line(char *line, union zoneinfo *zi) {
    char *cp = line;
    char *ap;
    char *save_ptr;
    int64_t val;
    int field_idx;

    cp = strtok_r(line, " ", &save_ptr);
    if (!cp) {
        return true;
    }

    if (!strcmp(cp, "protection:")) {
        ap = strtok_r(NULL, ")", &save_ptr);
    } else {
        ap = strtok_r(NULL, " ", &save_ptr);
    }

    if (!ap) {
        return true;
    }

    switch (match_field(cp, ap, zoneinfo_field_names,
                        ZI_FIELD_COUNT, &val, &field_idx)) {
    case (PARSE_SUCCESS):
        zi->arr[field_idx] += val;
        break;
    case (NO_MATCH):
        if (!strcmp(cp, "protection:")) {
            zi->field.totalreserve_pages +=
                zoneinfo_parse_protection(ap);
        }
        break;
    case (PARSE_FAIL):
    default:
        return false;
    }
    return true;
}

static int zoneinfo_parse(union zoneinfo *zi) {
    static struct reread_data file_data = {
        .filename = ZONEINFO_PATH,
        .fd = -1,
    };
    char buf[PAGE_SIZE];
    char *save_ptr;
    char *line;

    memset(zi, 0, sizeof(union zoneinfo));

    if (reread_file(&file_data, buf, sizeof(buf)) < 0) {
        return -1;
    }

    for (line = strtok_r(buf, "\n", &save_ptr); line;
         line = strtok_r(NULL, "\n", &save_ptr)) {
        if (!zoneinfo_parse_line(line, zi)) {
            ALOGE("%s parse error", file_data.filename);
            return -1;
        }
    }
    zi->field.totalreserve_pages += zi->field.high;

    return 0;
}

/* /prop/meminfo parsing routines */
static bool meminfo_parse_line(char *line, union meminfo *mi) {
    char *cp = line;
    char *ap;
    char *save_ptr;
    int64_t val;
    int field_idx;
    enum field_match_result match_res;

    cp = strtok_r(line, " ", &save_ptr);
    if (!cp) {
        return false;
    }

    ap = strtok_r(NULL, " ", &save_ptr);
    if (!ap) {
        return false;
    }

    match_res = match_field(cp, ap, meminfo_field_names, MI_FIELD_COUNT,
        &val, &field_idx);
    if (match_res == PARSE_SUCCESS) {
        mi->arr[field_idx] = val / page_k;
    }
    return (match_res != PARSE_FAIL);
}

static int meminfo_parse(union meminfo *mi) {
    static struct reread_data file_data = {
        .filename = MEMINFO_PATH,
        .fd = -1,
    };
    char buf[PAGE_SIZE];
    char *save_ptr;
    char *line;

    memset(mi, 0, sizeof(union meminfo));

    if (reread_file(&file_data, buf, sizeof(buf)) < 0) {
        return -1;
    }

    for (line = strtok_r(buf, "\n", &save_ptr); line;
         line = strtok_r(NULL, "\n", &save_ptr)) {
        if (!meminfo_parse_line(line, mi)) {
            ALOGE("%s parse error", file_data.filename);
            return -1;
        }
    }
    mi->field.nr_file_pages = mi->field.cached + mi->field.swap_cached +
        mi->field.buffers;

    return 0;
}

static int proc_get_size(int pid) {
    char path[PATH_MAX];
    char line[LINE_MAX];
    int fd;
    int rss = 0;
    int total;
    ssize_t ret;

    snprintf(path, PATH_MAX, "/proc/%d/statm", pid);
    fd = open(path, O_RDONLY | O_CLOEXEC);
    if (fd == -1)
        return -1;

    ret = read_all(fd, line, sizeof(line) - 1);
    if (ret < 0) {
        close(fd);
        return -1;
    }

    sscanf(line, "%d %d ", &total, &rss);
    close(fd);
    return rss;
}

static char *proc_get_name(int pid) {
    char path[PATH_MAX];
    static char line[LINE_MAX];
    int fd;
    char *cp;
    ssize_t ret;

    snprintf(path, PATH_MAX, "/proc/%d/cmdline", pid);
    fd = open(path, O_RDONLY | O_CLOEXEC);
    if (fd == -1)
        return NULL;
    ret = read_all(fd, line, sizeof(line) - 1);
    close(fd);
    if (ret < 0) {
        return NULL;
    }

    cp = strchr(line, ' ');
    if (cp)
        *cp = '\0';

    return line;
}

static struct proc *proc_adj_lru(int oomadj) {
    return (struct proc *)adjslot_tail(&procadjslot_list[ADJTOSLOT(oomadj)]);
}

static struct proc *proc_get_heaviest(int oomadj) {
    struct adjslot_list *head = &procadjslot_list[ADJTOSLOT(oomadj)];
    struct adjslot_list *curr = head->next;
    struct proc *maxprocp = NULL;
    int maxsize = 0;
    while (curr != head) {
        int pid = ((struct proc *)curr)->pid;
        int tasksize = proc_get_size(pid);
        if (tasksize <= 0) {
            struct adjslot_list *next = curr->next;
            pid_remove(pid);
            curr = next;
        } else {
            if (tasksize > maxsize) {
                maxsize = tasksize;
                maxprocp = (struct proc *)curr;
            }
            curr = curr->next;
        }
    }
    return maxprocp;
}

static int last_killed_pid = -1;

/* Kill one process specified by procp.  Returns the size of the process killed */
static int kill_one_process(struct proc* procp) {
    int pid = procp->pid;
    uid_t uid = procp->uid;
    char *taskname;
    int tasksize;
    int r;
    int result = -1;

#ifdef LMKD_LOG_STATS
    struct memory_stat mem_st = {};
    int memory_stat_parse_result = -1;
#endif

    taskname = proc_get_name(pid);
    if (!taskname) {
        goto out;
    }

    tasksize = proc_get_size(pid);
    if (tasksize <= 0) {
        goto out;
    }

#ifdef LMKD_LOG_STATS
    if (enable_stats_log) {
        if (per_app_memcg) {
            memory_stat_parse_result = memory_stat_from_cgroup(&mem_st, pid, uid);
        } else {
            memory_stat_parse_result = memory_stat_from_procfs(&mem_st, pid);
        }
    }
#endif

    TRACE_KILL_START(pid);

    /* CAP_KILL required */
    r = kill(pid, SIGKILL);
    ALOGI("Kill '%s' (%d), uid %d, oom_adj %d to free %ldkB",
        taskname, pid, uid, procp->oomadj, tasksize * page_k);

    TRACE_KILL_END();

    last_killed_pid = pid;

    if (r) {
        ALOGE("kill(%d): errno=%d", pid, errno);
        goto out;
    } else {
#ifdef LMKD_LOG_STATS
        if (memory_stat_parse_result == 0) {
            stats_write_lmk_kill_occurred(log_ctx, LMK_KILL_OCCURRED, uid, taskname,
                    procp->oomadj, mem_st.pgfault, mem_st.pgmajfault, mem_st.rss_in_bytes,
                    mem_st.cache_in_bytes, mem_st.swap_in_bytes);
        } else if (enable_stats_log) {
            stats_write_lmk_kill_occurred(log_ctx, LMK_KILL_OCCURRED, uid, taskname, procp->oomadj,
                                          -1, -1, tasksize * BYTES_IN_KILOBYTE, -1, -1);
        }
#endif
        result = tasksize;
    }

out:
    /*
     * WARNING: After pid_remove() procp is freed and can't be used!
     * Therefore placed at the end of the function.
     */
    pid_remove(pid);
    return result;
}

/*
 * Find processes to kill to free required number of pages.
 * If pages_to_free is set to 0 only one process will be killed.
 * Returns the size of the killed processes.
 */
static int find_and_kill_processes(int min_score_adj, int pages_to_free) {
    int i;
    int killed_size;
    int pages_freed = 0;

#ifdef LMKD_LOG_STATS
    bool lmk_state_change_start = false;
#endif

    for (i = OOM_SCORE_ADJ_MAX; i >= min_score_adj; i--) {
        struct proc *procp;

        while (true) {
            procp = kill_heaviest_task ?
                proc_get_heaviest(i) : proc_adj_lru(i);

            if (!procp)
                break;

            killed_size = kill_one_process(procp);
            if (killed_size >= 0) {
#ifdef LMKD_LOG_STATS
                if (enable_stats_log && !lmk_state_change_start) {
                    lmk_state_change_start = true;
                    stats_write_lmk_state_changed(log_ctx, LMK_STATE_CHANGED,
                                                  LMK_STATE_CHANGE_START);
                }
#endif

                pages_freed += killed_size;
                if (pages_freed >= pages_to_free) {

#ifdef LMKD_LOG_STATS
                    if (enable_stats_log && lmk_state_change_start) {
                        stats_write_lmk_state_changed(log_ctx, LMK_STATE_CHANGED,
                                LMK_STATE_CHANGE_STOP);
                    }
#endif
                    return pages_freed;
                }
            }
        }
    }

#ifdef LMKD_LOG_STATS
    if (enable_stats_log && lmk_state_change_start) {
        stats_write_lmk_state_changed(log_ctx, LMK_STATE_CHANGED, LMK_STATE_CHANGE_STOP);
    }
#endif

    return pages_freed;
}

static int64_t get_memory_usage(struct reread_data *file_data) {
    int ret;
    int64_t mem_usage;
    char buf[32];

    if (reread_file(file_data, buf, sizeof(buf)) < 0) {
        return -1;
    }

    if (!parse_int64(buf, &mem_usage)) {
        ALOGE("%s parse error", file_data->filename);
        return -1;
    }
    if (mem_usage == 0) {
        ALOGE("No memory!");
        return -1;
    }
    return mem_usage;
}

void record_low_pressure_levels(union meminfo *mi) {
    if (low_pressure_mem.min_nr_free_pages == -1 ||
        low_pressure_mem.min_nr_free_pages > mi->field.nr_free_pages) {
        if (debug_process_killing) {
            ALOGI("Low pressure min memory update from %" PRId64 " to %" PRId64,
                low_pressure_mem.min_nr_free_pages, mi->field.nr_free_pages);
        }
        low_pressure_mem.min_nr_free_pages = mi->field.nr_free_pages;
    }
    /*
     * Free memory at low vmpressure events occasionally gets spikes,
     * possibly a stale low vmpressure event with memory already
     * freed up (no memory pressure should have been reported).
     * Ignore large jumps in max_nr_free_pages that would mess up our stats.
     */
    if (low_pressure_mem.max_nr_free_pages == -1 ||
        (low_pressure_mem.max_nr_free_pages < mi->field.nr_free_pages &&
         mi->field.nr_free_pages - low_pressure_mem.max_nr_free_pages <
         low_pressure_mem.max_nr_free_pages * 0.1)) {
        if (debug_process_killing) {
            ALOGI("Low pressure max memory update from %" PRId64 " to %" PRId64,
                low_pressure_mem.max_nr_free_pages, mi->field.nr_free_pages);
        }
        low_pressure_mem.max_nr_free_pages = mi->field.nr_free_pages;
    }
}

enum vmpressure_level upgrade_level(enum vmpressure_level level) {
    return (enum vmpressure_level)((level < VMPRESS_LEVEL_CRITICAL) ?
        level + 1 : level);
}

enum vmpressure_level downgrade_level(enum vmpressure_level level) {
    return (enum vmpressure_level)((level > VMPRESS_LEVEL_LOW) ?
        level - 1 : level);
}

static inline unsigned long get_time_diff_ms(struct timeval *from,
                                             struct timeval *to) {
    return (to->tv_sec - from->tv_sec) * 1000 +
           (to->tv_usec - from->tv_usec) / 1000;
}

static bool is_kill_pending(void) {
    char buf[24];
    if (last_killed_pid < 0) {
        return false;
    }

    snprintf(buf, sizeof(buf), "/proc/%d/", last_killed_pid);
    if (access(buf, F_OK) == 0) {
        return true;
    }

    // reset last killed PID because there's nothing pending
    last_killed_pid = -1;
    return false;
}

static void mp_event_common(int data, uint32_t events __unused) {
    int ret;
    unsigned long long evcount;
    int64_t mem_usage, memsw_usage;
    int64_t mem_pressure;
    enum vmpressure_level lvl;
    union meminfo mi;
    union zoneinfo zi;
    struct timeval curr_tm;
    static struct timeval last_kill_tm;
    static unsigned long kill_skip_count = 0;
    enum vmpressure_level level = (enum vmpressure_level)data;
    long other_free = 0, other_file = 0;
    int min_score_adj;
    int pages_to_free = 0;
    int minfree = 0;
    static struct reread_data mem_usage_file_data = {
        .filename = MEMCG_MEMORY_USAGE,
        .fd = -1,
    };
    static struct reread_data memsw_usage_file_data = {
        .filename = MEMCG_MEMORYSW_USAGE,
        .fd = -1,
    };

    /*
     * Check all event counters from low to critical
     * and upgrade to the highest priority one. By reading
     * eventfd we also reset the event counters.
     */
    for (lvl = VMPRESS_LEVEL_LOW; lvl < VMPRESS_LEVEL_COUNT; lvl++) {
        if (mpevfd[lvl] != -1 &&
            TEMP_FAILURE_RETRY(read(mpevfd[lvl],
                               &evcount, sizeof(evcount))) > 0 &&
            evcount > 0 && lvl > level) {
            level = lvl;
        }
    }

    gettimeofday(&curr_tm, NULL);
    if (kill_timeout_ms) {
        // If we're within the timeout, see if there's pending reclaim work
        // from the last killed process. If there is (as evidenced by
        // /proc/<pid> continuing to exist), skip killing for now.
        if ((get_time_diff_ms(&last_kill_tm, &curr_tm) < kill_timeout_ms) &&
            (low_ram_device || is_kill_pending())) {
            kill_skip_count++;
            return;
        }
    }

    if (kill_skip_count > 0) {
        ALOGI("%lu memory pressure events were skipped after a kill!",
              kill_skip_count);
        kill_skip_count = 0;
    }

    if (meminfo_parse(&mi) < 0 || zoneinfo_parse(&zi) < 0) {
        ALOGE("Failed to get free memory!");
        return;
    }

    if (use_minfree_levels) {
        int i;

        other_free = mi.field.nr_free_pages - zi.field.totalreserve_pages;
        if (mi.field.nr_file_pages > (mi.field.shmem + mi.field.unevictable + mi.field.swap_cached)) {
            other_file = (mi.field.nr_file_pages - mi.field.shmem -
                          mi.field.unevictable - mi.field.swap_cached);
        } else {
            other_file = 0;
        }

        min_score_adj = OOM_SCORE_ADJ_MAX + 1;
        for (i = 0; i < lowmem_targets_size; i++) {
            minfree = lowmem_minfree[i];
            if (other_free < minfree && other_file < minfree) {
                min_score_adj = lowmem_adj[i];
                // Adaptive LMK
                if (enable_adaptive_lmk && level == VMPRESS_LEVEL_CRITICAL &&
                        i > lowmem_targets_size-4) {
                    min_score_adj = lowmem_adj[i-1];
                }
                break;
            }
        }

        if (min_score_adj == OOM_SCORE_ADJ_MAX + 1) {
            if (debug_process_killing) {
                ALOGI("Ignore %s memory pressure event "
                      "(free memory=%ldkB, cache=%ldkB, limit=%ldkB)",
                      level_name[level], other_free * page_k, other_file * page_k,
                      (long)lowmem_minfree[lowmem_targets_size - 1] * page_k);
            }
            return;
        }

        if (enhance_batch_kill) {
            // Kill one process at a time.
            pages_to_free = 0;
        } else {
            /* Original minfree logic */
            /* Free up enough pages to push over the highest minfree level */
            pages_to_free = lowmem_minfree[lowmem_targets_size - 1] -
                ((other_free < other_file) ? other_free : other_file);
        }
        goto do_kill;
    }

    if (level == VMPRESS_LEVEL_LOW) {
        record_low_pressure_levels(&mi);
    }

    if (level_oomadj[level] > OOM_SCORE_ADJ_MAX) {
        /* Do not monitor this pressure level */
        return;
    }

    if ((mem_usage = get_memory_usage(&mem_usage_file_data)) < 0) {
        goto do_kill;
    }
    if ((memsw_usage = get_memory_usage(&memsw_usage_file_data)) < 0) {
        goto do_kill;
    }

    // Calculate percent for swappinness.
    mem_pressure = (mem_usage * 100) / memsw_usage;

    if (enable_pressure_upgrade && level != VMPRESS_LEVEL_CRITICAL) {
        // We are swapping too much.
        if (mem_pressure < upgrade_pressure) {
            level = upgrade_level(level);
            if (debug_process_killing) {
                ALOGI("Event upgraded to %s", level_name[level]);
            }
        }
    }

    // If the pressure is larger than downgrade_pressure lmk will not
    // kill any process, since enough memory is available.
    if (mem_pressure > downgrade_pressure) {
        if (debug_process_killing) {
            ALOGI("Ignore %s memory pressure", level_name[level]);
        }
        return;
    } else if (level == VMPRESS_LEVEL_CRITICAL &&
               mem_pressure > upgrade_pressure) {
        if (debug_process_killing) {
            ALOGI("Downgrade critical memory pressure");
        }
        // Downgrade event, since enough memory available.
        level = downgrade_level(level);
    }

do_kill:
    if (low_ram_device) {
        /* For Go devices kill only one task */
        if (find_and_kill_processes(level_oomadj[level], 0) == 0) {
            if (debug_process_killing) {
                ALOGI("Nothing to kill");
            }
        }
    } else {
        int pages_freed;
        static struct timeval last_report_tm;
        static unsigned long report_skip_count = 0;

        if (!use_minfree_levels) {
            /* If pressure level is less than critical and enough free swap then ignore */
            if (level < VMPRESS_LEVEL_CRITICAL &&
                mi.field.free_swap > low_pressure_mem.max_nr_free_pages) {
                if (debug_process_killing) {
                    ALOGI("Ignoring pressure since %" PRId64
                          " swap pages are available ",
                          mi.field.free_swap);
                }
                return;
            }
            /* Free up enough memory to downgrate the memory pressure to low level */
            if (mi.field.nr_free_pages < low_pressure_mem.max_nr_free_pages) {
                pages_to_free = low_pressure_mem.max_nr_free_pages -
                    mi.field.nr_free_pages;
            } else {
                if (debug_process_killing) {
                    ALOGI("Ignoring pressure since more memory is "
                        "available (%" PRId64 ") than watermark (%" PRId64 ")",
                        mi.field.nr_free_pages, low_pressure_mem.max_nr_free_pages);
                }
                return;
            }
            min_score_adj = level_oomadj[level];
        }

        pages_freed = find_and_kill_processes(min_score_adj, 0);

        if (pages_freed == 0) {
            /* Rate limit kill reports when nothing was reclaimed */
            if (get_time_diff_ms(&last_report_tm, &curr_tm) < FAIL_REPORT_RLIMIT_MS) {
                report_skip_count++;
                return;
            }
        } else {
            /* If we killed anything, update the last killed timestamp. */
            last_kill_tm = curr_tm;
        }

        if (use_minfree_levels) {
            ALOGI("Killing to reclaim %ldkB, reclaimed %ldkB, cache(%ldkB) and "
                "free(%" PRId64 "kB)-reserved(%" PRId64 "kB) below min(%ldkB) for oom_adj %d",
                pages_to_free * page_k, pages_freed * page_k,
                other_file * page_k, mi.field.nr_free_pages * page_k,
                zi.field.totalreserve_pages * page_k,
                minfree * page_k, min_score_adj);
        } else if (pages_freed == 0) {
            ALOGI("No processes killed");
        } else {
            ALOGI("Killing to reclaim %ldkB, reclaimed %ldkB at oom_adj %d",
                pages_to_free * page_k, pages_freed * page_k, min_score_adj);
        }

        if (report_skip_count > 0) {
            ALOGI("Suppressed %lu failed kill reports", report_skip_count);
            report_skip_count = 0;
        }

        last_report_tm = curr_tm;
    }
}

static bool init_mp_common(enum vmpressure_level level) {
    int mpfd;
    int evfd;
    int evctlfd;
    char buf[256];
    struct epoll_event epev;
    int ret;
    int level_idx = (int)level;
    const char *levelstr = level_name[level_idx];

    mpfd = open(MEMCG_SYSFS_PATH "memory.pressure_level", O_RDONLY | O_CLOEXEC);
    if (mpfd < 0) {
        ALOGI("No kernel memory.pressure_level support (errno=%d)", errno);
        goto err_open_mpfd;
    }

    evctlfd = open(MEMCG_SYSFS_PATH "cgroup.event_control", O_WRONLY | O_CLOEXEC);
    if (evctlfd < 0) {
        ALOGI("No kernel memory cgroup event control (errno=%d)", errno);
        goto err_open_evctlfd;
    }

    evfd = eventfd(0, EFD_NONBLOCK | EFD_CLOEXEC);
    if (evfd < 0) {
        ALOGE("eventfd failed for level %s; errno=%d", levelstr, errno);
        goto err_eventfd;
    }

    ret = snprintf(buf, sizeof(buf), "%d %d %s", evfd, mpfd, levelstr);
    if (ret >= (ssize_t)sizeof(buf)) {
        ALOGE("cgroup.event_control line overflow for level %s", levelstr);
        goto err;
    }

    ret = TEMP_FAILURE_RETRY(write(evctlfd, buf, strlen(buf) + 1));
    if (ret == -1) {
        ALOGE("cgroup.event_control write failed for level %s; errno=%d",
              levelstr, errno);
        goto err;
    }

    epev.events = EPOLLIN;
    /* use data to store event level */
    vmpressure_hinfo[level_idx].data = level_idx;
    vmpressure_hinfo[level_idx].handler = mp_event_common;
    epev.data.ptr = (void *)&vmpressure_hinfo[level_idx];
    ret = epoll_ctl(epollfd, EPOLL_CTL_ADD, evfd, &epev);
    if (ret == -1) {
        ALOGE("epoll_ctl for level %s failed; errno=%d", levelstr, errno);
        goto err;
    }
    maxevents++;
    mpevfd[level] = evfd;
    close(evctlfd);
    return true;

err:
    close(evfd);
err_eventfd:
    close(evctlfd);
err_open_evctlfd:
    close(mpfd);
err_open_mpfd:
    return false;
}

static int init(void) {
    struct epoll_event epev;
    int i;
    int ret;

    page_k = sysconf(_SC_PAGESIZE);
    if (page_k == -1)
        page_k = PAGE_SIZE;
    page_k /= 1024;

    epollfd = epoll_create(MAX_EPOLL_EVENTS);
    if (epollfd == -1) {
        ALOGE("epoll_create failed (errno=%d)", errno);
        return -1;
    }

    // mark data connections as not connected
    for (int i = 0; i < MAX_DATA_CONN; i++) {
        data_sock[i].sock = -1;
    }

    ctrl_sock.sock = android_get_control_socket("lmkd");
    if (ctrl_sock.sock < 0) {
        ALOGE("get lmkd control socket failed");
        return -1;
    }

    ret = listen(ctrl_sock.sock, MAX_DATA_CONN);
    if (ret < 0) {
        ALOGE("lmkd control socket listen failed (errno=%d)", errno);
        return -1;
    }

    epev.events = EPOLLIN;
    ctrl_sock.handler_info.handler = ctrl_connect_handler;
    epev.data.ptr = (void *)&(ctrl_sock.handler_info);
    if (epoll_ctl(epollfd, EPOLL_CTL_ADD, ctrl_sock.sock, &epev) == -1) {
        ALOGE("epoll_ctl for lmkd control socket failed (errno=%d)", errno);
        return -1;
    }
    maxevents++;

    has_inkernel_module = !access(INKERNEL_MINFREE_PATH, W_OK);
    use_inkernel_interface = has_inkernel_module && !enable_userspace_lmk;

    if (use_inkernel_interface) {
        ALOGI("Using in-kernel low memory killer interface");
    } else {
        if (!init_mp_common(VMPRESS_LEVEL_LOW) ||
            !init_mp_common(VMPRESS_LEVEL_MEDIUM) ||
            !init_mp_common(VMPRESS_LEVEL_CRITICAL)) {
            ALOGE("Kernel does not support memory pressure events or in-kernel low memory killer");
            return -1;
        }
    }

    for (i = 0; i <= ADJTOSLOT(OOM_SCORE_ADJ_MAX); i++) {
        procadjslot_list[i].next = &procadjslot_list[i];
        procadjslot_list[i].prev = &procadjslot_list[i];
    }

    return 0;
}

static void mainloop(void) {
    struct event_handler_info* handler_info;
    struct epoll_event *evt;

    while (1) {
        struct epoll_event events[maxevents];
        int nevents;
        int i;

        nevents = epoll_wait(epollfd, events, maxevents, -1);

        if (nevents == -1) {
            if (errno == EINTR)
                continue;
            ALOGE("epoll_wait failed (errno=%d)", errno);
            continue;
        }

        /*
         * First pass to see if any data socket connections were dropped.
         * Dropped connection should be handled before any other events
         * to deallocate data connection and correctly handle cases when
         * connection gets dropped and reestablished in the same epoll cycle.
         * In such cases it's essential to handle connection closures first.
         */
        for (i = 0, evt = &events[0]; i < nevents; ++i, evt++) {
            if ((evt->events & EPOLLHUP) && evt->data.ptr) {
                ALOGI("lmkd data connection dropped");
                handler_info = (struct event_handler_info*)evt->data.ptr;
                ctrl_data_close(handler_info->data);
            }
        }

        /* Second pass to handle all other events */
        for (i = 0, evt = &events[0]; i < nevents; ++i, evt++) {
            if (evt->events & EPOLLERR)
                ALOGD("EPOLLERR on event #%d", i);
            if (evt->events & EPOLLHUP) {
                /* This case was handled in the first pass */
                continue;
            }
            if (evt->data.ptr) {
                handler_info = (struct event_handler_info*)evt->data.ptr;
                handler_info->handler(handler_info->data, evt->events);
            }
        }
    }
}

int main(int argc __unused, char **argv __unused) {
    struct sched_param param = {
            .sched_priority = 1,
    };

    /* By default disable low level vmpressure events */
    level_oomadj[VMPRESS_LEVEL_LOW] =
        property_get_int32("ro.lmk.low", OOM_SCORE_ADJ_MAX + 1);
    level_oomadj[VMPRESS_LEVEL_MEDIUM] =
        property_get_int32("ro.lmk.medium", 800);
    level_oomadj[VMPRESS_LEVEL_CRITICAL] =
        property_get_int32("ro.lmk.critical", 0);
    debug_process_killing = property_get_bool("ro.lmk.debug", false);

    /* By default disable upgrade/downgrade logic */
    enable_pressure_upgrade =
        property_get_bool("ro.lmk.critical_upgrade", false);
    upgrade_pressure =
        (int64_t)property_get_int32("ro.lmk.upgrade_pressure", 100);
    downgrade_pressure =
        (int64_t)property_get_int32("ro.lmk.downgrade_pressure", 100);
    kill_heaviest_task =
        property_get_bool("ro.lmk.kill_heaviest_task", false);
    low_ram_device = property_get_bool("ro.config.low_ram", false);
    kill_timeout_ms =
        (unsigned long)property_get_int32("ro.lmk.kill_timeout_ms", 0);
    use_minfree_levels =
        property_get_bool("ro.lmk.use_minfree_levels", false);
<<<<<<< HEAD
    enhance_batch_kill =
        property_get_bool("ro.lmk.enhance_batch_kill", true);
    enable_adaptive_lmk =
        property_get_bool("ro.lmk.enable_adaptive_lmk", false);
    enable_userspace_lmk =
        property_get_bool("ro.lmk.enable_userspace_lmk", false);

=======
    per_app_memcg = property_get_bool("ro.config.per_app_memcg", low_ram_device);
>>>>>>> 85d4f98d
#ifdef LMKD_LOG_STATS
    statslog_init(&log_ctx, &enable_stats_log);
#endif

    // MCL_ONFAULT pins pages as they fault instead of loading
    // everything immediately all at once. (Which would be bad,
    // because as of this writing, we have a lot of mapped pages we
    // never use.) Old kernels will see MCL_ONFAULT and fail with
    // EINVAL; we ignore this failure.
    //
    // N.B. read the man page for mlockall. MCL_CURRENT | MCL_ONFAULT
    // pins ⊆ MCL_CURRENT, converging to just MCL_CURRENT as we fault
    // in pages.
    if (mlockall(MCL_CURRENT | MCL_FUTURE | MCL_ONFAULT) && errno != EINVAL)
        ALOGW("mlockall failed: errno=%d", errno);

    sched_setscheduler(0, SCHED_FIFO, &param);
    if (!init())
        mainloop();

#ifdef LMKD_LOG_STATS
    statslog_destroy(&log_ctx);
#endif

    ALOGI("exiting");
    return 0;
}<|MERGE_RESOLUTION|>--- conflicted
+++ resolved
@@ -114,13 +114,10 @@
 static bool kill_heaviest_task;
 static unsigned long kill_timeout_ms;
 static bool use_minfree_levels;
-<<<<<<< HEAD
+static bool per_app_memcg;
 static bool enhance_batch_kill;
 static bool enable_adaptive_lmk;
 static bool enable_userspace_lmk;
-=======
-static bool per_app_memcg;
->>>>>>> 85d4f98d
 
 /* data required to handle events */
 struct event_handler_info {
@@ -1681,7 +1678,7 @@
         (unsigned long)property_get_int32("ro.lmk.kill_timeout_ms", 0);
     use_minfree_levels =
         property_get_bool("ro.lmk.use_minfree_levels", false);
-<<<<<<< HEAD
+    per_app_memcg = property_get_bool("ro.config.per_app_memcg", low_ram_device);
     enhance_batch_kill =
         property_get_bool("ro.lmk.enhance_batch_kill", true);
     enable_adaptive_lmk =
@@ -1689,9 +1686,6 @@
     enable_userspace_lmk =
         property_get_bool("ro.lmk.enable_userspace_lmk", false);
 
-=======
-    per_app_memcg = property_get_bool("ro.config.per_app_memcg", low_ram_device);
->>>>>>> 85d4f98d
 #ifdef LMKD_LOG_STATS
     statslog_init(&log_ctx, &enable_stats_log);
 #endif
