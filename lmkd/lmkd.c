--- conflicted
+++ resolved
@@ -1593,15 +1593,12 @@
     }
 
 out:
-<<<<<<< HEAD
-=======
     /*
      * If event is upgraded, just allow one kill in that window. This
      * is to avoid the aggressiveness of kills by upgrading the event.
      */
     if (s_crit_event_upgraded)
 	    s_crit_event_upgraded = s_crit_event = false;
->>>>>>> 71f068eb
     if (debug_process_killing)
 	    ULMK_LOG(E, "adj:%d file_cache: %d\n", min_score_adj, nr_file);
     return min_score_adj;
