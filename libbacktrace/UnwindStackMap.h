--- conflicted
+++ resolved
@@ -71,23 +71,6 @@
 #if !defined(NO_LIBDEXFILE_SUPPORT)
   std::unique_ptr<unwindstack::DexFiles> dex_files_;
 #endif
-<<<<<<< HEAD
-
-  unwindstack::ArchEnum arch_ = unwindstack::ARCH_UNKNOWN;
-};
-
-class UnwindStackOfflineMap : public UnwindStackMap {
- public:
-  UnwindStackOfflineMap(pid_t pid);
-  ~UnwindStackOfflineMap() = default;
-
-  bool Build() override;
-
-  bool Build(const std::vector<backtrace_map_t>& maps);
-
-  bool CreateProcessMemory(const backtrace_stackinfo_t& stack);
-=======
->>>>>>> 7e108855
 
   unwindstack::ArchEnum arch_ = unwindstack::ARCH_UNKNOWN;
 };
