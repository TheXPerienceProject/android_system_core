--- conflicted
+++ resolved
@@ -125,27 +125,6 @@
   // If map is NULL, then create the map and manage it internally.
   // If map is not NULL, the map is still owned by the caller.
   static Backtrace* Create(pid_t pid, pid_t tid, BacktraceMap* map = nullptr);
-<<<<<<< HEAD
-
-  // Create an offline Backtrace object that can be used to do an unwind without a process
-  // that is still running. By default, information is only cached in the map
-  // file. If the calling code creates the map, data can be cached between
-  // unwinds. If not, all cached data will be destroyed when the Backtrace
-  // object is destroyed.
-  static Backtrace* CreateOffline(ArchEnum arch, pid_t pid, pid_t tid,
-                                  const std::vector<backtrace_map_t>& maps,
-                                  const backtrace_stackinfo_t& stack);
-  static Backtrace* CreateOffline(ArchEnum arch, pid_t pid, pid_t tid, BacktraceMap* map);
-
-  // Create an offline Backtrace object that can be used to do an unwind without a process
-  // that is still running. If cache_file is set to true, then elf information will be cached
-  // for this call. The cached information survives until the calling process ends. This means
-  // that subsequent calls to create offline Backtrace objects will continue to use the same
-  // cache. It also assumes that the elf files used for each offline unwind are the same.
-  static Backtrace* CreateOffline(pid_t pid, pid_t tid, BacktraceMap* map,
-                                  const backtrace_stackinfo_t& stack, bool cache_file = false);
-=======
->>>>>>> abe3d4d4
 
   virtual ~Backtrace();
 
