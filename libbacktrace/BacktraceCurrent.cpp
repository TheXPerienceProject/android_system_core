/*
 * Copyright (C) 2013 The Android Open Source Project
 *
 * Licensed under the Apache License, Version 2.0 (the "License");
 * you may not use this file except in compliance with the License.
 * You may obtain a copy of the License at
 *
 *      http://www.apache.org/licenses/LICENSE-2.0
 *
 * Unless required by applicable law or agreed to in writing, software
 * distributed under the License is distributed on an "AS IS" BASIS,
 * WITHOUT WARRANTIES OR CONDITIONS OF ANY KIND, either express or implied.
 * See the License for the specific language governing permissions and
 * limitations under the License.
 */

#define _GNU_SOURCE 1
#include <errno.h>
#include <stdint.h>
#include <string.h>
#include <sys/param.h>
#include <sys/ptrace.h>
#include <sys/types.h>
#include <ucontext.h>
#include <unistd.h>

#include <stdlib.h>

#include <string>

#include <android-base/threads.h>
#include <backtrace/Backtrace.h>
#include <backtrace/BacktraceMap.h>

#include "BacktraceAsyncSafeLog.h"
#include "BacktraceCurrent.h"
#include "ThreadEntry.h"

bool BacktraceCurrent::ReadWord(uint64_t ptr, word_t* out_value) {
  if (!VerifyReadWordArgs(ptr, out_value)) {
    return false;
  }

  backtrace_map_t map;
  FillInMap(ptr, &map);
  if (BacktraceMap::IsValid(map) && map.flags & PROT_READ) {
    *out_value = *reinterpret_cast<word_t*>(ptr);
    return true;
  } else {
    BACK_ASYNC_SAFE_LOGW("pointer %p not in a readable map", reinterpret_cast<void*>(ptr));
    *out_value = static_cast<word_t>(-1);
    return false;
  }
}

size_t BacktraceCurrent::Read(uint64_t addr, uint8_t* buffer, size_t bytes) {
  backtrace_map_t map;
  FillInMap(addr, &map);
  if (!BacktraceMap::IsValid(map) || !(map.flags & PROT_READ)) {
    return 0;
  }
  bytes = MIN(map.end - addr, bytes);
  memcpy(buffer, reinterpret_cast<uint8_t*>(addr), bytes);
  return bytes;
}

bool BacktraceCurrent::Unwind(size_t num_ignore_frames, void* ucontext) {
  if (GetMap() == nullptr) {
    // Without a map object, we can't do anything.
    error_.error_code = BACKTRACE_UNWIND_ERROR_MAP_MISSING;
    return false;
  }

  error_.error_code = BACKTRACE_UNWIND_NO_ERROR;
  if (ucontext) {
    return UnwindFromContext(num_ignore_frames, ucontext);
  }

<<<<<<< HEAD
  if (Tid() != android::base::GetThreadId()) {
=======
  if (Tid() != static_cast<pid_t>(android::base::GetThreadId())) {
>>>>>>> ed0cdfa3
    return UnwindThread(num_ignore_frames);
  }

  return UnwindFromContext(num_ignore_frames, nullptr);
}

bool BacktraceCurrent::DiscardFrame(const backtrace_frame_data_t& frame) {
  if (BacktraceMap::IsValid(frame.map)) {
    const std::string library = basename(frame.map.name.c_str());
    if (library == "libunwind.so" || library == "libbacktrace.so") {
      return true;
    }
  }
  return false;
}

static pthread_mutex_t g_sigaction_mutex = PTHREAD_MUTEX_INITIALIZER;

// Since errno is stored per thread, changing it in the signal handler
// modifies the value on the thread in which the signal handler executes.
// If a signal occurs between a call and an errno check, it's possible
// to get the errno set here. Always save and restore it just in case
// code would modify it.
class ErrnoRestorer {
 public:
  ErrnoRestorer() : saved_errno_(errno) {}
  ~ErrnoRestorer() {
    errno = saved_errno_;
  }

 private:
  int saved_errno_;
};

static void SignalLogOnly(int, siginfo_t*, void*) {
  ErrnoRestorer restore;

  BACK_ASYNC_SAFE_LOGE("pid %d, tid %d: Received a spurious signal %d\n", getpid(),
                       static_cast<int>(android::base::GetThreadId()), THREAD_SIGNAL);
}

static void SignalHandler(int, siginfo_t*, void* sigcontext) {
  ErrnoRestorer restore;

  ThreadEntry* entry = ThreadEntry::Get(getpid(), android::base::GetThreadId(), false);
  if (!entry) {
    BACK_ASYNC_SAFE_LOGE("pid %d, tid %d entry not found", getpid(),
                         static_cast<int>(android::base::GetThreadId()));
    return;
  }

  entry->CopyUcontextFromSigcontext(sigcontext);

  // Indicate the ucontext is now valid.
  entry->Wake();

  // Pause the thread until the unwind is complete. This avoids having
  // the thread run ahead causing problems.
  // The number indicates that we are waiting for the second Wake() call
  // overall which is made by the thread requesting an unwind.
  if (entry->Wait(2)) {
    // Do not remove the entry here because that can result in a deadlock
    // if the code cannot properly send a signal to the thread under test.
    entry->Wake();
  } else {
    // At this point, it is possible that entry has been freed, so just exit.
    BACK_ASYNC_SAFE_LOGE("Timed out waiting for unwind thread to indicate it completed.");
  }
}

bool BacktraceCurrent::UnwindThread(size_t num_ignore_frames) {
  // Prevent multiple threads trying to set the trigger action on different
  // threads at the same time.
  pthread_mutex_lock(&g_sigaction_mutex);

  ThreadEntry* entry = ThreadEntry::Get(Pid(), Tid());
  entry->Lock();

  struct sigaction act, oldact;
  memset(&act, 0, sizeof(act));
  act.sa_sigaction = SignalHandler;
  act.sa_flags = SA_RESTART | SA_SIGINFO | SA_ONSTACK;
  sigemptyset(&act.sa_mask);
  if (sigaction(THREAD_SIGNAL, &act, &oldact) != 0) {
    BACK_ASYNC_SAFE_LOGE("sigaction failed: %s", strerror(errno));
    ThreadEntry::Remove(entry);
    pthread_mutex_unlock(&g_sigaction_mutex);
    error_.error_code = BACKTRACE_UNWIND_ERROR_INTERNAL;
    return false;
  }

  if (tgkill(Pid(), Tid(), THREAD_SIGNAL) != 0) {
    // Do not emit an error message, this might be expected. Set the
    // error and let the caller decide.
    if (errno == ESRCH) {
      error_.error_code = BACKTRACE_UNWIND_ERROR_THREAD_DOESNT_EXIST;
    } else {
      error_.error_code = BACKTRACE_UNWIND_ERROR_INTERNAL;
    }

    sigaction(THREAD_SIGNAL, &oldact, nullptr);
    ThreadEntry::Remove(entry);
    pthread_mutex_unlock(&g_sigaction_mutex);
    return false;
  }

  // Wait for the thread to get the ucontext. The number indicates
  // that we are waiting for the first Wake() call made by the thread.
  bool wait_completed = entry->Wait(1);

  if (!wait_completed && oldact.sa_sigaction == nullptr) {
    // If the wait failed, it could be that the signal could not be delivered
    // within the timeout. Add a signal handler that's simply going to log
    // something so that we don't crash if the signal eventually gets
    // delivered. Only do this if there isn't already an action set up.
    memset(&act, 0, sizeof(act));
    act.sa_sigaction = SignalLogOnly;
    act.sa_flags = SA_RESTART | SA_SIGINFO | SA_ONSTACK;
    sigemptyset(&act.sa_mask);
    sigaction(THREAD_SIGNAL, &act, nullptr);
  } else {
    sigaction(THREAD_SIGNAL, &oldact, nullptr);
  }
  // After the thread has received the signal, allow other unwinders to
  // continue.
  pthread_mutex_unlock(&g_sigaction_mutex);

  bool unwind_done = false;
  if (wait_completed) {
    unwind_done = UnwindFromContext(num_ignore_frames, entry->GetUcontext());

    // Tell the signal handler to exit and release the entry.
    entry->Wake();

    // Wait for the thread to indicate it is done with the ThreadEntry.
    if (!entry->Wait(3)) {
      // Send a warning, but do not mark as a failure to unwind.
      BACK_ASYNC_SAFE_LOGW("Timed out waiting for signal handler to indicate it finished.");
    }
  } else {
    // Check to see if the thread has disappeared.
    if (tgkill(Pid(), Tid(), 0) == -1 && errno == ESRCH) {
      error_.error_code = BACKTRACE_UNWIND_ERROR_THREAD_DOESNT_EXIST;
    } else {
      error_.error_code = BACKTRACE_UNWIND_ERROR_THREAD_TIMEOUT;
      BACK_ASYNC_SAFE_LOGE("Timed out waiting for signal handler to get ucontext data.");
    }
  }

  ThreadEntry::Remove(entry);

  return unwind_done;
}<|MERGE_RESOLUTION|>--- conflicted
+++ resolved
@@ -76,11 +76,7 @@
     return UnwindFromContext(num_ignore_frames, ucontext);
   }
 
-<<<<<<< HEAD
-  if (Tid() != android::base::GetThreadId()) {
-=======
   if (Tid() != static_cast<pid_t>(android::base::GetThreadId())) {
->>>>>>> ed0cdfa3
     return UnwindThread(num_ignore_frames);
   }
 
