--- conflicted
+++ resolved
@@ -60,11 +60,7 @@
     if (argc > 1) {
         if (!strcmp(argv[1], "subcontext")) {
             android::base::InitLogging(argv, &android::base::KernelLogger);
-<<<<<<< HEAD
-            const BuiltinFunctionMap function_map;
-=======
             const BuiltinFunctionMap& function_map = GetBuiltinFunctionMap();
->>>>>>> 7e108855
 
             return SubcontextMain(argc, argv, &function_map);
         }
