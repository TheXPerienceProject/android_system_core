--- conflicted
+++ resolved
@@ -34,37 +34,23 @@
 #include <android-base/file.h>
 #include <android-base/logging.h>
 #include <android-base/properties.h>
-<<<<<<< HEAD
-=======
 #include <android-base/scopeguard.h>
->>>>>>> abe3d4d4
 #include <android-base/strings.h>
 #include <android-base/unique_fd.h>
 #include <cutils/sockets.h>
 #include <selinux/android.h>
 
 #if defined(__ANDROID__)
-<<<<<<< HEAD
-#include "reboot_utils.h"
-=======
 #include <android/api-level.h>
 #include <sys/system_properties.h>
 
 #include "reboot_utils.h"
 #include "selabel.h"
->>>>>>> abe3d4d4
 #include "selinux.h"
 #else
 #include "host_init_stubs.h"
 #endif
 
-<<<<<<< HEAD
-#ifdef _INIT_INIT_H
-#error "Do not include init.h in files used by ueventd; it will expose init's globals"
-#endif
-
-=======
->>>>>>> abe3d4d4
 using android::base::boot_clock;
 using android::base::StartsWith;
 using namespace std::literals::string_literals;
@@ -435,8 +421,6 @@
     return true;
 }
 
-<<<<<<< HEAD
-=======
 Result<void> IsLegalPropertyValue(const std::string& name, const std::string& value) {
     if (value.size() >= PROP_VALUE_MAX && !StartsWith(name, "ro.")) {
         return Error() << "Property value too long";
@@ -489,7 +473,6 @@
     return std::pair(flag, paths);
 }
 
->>>>>>> abe3d4d4
 static void InitAborter(const char* abort_message) {
     // When init forks, it continues to use this aborter for LOG(FATAL), but we want children to
     // simply abort instead of trying to reboot the system.
@@ -518,11 +501,7 @@
 // SetStdioToDevNull() must be called again in second stage init.
 void SetStdioToDevNull(char** argv) {
     // Make stdin/stdout/stderr all point to /dev/null.
-<<<<<<< HEAD
-    int fd = open("/dev/null", O_RDWR);
-=======
     int fd = open("/dev/null", O_RDWR);  // NOLINT(android-cloexec-open)
->>>>>>> abe3d4d4
     if (fd == -1) {
         int saved_errno = errno;
         android::base::InitLogging(argv, &android::base::KernelLogger, InitAborter);
