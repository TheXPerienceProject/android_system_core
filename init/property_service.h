/*
 * Copyright (C) 2007 The Android Open Source Project
 *
 * Licensed under the Apache License, Version 2.0 (the "License");
 * you may not use this file except in compliance with the License.
 * You may obtain a copy of the License at
 *
 *      http://www.apache.org/licenses/LICENSE-2.0
 *
 * Unless required by applicable law or agreed to in writing, software
 * distributed under the License is distributed on an "AS IS" BASIS,
 * WITHOUT WARRANTIES OR CONDITIONS OF ANY KIND, either express or implied.
 * See the License for the specific language governing permissions and
 * limitations under the License.
 */

#pragma once

#include <sys/socket.h>

#include <functional>
#include <string>

#include "epoll.h"
<<<<<<< HEAD
=======
#include "result.h"
>>>>>>> abe3d4d4

namespace android {
namespace init {

bool CanReadProperty(const std::string& source_context, const std::string& name);

extern uint32_t (*property_set)(const std::string& name, const std::string& value);

uint32_t HandlePropertySet(const std::string& name, const std::string& value,
                           const std::string& source_context, const ucred& cr, std::string* error);

void property_init();
void property_load_boot_defaults(bool load_debug_prop);
void load_persist_props();
void StartPropertyService(Epoll* epoll);
<<<<<<< HEAD

=======

template <typename F, typename... Args>
Result<int> CallFunctionAndHandleProperties(F&& f, Args&&... args) {
    Result<int> CallFunctionAndHandlePropertiesImpl(const std::function<int()>& f);

    auto func = [&] { return f(args...); };
    return CallFunctionAndHandlePropertiesImpl(func);
}

>>>>>>> abe3d4d4
}  // namespace init
}  // namespace android<|MERGE_RESOLUTION|>--- conflicted
+++ resolved
@@ -22,10 +22,7 @@
 #include <string>
 
 #include "epoll.h"
-<<<<<<< HEAD
-=======
 #include "result.h"
->>>>>>> abe3d4d4
 
 namespace android {
 namespace init {
@@ -41,9 +38,6 @@
 void property_load_boot_defaults(bool load_debug_prop);
 void load_persist_props();
 void StartPropertyService(Epoll* epoll);
-<<<<<<< HEAD
-
-=======
 
 template <typename F, typename... Args>
 Result<int> CallFunctionAndHandleProperties(F&& f, Args&&... args) {
@@ -53,6 +47,5 @@
     return CallFunctionAndHandlePropertiesImpl(func);
 }
 
->>>>>>> abe3d4d4
 }  // namespace init
 }  // namespace android