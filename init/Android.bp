--- conflicted
+++ resolved
@@ -89,7 +89,6 @@
     "host_init_verifier.cpp",
 ]
 
-<<<<<<< HEAD
 cc_library_static {
     name: "vendor_init",
     recovery_available: true,
@@ -98,8 +97,6 @@
     ],
 }
 
-cc_defaults {
-=======
 soong_config_module_type {
     name: "libinit_cc_defaults",
     module_type: "cc_defaults",
@@ -113,7 +110,6 @@
 }
 
 libinit_cc_defaults {
->>>>>>> 3074ae2f
     name: "init_defaults",
     sanitize: {
         misc_undefined: ["signed-integer-overflow"],
