--- conflicted
+++ resolved
@@ -66,10 +66,7 @@
         "libavb",
         "libc++fs",
         "libcgrouprc_format",
-<<<<<<< HEAD
-=======
         "libmodprobe",
->>>>>>> abe3d4d4
         "libprotobuf-cpp-lite",
         "libpropertyinfoserializer",
         "libpropertyinfoparser",
@@ -77,10 +74,6 @@
     shared_libs: [
         "libbacktrace",
         "libbase",
-<<<<<<< HEAD
-        "libbinder",
-=======
->>>>>>> abe3d4d4
         "libbootloader_message",
         "libcutils",
         "libcrypto",
@@ -90,10 +83,7 @@
         "libfscrypt",
         "libgsi",
         "libhidl-gen-utils",
-<<<<<<< HEAD
-=======
         "libjsoncpp",
->>>>>>> abe3d4d4
         "libkeyutils",
         "liblog",
         "liblogwrap",
@@ -104,23 +94,16 @@
         "libutils",
     ],
     bootstrap: true,
-<<<<<<< HEAD
-=======
     visibility: [":__subpackages__"],
->>>>>>> abe3d4d4
 }
 
 cc_library_static {
     name: "libinit",
     recovery_available: true,
-<<<<<<< HEAD
-    defaults: ["init_defaults", "selinux_policy_version"],
-=======
     defaults: [
         "init_defaults",
         "selinux_policy_version",
     ],
->>>>>>> abe3d4d4
     srcs: [
         "action.cpp",
         "action_manager.cpp",
@@ -136,10 +119,7 @@
         "first_stage_mount.cpp",
         "import_parser.cpp",
         "init.cpp",
-<<<<<<< HEAD
-=======
         "interface_utils.cpp",
->>>>>>> abe3d4d4
         "keychords.cpp",
         "modalias_handler.cpp",
         "mount_handler.cpp",
@@ -169,28 +149,15 @@
         "ueventd_parser.cpp",
         "util.cpp",
     ],
-<<<<<<< HEAD
-    whole_static_libs: ["libcap", "com.android.sysprop.apex"],
-=======
     whole_static_libs: [
         "libcap",
         "com.android.sysprop.apex",
     ],
->>>>>>> abe3d4d4
     header_libs: ["bootimg_headers"],
     proto: {
         type: "lite",
         export_proto_headers: true,
     },
-<<<<<<< HEAD
-
-    target: {
-        recovery: {
-            cflags: ["-DRECOVERY"],
-            exclude_shared_libs: ["libbinder", "libutils"],
-        },
-    },
-=======
 
     target: {
         recovery: {
@@ -208,7 +175,6 @@
     required: [
         "init_second_stage",
     ],
->>>>>>> abe3d4d4
 }
 
 cc_binary {
@@ -228,14 +194,10 @@
     target: {
         recovery: {
             cflags: ["-DRECOVERY"],
-<<<<<<< HEAD
-            exclude_shared_libs: ["libbinder", "libutils"],
-=======
             exclude_shared_libs: [
                 "libbinder",
                 "libutils",
             ],
->>>>>>> abe3d4d4
         },
     },
 }
@@ -319,15 +281,6 @@
         "action_manager.cpp",
         "action_parser.cpp",
         "capabilities.cpp",
-<<<<<<< HEAD
-        "descriptors.cpp",
-        "epoll.cpp",
-        "keychords.cpp",
-        "import_parser.cpp",
-        "host_import_parser.cpp",
-        "host_init_verifier.cpp",
-        "host_init_stubs.cpp",
-=======
         "check_builtins.cpp",
         "epoll.cpp",
         "keychords.cpp",
@@ -335,7 +288,6 @@
         "interface_utils.cpp",
         "host_import_parser.cpp",
         "host_init_verifier.cpp",
->>>>>>> abe3d4d4
         "parser.cpp",
         "rlimit_parser.cpp",
         "tokenizer.cpp",
@@ -352,11 +304,7 @@
     },
     generated_headers: [
         "generated_stub_builtin_function_map",
-<<<<<<< HEAD
-        "generated_android_ids"
-=======
         "generated_android_ids",
->>>>>>> abe3d4d4
     ],
     target: {
         android: {
