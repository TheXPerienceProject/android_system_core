--- conflicted
+++ resolved
@@ -18,7 +18,6 @@
 
 #include <fcntl.h>
 #include <inttypes.h>
-#include <linux/input.h>
 #include <linux/securebits.h>
 #include <sched.h>
 #include <sys/prctl.h>
@@ -29,10 +28,6 @@
 
 #include <android-base/file.h>
 #include <android-base/logging.h>
-<<<<<<< HEAD
-#include <android-base/parseint.h>
-=======
->>>>>>> 7e108855
 #include <android-base/properties.h>
 #include <android-base/stringprintf.h>
 #include <android-base/strings.h>
@@ -44,18 +39,10 @@
 #include "util.h"
 
 #if defined(__ANDROID__)
-<<<<<<< HEAD
-#include <android/api-level.h>
-#include <sys/system_properties.h>
-
-#include "init.h"
-=======
 #include <ApexProperties.sysprop.h>
 
->>>>>>> 7e108855
 #include "mount_namespace.h"
 #include "property_service.h"
-#include "selinux.h"
 #else
 #include "host_init_stubs.h"
 #endif
@@ -63,11 +50,6 @@
 using android::base::boot_clock;
 using android::base::GetProperty;
 using android::base::Join;
-<<<<<<< HEAD
-using android::base::ParseInt;
-using android::base::Split;
-=======
->>>>>>> 7e108855
 using android::base::StartsWith;
 using android::base::StringPrintf;
 using android::base::WriteStringToFile;
@@ -111,90 +93,6 @@
     return computed_context;
 }
 
-<<<<<<< HEAD
-Result<Success> Service::SetUpMountNamespace() const {
-    constexpr unsigned int kSafeFlags = MS_NODEV | MS_NOEXEC | MS_NOSUID;
-
-    // Recursively remount / as slave like zygote does so unmounting and mounting /proc
-    // doesn't interfere with the parent namespace's /proc mount. This will also
-    // prevent any other mounts/unmounts initiated by the service from interfering
-    // with the parent namespace but will still allow mount events from the parent
-    // namespace to propagate to the child.
-    if (mount("rootfs", "/", nullptr, (MS_SLAVE | MS_REC), nullptr) == -1) {
-        return ErrnoError() << "Could not remount(/) recursively as slave";
-    }
-
-    // umount() then mount() /proc and/or /sys
-    // Note that it is not sufficient to mount with MS_REMOUNT.
-    if (namespace_flags_ & CLONE_NEWPID) {
-        if (umount("/proc") == -1) {
-            return ErrnoError() << "Could not umount(/proc)";
-        }
-        if (mount("", "/proc", "proc", kSafeFlags, "") == -1) {
-            return ErrnoError() << "Could not mount(/proc)";
-        }
-    }
-    bool remount_sys = std::any_of(namespaces_to_enter_.begin(), namespaces_to_enter_.end(),
-                                   [](const auto& entry) { return entry.first == CLONE_NEWNET; });
-    if (remount_sys) {
-        if (umount2("/sys", MNT_DETACH) == -1) {
-            return ErrnoError() << "Could not umount(/sys)";
-        }
-        if (mount("", "/sys", "sysfs", kSafeFlags, "") == -1) {
-            return ErrnoError() << "Could not mount(/sys)";
-        }
-    }
-    return Success();
-}
-
-Result<Success> Service::SetUpPidNamespace() const {
-    if (prctl(PR_SET_NAME, name_.c_str()) == -1) {
-        return ErrnoError() << "Could not set name";
-    }
-
-    pid_t child_pid = fork();
-    if (child_pid == -1) {
-        return ErrnoError() << "Could not fork init inside the PID namespace";
-    }
-
-    if (child_pid > 0) {
-        // So that we exit with the right status.
-        static int init_exitstatus = 0;
-        signal(SIGTERM, [](int) { _exit(init_exitstatus); });
-
-        pid_t waited_pid;
-        int status;
-        while ((waited_pid = wait(&status)) > 0) {
-             // This loop will end when there are no processes left inside the
-             // PID namespace or when the init process inside the PID namespace
-             // gets a signal.
-            if (waited_pid == child_pid) {
-                init_exitstatus = status;
-            }
-        }
-        if (!WIFEXITED(init_exitstatus)) {
-            _exit(EXIT_FAILURE);
-        }
-        _exit(WEXITSTATUS(init_exitstatus));
-    }
-    return Success();
-}
-
-Result<Success> Service::EnterNamespaces() const {
-    for (const auto& [nstype, path] : namespaces_to_enter_) {
-        auto fd = unique_fd{open(path.c_str(), O_RDONLY | O_CLOEXEC)};
-        if (fd == -1) {
-            return ErrnoError() << "Could not open namespace at " << path;
-        }
-        if (setns(fd, nstype) == -1) {
-            return ErrnoError() << "Could not setns() namespace at " << path;
-        }
-    }
-    return Success();
-}
-
-=======
->>>>>>> 7e108855
 static bool ExpandArgsAndExecv(const std::vector<std::string>& args, bool sigstop) {
     std::vector<std::string> expanded_args;
     std::vector<char*> c_strings;
@@ -231,11 +129,7 @@
     : Service(name, 0, 0, 0, {}, 0, "", subcontext_for_restart_commands, args) {}
 
 Service::Service(const std::string& name, unsigned flags, uid_t uid, gid_t gid,
-<<<<<<< HEAD
-                 const std::vector<gid_t>& supp_gids, unsigned namespace_flags,
-=======
                  const std::vector<gid_t>& supp_gids, int namespace_flags,
->>>>>>> 7e108855
                  const std::string& seclabel, Subcontext* subcontext_for_restart_commands,
                  const std::vector<std::string>& args)
     : name_(name),
@@ -243,18 +137,6 @@
       flags_(flags),
       pid_(0),
       crash_count_(0),
-<<<<<<< HEAD
-      uid_(uid),
-      gid_(gid),
-      supp_gids_(supp_gids),
-      namespace_flags_(namespace_flags),
-      seclabel_(seclabel),
-      onrestart_(false, subcontext_for_restart_commands, "<Service '" + name + "' onrestart>", 0,
-                 "onrestart", {}),
-      ioprio_class_(IoSchedClass_NONE),
-      ioprio_pri_(0),
-      priority_(0),
-=======
       proc_attr_{.ioprio_class = IoSchedClass_NONE,
                  .ioprio_pri = 0,
                  .uid = uid,
@@ -265,7 +147,6 @@
       seclabel_(seclabel),
       onrestart_(false, subcontext_for_restart_commands, "<Service '" + name + "' onrestart>", 0,
                  "onrestart", {}),
->>>>>>> 7e108855
       oom_score_adjust_(-1000),
       start_order_(0),
       args_(args) {}
@@ -318,11 +199,7 @@
 
 void Service::SetProcessAttributesAndCaps() {
     // Keep capabilites on uid change.
-<<<<<<< HEAD
-    if (capabilities_ && uid_) {
-=======
     if (capabilities_ && proc_attr_.uid) {
->>>>>>> 7e108855
         // If Android is running in a container, some securebits might already
         // be locked, so don't change those.
         unsigned long securebits = prctl(PR_GET_SECUREBITS);
@@ -344,15 +221,7 @@
             PLOG(FATAL) << "cannot setexeccon('" << seclabel_ << "') for " << name_;
         }
     }
-<<<<<<< HEAD
-    if (priority_ != 0) {
-        if (setpriority(PRIO_PROCESS, 0, priority_) != 0) {
-            PLOG(FATAL) << "setpriority failed for " << name_;
-        }
-    }
-=======
-
->>>>>>> 7e108855
+
     if (capabilities_) {
         if (!SetCapsForExec(*capabilities_)) {
             LOG(FATAL) << "cannot set capabilities for " << name_;
@@ -400,12 +269,6 @@
         return;
     }
 
-<<<<<<< HEAD
-    // If we crash > 4 times in 4 minutes or before boot_completed,
-    // reboot into bootloader or set crashing property
-    boot_clock::time_point now = boot_clock::now();
-    if (((flags_ & SVC_CRITICAL) || !pre_apexd_) && !(flags_ & SVC_RESTART)) {
-=======
 #if defined(__ANDROID__)
     static bool is_apex_updatable = android::sysprop::ApexProperties::updatable().value_or(false);
 #else
@@ -417,7 +280,6 @@
     // reboot into bootloader or set crashing property
     boot_clock::time_point now = boot_clock::now();
     if (((flags_ & SVC_CRITICAL) || is_process_updatable) && !(flags_ & SVC_RESTART)) {
->>>>>>> 7e108855
         bool boot_completed = android::base::GetBoolProperty("sys.boot_completed", false);
         if (now < time_crashed_ + 4min || !boot_completed) {
             if (++crash_count_ > 4) {
@@ -452,473 +314,14 @@
     LOG(INFO) << "service " << name_;
     LOG(INFO) << "  class '" << Join(classnames_, " ") << "'";
     LOG(INFO) << "  exec " << Join(args_, " ");
-<<<<<<< HEAD
-    std::for_each(descriptors_.begin(), descriptors_.end(),
-                  [] (const auto& info) { LOG(INFO) << *info; });
-}
-
-Result<Success> Service::ParseCapabilities(std::vector<std::string>&& args) {
-    capabilities_ = 0;
-
-    if (!CapAmbientSupported()) {
-        return Error()
-               << "capabilities requested but the kernel does not support ambient capabilities";
-    }
-
-    unsigned int last_valid_cap = GetLastValidCap();
-    if (last_valid_cap >= capabilities_->size()) {
-        LOG(WARNING) << "last valid run-time capability is larger than CAP_LAST_CAP";
-    }
-
-    for (size_t i = 1; i < args.size(); i++) {
-        const std::string& arg = args[i];
-        int res = LookupCap(arg);
-        if (res < 0) {
-            return Error() << StringPrintf("invalid capability '%s'", arg.c_str());
-        }
-        unsigned int cap = static_cast<unsigned int>(res);  // |res| is >= 0.
-        if (cap > last_valid_cap) {
-            return Error() << StringPrintf("capability '%s' not supported by the kernel",
-                                           arg.c_str());
-        }
-        (*capabilities_)[cap] = true;
-    }
-    return Success();
-}
-
-Result<Success> Service::ParseClass(std::vector<std::string>&& args) {
-    classnames_ = std::set<std::string>(args.begin() + 1, args.end());
-    return Success();
-}
-
-Result<Success> Service::ParseConsole(std::vector<std::string>&& args) {
-    flags_ |= SVC_CONSOLE;
-    console_ = args.size() > 1 ? "/dev/" + args[1] : "";
-    return Success();
-}
-
-Result<Success> Service::ParseCritical(std::vector<std::string>&& args) {
-    flags_ |= SVC_CRITICAL;
-    return Success();
-}
-
-Result<Success> Service::ParseDisabled(std::vector<std::string>&& args) {
-    flags_ |= SVC_DISABLED;
-    flags_ |= SVC_RC_DISABLED;
-    return Success();
-}
-
-Result<Success> Service::ParseEnterNamespace(std::vector<std::string>&& args) {
-    if (args[1] != "net") {
-        return Error() << "Init only supports entering network namespaces";
-    }
-    if (!namespaces_to_enter_.empty()) {
-        return Error() << "Only one network namespace may be entered";
-    }
-    // Network namespaces require that /sys is remounted, otherwise the old adapters will still be
-    // present. Therefore, they also require mount namespaces.
-    namespace_flags_ |= CLONE_NEWNS;
-    namespaces_to_enter_.emplace_back(CLONE_NEWNET, std::move(args[2]));
-    return Success();
-}
-
-Result<Success> Service::ParseGroup(std::vector<std::string>&& args) {
-    auto gid = DecodeUid(args[1]);
-    if (!gid) {
-        return Error() << "Unable to decode GID for '" << args[1] << "': " << gid.error();
-    }
-    gid_ = *gid;
-
-    for (std::size_t n = 2; n < args.size(); n++) {
-        gid = DecodeUid(args[n]);
-        if (!gid) {
-            return Error() << "Unable to decode GID for '" << args[n] << "': " << gid.error();
-        }
-        supp_gids_.emplace_back(*gid);
-    }
-    return Success();
-}
-
-Result<Success> Service::ParsePriority(std::vector<std::string>&& args) {
-    priority_ = 0;
-    if (!ParseInt(args[1], &priority_,
-                  static_cast<int>(ANDROID_PRIORITY_HIGHEST), // highest is negative
-                  static_cast<int>(ANDROID_PRIORITY_LOWEST))) {
-        return Error() << StringPrintf("process priority value must be range %d - %d",
-                                       ANDROID_PRIORITY_HIGHEST, ANDROID_PRIORITY_LOWEST);
-    }
-    return Success();
-}
-
-Result<Success> Service::ParseInterface(std::vector<std::string>&& args) {
-    const std::string& interface_name = args[1];
-    const std::string& instance_name = args[2];
-
-    FQName fq_name;
-    if (!FQName::parse(interface_name, &fq_name)) {
-        return Error() << "Invalid fully-qualified name for interface '" << interface_name << "'";
-    }
-
-    if (!fq_name.isFullyQualified()) {
-        return Error() << "Interface name not fully-qualified '" << interface_name << "'";
-    }
-
-    if (fq_name.isValidValueName()) {
-        return Error() << "Interface name must not be a value name '" << interface_name << "'";
-    }
-
-    const std::string fullname = interface_name + "/" + instance_name;
-
-    for (const auto& svc : ServiceList::GetInstance()) {
-        if (svc->interfaces().count(fullname) > 0) {
-            return Error() << "Interface '" << fullname << "' redefined in " << name()
-                           << " but is already defined by " << svc->name();
-        }
-    }
-
-    interfaces_.insert(fullname);
-
-    return Success();
-}
-
-Result<Success> Service::ParseIoprio(std::vector<std::string>&& args) {
-    if (!ParseInt(args[2], &ioprio_pri_, 0, 7)) {
-        return Error() << "priority value must be range 0 - 7";
-    }
-
-    if (args[1] == "rt") {
-        ioprio_class_ = IoSchedClass_RT;
-    } else if (args[1] == "be") {
-        ioprio_class_ = IoSchedClass_BE;
-    } else if (args[1] == "idle") {
-        ioprio_class_ = IoSchedClass_IDLE;
-    } else {
-        return Error() << "ioprio option usage: ioprio <rt|be|idle> <0-7>";
-    }
-
-    return Success();
-}
-
-Result<Success> Service::ParseKeycodes(std::vector<std::string>&& args) {
-    auto it = args.begin() + 1;
-    if (args.size() == 2 && StartsWith(args[1], "$")) {
-        std::string expanded;
-        if (!expand_props(args[1], &expanded)) {
-            return Error() << "Could not expand property '" << args[1] << "'";
-        }
-
-        // If the property is not set, it defaults to none, in which case there are no keycodes
-        // for this service.
-        if (expanded == "none") {
-            return Success();
-        }
-
-        args = Split(expanded, ",");
-        it = args.begin();
-    }
-
-    for (; it != args.end(); ++it) {
-        int code;
-        if (ParseInt(*it, &code, 0, KEY_MAX)) {
-            for (auto& key : keycodes_) {
-                if (key == code) return Error() << "duplicate keycode: " << *it;
-            }
-            keycodes_.insert(std::upper_bound(keycodes_.begin(), keycodes_.end(), code), code);
-        } else {
-            return Error() << "invalid keycode: " << *it;
-        }
-    }
-    return Success();
-}
-
-Result<Success> Service::ParseOneshot(std::vector<std::string>&& args) {
-    flags_ |= SVC_ONESHOT;
-    return Success();
-}
-
-Result<Success> Service::ParseOnrestart(std::vector<std::string>&& args) {
-    args.erase(args.begin());
-    int line = onrestart_.NumCommands() + 1;
-    if (auto result = onrestart_.AddCommand(std::move(args), line); !result) {
-        return Error() << "cannot add Onrestart command: " << result.error();
-    }
-    return Success();
-}
-
-Result<Success> Service::ParseNamespace(std::vector<std::string>&& args) {
-    for (size_t i = 1; i < args.size(); i++) {
-        if (args[i] == "pid") {
-            namespace_flags_ |= CLONE_NEWPID;
-            // PID namespaces require mount namespaces.
-            namespace_flags_ |= CLONE_NEWNS;
-        } else if (args[i] == "mnt") {
-            namespace_flags_ |= CLONE_NEWNS;
-        } else {
-            return Error() << "namespace must be 'pid' or 'mnt'";
-        }
-    }
-    return Success();
-}
-
-Result<Success> Service::ParseOomScoreAdjust(std::vector<std::string>&& args) {
-    if (!ParseInt(args[1], &oom_score_adjust_, -1000, 1000)) {
-        return Error() << "oom_score_adjust value must be in range -1000 - +1000";
-    }
-    return Success();
-}
-
-Result<Success> Service::ParseOverride(std::vector<std::string>&& args) {
-    override_ = true;
-    return Success();
-}
-
-Result<Success> Service::ParseMemcgSwappiness(std::vector<std::string>&& args) {
-    if (!ParseInt(args[1], &swappiness_, 0)) {
-        return Error() << "swappiness value must be equal or greater than 0";
-    }
-    return Success();
-}
-
-Result<Success> Service::ParseMemcgLimitInBytes(std::vector<std::string>&& args) {
-    if (!ParseInt(args[1], &limit_in_bytes_, 0)) {
-        return Error() << "limit_in_bytes value must be equal or greater than 0";
-=======
     for (const auto& socket : sockets_) {
         LOG(INFO) << "  socket " << socket.name;
     }
     for (const auto& file : files_) {
         LOG(INFO) << "  file " << file.name;
->>>>>>> 7e108855
-    }
-}
-
-<<<<<<< HEAD
-Result<Success> Service::ParseMemcgLimitPercent(std::vector<std::string>&& args) {
-    if (!ParseInt(args[1], &limit_percent_, 0)) {
-        return Error() << "limit_percent value must be equal or greater than 0";
-    }
-    return Success();
-}
-
-Result<Success> Service::ParseMemcgLimitProperty(std::vector<std::string>&& args) {
-    limit_property_ = std::move(args[1]);
-    return Success();
-}
-
-Result<Success> Service::ParseMemcgSoftLimitInBytes(std::vector<std::string>&& args) {
-    if (!ParseInt(args[1], &soft_limit_in_bytes_, 0)) {
-        return Error() << "soft_limit_in_bytes value must be equal or greater than 0";
-    }
-    return Success();
-}
-
-Result<Success> Service::ParseProcessRlimit(std::vector<std::string>&& args) {
-    auto rlimit = ParseRlimit(args);
-    if (!rlimit) return rlimit.error();
-
-    rlimits_.emplace_back(*rlimit);
-    return Success();
-}
-
-Result<Success> Service::ParseRestartPeriod(std::vector<std::string>&& args) {
-    int period;
-    if (!ParseInt(args[1], &period, 5)) {
-        return Error() << "restart_period value must be an integer >= 5";
-    }
-    restart_period_ = std::chrono::seconds(period);
-    return Success();
-}
-
-Result<Success> Service::ParseSeclabel(std::vector<std::string>&& args) {
-    seclabel_ = std::move(args[1]);
-    return Success();
-}
-
-Result<Success> Service::ParseSigstop(std::vector<std::string>&& args) {
-    sigstop_ = true;
-    return Success();
-}
-
-Result<Success> Service::ParseSetenv(std::vector<std::string>&& args) {
-    environment_vars_.emplace_back(std::move(args[1]), std::move(args[2]));
-    return Success();
-}
-
-Result<Success> Service::ParseShutdown(std::vector<std::string>&& args) {
-    if (args[1] == "critical") {
-        flags_ |= SVC_SHUTDOWN_CRITICAL;
-        return Success();
-    }
-    return Error() << "Invalid shutdown option";
-}
-
-Result<Success> Service::ParseTimeoutPeriod(std::vector<std::string>&& args) {
-    int period;
-    if (!ParseInt(args[1], &period, 1)) {
-        return Error() << "timeout_period value must be an integer >= 1";
-    }
-    timeout_period_ = std::chrono::seconds(period);
-    return Success();
-}
-
-template <typename T>
-Result<Success> Service::AddDescriptor(std::vector<std::string>&& args) {
-    int perm = args.size() > 3 ? std::strtoul(args[3].c_str(), 0, 8) : -1;
-    Result<uid_t> uid = 0;
-    Result<gid_t> gid = 0;
-    std::string context = args.size() > 6 ? args[6] : "";
-
-    if (args.size() > 4) {
-        uid = DecodeUid(args[4]);
-        if (!uid) {
-            return Error() << "Unable to find UID for '" << args[4] << "': " << uid.error();
-        }
-    }
-
-    if (args.size() > 5) {
-        gid = DecodeUid(args[5]);
-        if (!gid) {
-            return Error() << "Unable to find GID for '" << args[5] << "': " << gid.error();
-        }
-    }
-
-    auto descriptor = std::make_unique<T>(args[1], args[2], *uid, *gid, perm, context);
-
-    auto old =
-        std::find_if(descriptors_.begin(), descriptors_.end(),
-                     [&descriptor] (const auto& other) { return descriptor.get() == other.get(); });
-
-    if (old != descriptors_.end()) {
-        return Error() << "duplicate descriptor " << args[1] << " " << args[2];
-    }
-
-    descriptors_.emplace_back(std::move(descriptor));
-    return Success();
-}
-
-// name type perm [ uid gid context ]
-Result<Success> Service::ParseSocket(std::vector<std::string>&& args) {
-    if (!StartsWith(args[2], "dgram") && !StartsWith(args[2], "stream") &&
-        !StartsWith(args[2], "seqpacket")) {
-        return Error() << "socket type must be 'dgram', 'stream' or 'seqpacket'";
-    }
-    return AddDescriptor<SocketInfo>(std::move(args));
-}
-
-// name type perm [ uid gid context ]
-Result<Success> Service::ParseFile(std::vector<std::string>&& args) {
-    if (args[2] != "r" && args[2] != "w" && args[2] != "rw") {
-        return Error() << "file type must be 'r', 'w' or 'rw'";
-    }
-    std::string expanded;
-    if (!expand_props(args[1], &expanded)) {
-        return Error() << "Could not expand property in file path '" << args[1] << "'";
-    }
-    args[1] = std::move(expanded);
-    if ((args[1][0] != '/') || (args[1].find("../") != std::string::npos)) {
-        return Error() << "file name must not be relative";
-    }
-    return AddDescriptor<FileInfo>(std::move(args));
-}
-
-Result<Success> Service::ParseUser(std::vector<std::string>&& args) {
-    auto uid = DecodeUid(args[1]);
-    if (!uid) {
-        return Error() << "Unable to find UID for '" << args[1] << "': " << uid.error();
-    }
-    uid_ = *uid;
-    return Success();
-}
-
-Result<Success> Service::ParseWritepid(std::vector<std::string>&& args) {
-    args.erase(args.begin());
-    writepid_files_ = std::move(args);
-    return Success();
-}
-
-Result<Success> Service::ParseUpdatable(std::vector<std::string>&& args) {
-    updatable_ = true;
-    return Success();
-}
-
-class Service::OptionParserMap : public KeywordMap<OptionParser> {
-  public:
-    OptionParserMap() {}
-
-  private:
-    const Map& map() const override;
-};
-
-const Service::OptionParserMap::Map& Service::OptionParserMap::map() const {
-    constexpr std::size_t kMax = std::numeric_limits<std::size_t>::max();
-    // clang-format off
-    static const Map option_parsers = {
-        {"capabilities",
-                        {0,     kMax, &Service::ParseCapabilities}},
-        {"class",       {1,     kMax, &Service::ParseClass}},
-        {"console",     {0,     1,    &Service::ParseConsole}},
-        {"critical",    {0,     0,    &Service::ParseCritical}},
-        {"disabled",    {0,     0,    &Service::ParseDisabled}},
-        {"enter_namespace",
-                        {2,     2,    &Service::ParseEnterNamespace}},
-        {"file",        {2,     2,    &Service::ParseFile}},
-        {"group",       {1,     NR_SVC_SUPP_GIDS + 1, &Service::ParseGroup}},
-        {"interface",   {2,     2,    &Service::ParseInterface}},
-        {"ioprio",      {2,     2,    &Service::ParseIoprio}},
-        {"keycodes",    {1,     kMax, &Service::ParseKeycodes}},
-        {"memcg.limit_in_bytes",
-                        {1,     1,    &Service::ParseMemcgLimitInBytes}},
-        {"memcg.limit_percent",
-                        {1,     1,    &Service::ParseMemcgLimitPercent}},
-        {"memcg.limit_property",
-                        {1,     1,    &Service::ParseMemcgLimitProperty}},
-        {"memcg.soft_limit_in_bytes",
-                        {1,     1,    &Service::ParseMemcgSoftLimitInBytes}},
-        {"memcg.swappiness",
-                        {1,     1,    &Service::ParseMemcgSwappiness}},
-        {"namespace",   {1,     2,    &Service::ParseNamespace}},
-        {"oneshot",     {0,     0,    &Service::ParseOneshot}},
-        {"onrestart",   {1,     kMax, &Service::ParseOnrestart}},
-        {"oom_score_adjust",
-                        {1,     1,    &Service::ParseOomScoreAdjust}},
-        {"override",    {0,     0,    &Service::ParseOverride}},
-        {"priority",    {1,     1,    &Service::ParsePriority}},
-        {"restart_period",
-                        {1,     1,    &Service::ParseRestartPeriod}},
-        {"rlimit",      {3,     3,    &Service::ParseProcessRlimit}},
-        {"seclabel",    {1,     1,    &Service::ParseSeclabel}},
-        {"setenv",      {2,     2,    &Service::ParseSetenv}},
-        {"shutdown",    {1,     1,    &Service::ParseShutdown}},
-        {"sigstop",     {0,     0,    &Service::ParseSigstop}},
-        {"socket",      {3,     6,    &Service::ParseSocket}},
-        {"timeout_period",
-                        {1,     1,    &Service::ParseTimeoutPeriod}},
-        {"updatable",   {0,     0,    &Service::ParseUpdatable}},
-        {"user",        {1,     1,    &Service::ParseUser}},
-        {"writepid",    {1,     kMax, &Service::ParseWritepid}},
-    };
-    // clang-format on
-    return option_parsers;
-}
-
-Result<Success> Service::ParseLine(std::vector<std::string>&& args) {
-    static const OptionParserMap parser_map;
-    auto parser = parser_map.FindFunction(args);
-
-    if (!parser) return parser.error();
-
-    return std::invoke(*parser, this, std::move(args));
-}
-
-Result<Success> Service::ExecStart() {
-    if (is_updatable() && !ServiceList::GetInstance().IsServicesUpdated()) {
-        // Don't delay the service for ExecStart() as the semantic is that
-        // the caller might depend on the side effect of the execution.
-        return Error() << "Cannot start an updatable service '" << name_
-                       << "' before configs from APEXes are all loaded";
-    }
-
-=======
+    }
+}
+
 
 Result<void> Service::ExecStart() {
     if (is_updatable() && !ServiceList::GetInstance().IsServicesUpdated()) {
@@ -928,7 +331,6 @@
                        << "' before configs from APEXes are all loaded";
     }
 
->>>>>>> 7e108855
     flags_ |= SVC_ONESHOT;
 
     if (auto result = Start(); !result) {
@@ -938,23 +340,14 @@
     flags_ |= SVC_EXEC;
     is_exec_service_running_ = true;
 
-<<<<<<< HEAD
-    LOG(INFO) << "SVC_EXEC service '" << name_ << "' pid " << pid_ << " (uid " << uid_ << " gid "
-              << gid_ << "+" << supp_gids_.size() << " context "
-=======
     LOG(INFO) << "SVC_EXEC service '" << name_ << "' pid " << pid_ << " (uid " << proc_attr_.uid
               << " gid " << proc_attr_.gid << "+" << proc_attr_.supp_gids.size() << " context "
->>>>>>> 7e108855
               << (!seclabel_.empty() ? seclabel_ : "default") << ") started; waiting...";
 
     return {};
 }
 
-<<<<<<< HEAD
-Result<Success> Service::Start() {
-=======
 Result<void> Service::Start() {
->>>>>>> 7e108855
     if (is_updatable() && !ServiceList::GetInstance().IsServicesUpdated()) {
         ServiceList::GetInstance().DelayService(*this);
         return Error() << "Cannot start an updatable service '" << name_
@@ -1035,86 +428,18 @@
     if (pid == 0) {
         umask(077);
 
-<<<<<<< HEAD
-        if (auto result = EnterNamespaces(); !result) {
-            LOG(FATAL) << "Service '" << name_ << "' could not enter namespaces: " << result.error();
-        }
-
-#if defined(__ANDROID__)
-        if (pre_apexd_) {
-            if (!SwitchToBootstrapMountNamespaceIfNeeded()) {
-                LOG(FATAL) << "Service '" << name_ << "' could not enter "
-                           << "into the bootstrap mount namespace";
-            }
-        }
-#endif
-
-        if (namespace_flags_ & CLONE_NEWNS) {
-            if (auto result = SetUpMountNamespace(); !result) {
-                LOG(FATAL) << "Service '" << name_
-                           << "' could not set up mount namespace: " << result.error();
-            }
-        }
-
-        if (namespace_flags_ & CLONE_NEWPID) {
-            // This will fork again to run an init process inside the PID
-            // namespace.
-            if (auto result = SetUpPidNamespace(); !result) {
-                LOG(FATAL) << "Service '" << name_
-                           << "' could not set up PID namespace: " << result.error();
-            }
-=======
         if (auto result = EnterNamespaces(namespaces_, name_, pre_apexd_); !result) {
             LOG(FATAL) << "Service '" << name_
                        << "' failed to set up namespaces: " << result.error();
->>>>>>> 7e108855
         }
 
         for (const auto& [key, value] : environment_vars_) {
             setenv(key.c_str(), value.c_str(), 1);
         }
 
-<<<<<<< HEAD
-        std::for_each(descriptors_.begin(), descriptors_.end(),
-                      std::bind(&DescriptorInfo::CreateAndPublish, std::placeholders::_1, scon));
-
-        // See if there were "writepid" instructions to write to files under cpuset path.
-        std::string cpuset_path;
-        if (CgroupGetControllerPath("cpuset", &cpuset_path)) {
-            auto cpuset_predicate = [&cpuset_path](const std::string& path) {
-                return StartsWith(path, cpuset_path + "/");
-            };
-            auto iter =
-                    std::find_if(writepid_files_.begin(), writepid_files_.end(), cpuset_predicate);
-            if (iter == writepid_files_.end()) {
-                // There were no "writepid" instructions for cpusets, check if the system default
-                // cpuset is specified to be used for the process.
-                std::string default_cpuset = GetProperty("ro.cpuset.default", "");
-                if (!default_cpuset.empty()) {
-                    // Make sure the cpuset name starts and ends with '/'.
-                    // A single '/' means the 'root' cpuset.
-                    if (default_cpuset.front() != '/') {
-                        default_cpuset.insert(0, 1, '/');
-                    }
-                    if (default_cpuset.back() != '/') {
-                        default_cpuset.push_back('/');
-                    }
-                    writepid_files_.push_back(
-                            StringPrintf("%s%stasks", cpuset_path.c_str(), default_cpuset.c_str()));
-                }
-            }
-        } else {
-            LOG(ERROR) << "cpuset cgroup controller is not mounted!";
-        }
-        std::string pid_str = std::to_string(getpid());
-        for (const auto& file : writepid_files_) {
-            if (!WriteStringToFile(pid_str, file)) {
-                PLOG(ERROR) << "couldn't write " << pid_str << " to " << file;
-=======
         for (const auto& socket : sockets_) {
             if (auto result = socket.CreateAndPublish(scon); !result) {
                 LOG(INFO) << "Could not create socket '" << socket.name << "': " << result.error();
->>>>>>> 7e108855
             }
         }
 
@@ -1160,17 +485,10 @@
 
     bool use_memcg = swappiness_ != -1 || soft_limit_in_bytes_ != -1 || limit_in_bytes_ != -1 ||
                       limit_percent_ != -1 || !limit_property_.empty();
-<<<<<<< HEAD
-    errno = -createProcessGroup(uid_, pid_, use_memcg);
-    if (errno != 0) {
-        PLOG(ERROR) << "createProcessGroup(" << uid_ << ", " << pid_ << ") failed for service '"
-                    << name_ << "'";
-=======
     errno = -createProcessGroup(proc_attr_.uid, pid_, use_memcg);
     if (errno != 0) {
         PLOG(ERROR) << "createProcessGroup(" << proc_attr_.uid << ", " << pid_
                     << ") failed for service '" << name_ << "'";
->>>>>>> 7e108855
     } else if (use_memcg) {
         if (swappiness_ != -1) {
             if (!setProcessGroupSwappiness(proc_attr_.uid, pid_, swappiness_)) {
@@ -1206,11 +524,7 @@
         }
 
         if (computed_limit_in_bytes != size_t(-1)) {
-<<<<<<< HEAD
-            if (!setProcessGroupLimit(uid_, pid_, computed_limit_in_bytes)) {
-=======
             if (!setProcessGroupLimit(proc_attr_.uid, pid_, computed_limit_in_bytes)) {
->>>>>>> 7e108855
                 PLOG(ERROR) << "setProcessGroupLimit failed";
             }
         }
@@ -1250,22 +564,14 @@
     }
 }
 
-<<<<<<< HEAD
-Result<Success> Service::StartIfPostData() {
-=======
 Result<void> Service::StartIfPostData() {
->>>>>>> 7e108855
     // Start the service, but only if it was started after /data was mounted,
     // and it was still running when we reset the post-data services.
     if (running_at_post_data_reset_) {
         return Start();
     }
 
-<<<<<<< HEAD
-    return Success();
-=======
     return {};
->>>>>>> 7e108855
 }
 
 void Service::Stop() {
@@ -1396,143 +702,6 @@
 
     return std::make_unique<Service>(name, flags, *uid, *gid, supp_gids, namespace_flags, seclabel,
                                      nullptr, str_args);
-<<<<<<< HEAD
-}
-
-// Shutdown services in the opposite order that they were started.
-const std::vector<Service*> ServiceList::services_in_shutdown_order() const {
-    std::vector<Service*> shutdown_services;
-    for (const auto& service : services_) {
-        if (service->start_order() > 0) shutdown_services.emplace_back(service.get());
-    }
-    std::sort(shutdown_services.begin(), shutdown_services.end(),
-              [](const auto& a, const auto& b) { return a->start_order() > b->start_order(); });
-    return shutdown_services;
-}
-
-void ServiceList::RemoveService(const Service& svc) {
-    auto svc_it = std::find_if(services_.begin(), services_.end(),
-                               [&svc] (const std::unique_ptr<Service>& s) {
-                                   return svc.name() == s->name();
-                               });
-    if (svc_it == services_.end()) {
-        return;
-    }
-
-    services_.erase(svc_it);
-}
-
-void ServiceList::DumpState() const {
-    for (const auto& s : services_) {
-        s->DumpState();
-    }
-}
-
-void ServiceList::MarkPostData() {
-    post_data_ = true;
-}
-
-bool ServiceList::IsPostData() {
-    return post_data_;
-}
-
-void ServiceList::MarkServicesUpdate() {
-    services_update_finished_ = true;
-
-    // start the delayed services
-    for (const auto& name : delayed_service_names_) {
-        Service* service = FindService(name);
-        if (service == nullptr) {
-            LOG(ERROR) << "delayed service '" << name << "' could not be found.";
-            continue;
-        }
-        if (auto result = service->Start(); !result) {
-            LOG(ERROR) << result.error().as_string;
-        }
-    }
-    delayed_service_names_.clear();
-}
-
-void ServiceList::DelayService(const Service& service) {
-    if (services_update_finished_) {
-        LOG(ERROR) << "Cannot delay the start of service '" << service.name()
-                   << "' because all services are already updated. Ignoring.";
-        return;
-    }
-    delayed_service_names_.emplace_back(service.name());
-}
-
-Result<Success> ServiceParser::ParseSection(std::vector<std::string>&& args,
-                                            const std::string& filename, int line) {
-    if (args.size() < 3) {
-        return Error() << "services must have a name and a program";
-    }
-
-    const std::string& name = args[1];
-    if (!IsValidName(name)) {
-        return Error() << "invalid service name '" << name << "'";
-    }
-
-    filename_ = filename;
-
-    Subcontext* restart_action_subcontext = nullptr;
-    if (subcontexts_) {
-        for (auto& subcontext : *subcontexts_) {
-            if (StartsWith(filename, subcontext.path_prefix())) {
-                restart_action_subcontext = &subcontext;
-                break;
-            }
-        }
-    }
-
-    std::vector<std::string> str_args(args.begin() + 2, args.end());
-
-    if (SelinuxGetVendorAndroidVersion() <= __ANDROID_API_P__) {
-        if (str_args[0] == "/sbin/watchdogd") {
-            str_args[0] = "/system/bin/watchdogd";
-        }
-    }
-
-    service_ = std::make_unique<Service>(name, restart_action_subcontext, str_args);
-    return Success();
-}
-
-Result<Success> ServiceParser::ParseLineSection(std::vector<std::string>&& args, int line) {
-    return service_ ? service_->ParseLine(std::move(args)) : Success();
-}
-
-Result<Success> ServiceParser::EndSection() {
-    if (service_) {
-        Service* old_service = service_list_->FindService(service_->name());
-        if (old_service) {
-            if (!service_->is_override()) {
-                return Error() << "ignored duplicate definition of service '" << service_->name()
-                               << "'";
-            }
-
-            if (StartsWith(filename_, "/apex/") && !old_service->is_updatable()) {
-                return Error() << "cannot update a non-updatable service '" << service_->name()
-                               << "' with a config in APEX";
-            }
-
-            service_list_->RemoveService(*old_service);
-            old_service = nullptr;
-        }
-
-        service_list_->AddService(std::move(service_));
-    }
-
-    return Success();
-}
-
-bool ServiceParser::IsValidName(const std::string& name) const {
-    // Property names can be any length, but may only contain certain characters.
-    // Property values can contain any characters, but may only be a certain length.
-    // (The latter restriction is needed because `start` and `stop` work by writing
-    // the service name to the "ctl.start" and "ctl.stop" properties.)
-    return IsLegalPropertyName("init.svc." + name) && name.size() <= PROP_VALUE_MAX;
-=======
->>>>>>> 7e108855
 }
 
 }  // namespace init
