--- conflicted
+++ resolved
@@ -56,7 +56,6 @@
 LOCAL_UNSTRIPPED_PATH := $(TARGET_ROOT_OUT_UNSTRIPPED)
 
 LOCAL_STATIC_LIBRARIES := \
-<<<<<<< HEAD
     libinit \
     libfs_mgr \
     libsquashfs_utils \
@@ -70,19 +69,9 @@
     libselinux \
     libmincrypt \
     libc++_static \
-    libdl
-=======
-	libfs_mgr \
-	liblogwrap \
-	libcutils \
-	liblog \
-	libc \
-	libselinux \
-	libmincrypt \
-	libext4_utils_static \
-	libsparse_static \
-	libz
->>>>>>> 79f33846
+    libdl \
+    libsparse_static \
+    libz
 
 # Create symlinks
 LOCAL_POST_INSTALL_CMD := $(hide) mkdir -p $(TARGET_ROOT_OUT)/sbin; \
