/*
 * Copyright (C) 2007 The Android Open Source Project
 *
 * Licensed under the Apache License, Version 2.0 (the "License");
 * you may not use this file except in compliance with the License.
 * You may obtain a copy of the License at
 *
 *      http://www.apache.org/licenses/LICENSE-2.0
 *
 * Unless required by applicable law or agreed to in writing, software
 * distributed under the License is distributed on an "AS IS" BASIS,
 * WITHOUT WARRANTIES OR CONDITIONS OF ANY KIND, either express or implied.
 * See the License for the specific language governing permissions and
 * limitations under the License.
 */

#ifndef _INIT_UEVENTD_PARSER_H
#define _INIT_UEVENTD_PARSER_H

#include <string>
#include <vector>

#include "devices.h"

namespace android {
namespace init {

struct UeventdConfiguration {
    std::vector<Subsystem> subsystems;
    std::vector<SysfsPermissions> sysfs_permissions;
    std::vector<Permissions> dev_permissions;
    std::vector<std::string> firmware_directories;
    bool enable_modalias_handling = false;
<<<<<<< HEAD
=======
    size_t uevent_socket_rcvbuf_size = 0;
>>>>>>> ed0cdfa3
};

UeventdConfiguration ParseConfig(const std::vector<std::string>& configs);

}  // namespace init
}  // namespace android

#endif<|MERGE_RESOLUTION|>--- conflicted
+++ resolved
@@ -31,10 +31,7 @@
     std::vector<Permissions> dev_permissions;
     std::vector<std::string> firmware_directories;
     bool enable_modalias_handling = false;
-<<<<<<< HEAD
-=======
     size_t uevent_socket_rcvbuf_size = 0;
->>>>>>> ed0cdfa3
 };
 
 UeventdConfiguration ParseConfig(const std::vector<std::string>& configs);
