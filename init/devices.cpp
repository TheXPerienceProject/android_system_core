--- conflicted
+++ resolved
@@ -22,10 +22,6 @@
 #include <unistd.h>
 
 #include <chrono>
-<<<<<<< HEAD
-#include <map>
-=======
->>>>>>> 7e108855
 #include <memory>
 #include <string>
 #include <thread>
@@ -39,19 +35,8 @@
 #include <selinux/android.h>
 #include <selinux/selinux.h>
 
-<<<<<<< HEAD
-#include "selinux.h"
-#include "util.h"
-
-#ifdef _INIT_INIT_H
-#error "Do not include init.h in files used by ueventd; it will expose init's globals"
-#endif
-=======
 #include "selabel.h"
 #include "util.h"
-
-using namespace std::chrono_literals;
->>>>>>> 7e108855
 
 using namespace std::chrono_literals;
 
@@ -125,26 +110,6 @@
 // the supplied buffer with the dm module's instantiated name.
 // If it doesn't start with a virtual block device, or there is some
 // error, return false.
-<<<<<<< HEAD
-static bool FindDmDevicePartition(const std::string& path, std::string* result) {
-    result->clear();
-    if (!StartsWith(path, "/devices/virtual/block/dm-")) return false;
-    if (getpid() == 1) return false;  // first_stage_init has no sepolicy needs
-
-    static std::map<std::string, std::string> cache;
-    // wait_for_file will not work, the content is also delayed ...
-    for (android::base::Timer t; t.duration() < 200ms; std::this_thread::sleep_for(10ms)) {
-        if (ReadFileToString("/sys" + path + "/dm/name", result) && !result->empty()) {
-            // Got it, set cache with result, when node arrives
-            cache[path] = *result = Trim(*result);
-            return true;
-        }
-    }
-    auto it = cache.find(path);
-    if ((it == cache.end()) || (it->second.empty())) return false;
-    // Return cached results, when node goes away
-    *result = it->second;
-=======
 static bool FindDmDevice(const std::string& path, std::string* name, std::string* uuid) {
     if (!StartsWith(path, "/devices/virtual/block/dm-")) return false;
 
@@ -155,7 +120,6 @@
 
     *name = android::base::Trim(*name);
     *uuid = android::base::Trim(*uuid);
->>>>>>> 7e108855
     return true;
 }
 
@@ -352,10 +316,7 @@
     std::string device;
     std::string type;
     std::string partition;
-<<<<<<< HEAD
-=======
     std::string uuid;
->>>>>>> 7e108855
 
     if (FindPlatformDevice(uevent.path, &device)) {
         // Skip /devices/platform or /devices/ if present
@@ -373,17 +334,12 @@
         type = "pci";
     } else if (FindVbdDevicePrefix(uevent.path, &device)) {
         type = "vbd";
-<<<<<<< HEAD
-    } else if (FindDmDevicePartition(uevent.path, &partition)) {
-        return {"/dev/block/mapper/" + partition};
-=======
     } else if (FindDmDevice(uevent.path, &partition, &uuid)) {
         std::vector<std::string> symlinks = {"/dev/block/mapper/" + partition};
         if (!uuid.empty()) {
             symlinks.emplace_back("/dev/block/mapper/by-uuid/" + uuid);
         }
         return symlinks;
->>>>>>> 7e108855
     } else {
         return {};
     }
