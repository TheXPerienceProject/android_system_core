/*
 * Copyright (C) 2015 The Android Open Source Project
 *
 * Licensed under the Apache License, Version 2.0 (the "License");
 * you may not use this file except in compliance with the License.
 * You may obtain a copy of the License at
 *
 *      http://www.apache.org/licenses/LICENSE-2.0
 *
 * Unless required by applicable law or agreed to in writing, software
 * distributed under the License is distributed on an "AS IS" BASIS,
 * WITHOUT WARRANTIES OR CONDITIONS OF ANY KIND, either express or implied.
 * See the License for the specific language governing permissions and
 * limitations under the License.
 */

#ifndef _INIT_IMPORT_PARSER_H
#define _INIT_IMPORT_PARSER_H

#include <string>
#include <vector>

#include "parser.h"

namespace android {
namespace init {

class ImportParser : public SectionParser {
  public:
    ImportParser(Parser* parser) : parser_(parser) {}
<<<<<<< HEAD
    Result<Success> ParseSection(std::vector<std::string>&& args, const std::string& filename,
                                 int line) override;
    Result<Success> ParseLineSection(std::vector<std::string>&&, int) override;
=======
    Result<void> ParseSection(std::vector<std::string>&& args, const std::string& filename,
                              int line) override;
    Result<void> ParseLineSection(std::vector<std::string>&&, int) override;
>>>>>>> 7e108855
    void EndFile() override;

  private:
    Parser* parser_;
    // Store filename for later error reporting.
    std::string filename_;
    // Vector of imports and their line numbers for later error reporting.
    std::vector<std::pair<std::string, int>> imports_;
};

}  // namespace init
}  // namespace android

#endif<|MERGE_RESOLUTION|>--- conflicted
+++ resolved
@@ -28,15 +28,9 @@
 class ImportParser : public SectionParser {
   public:
     ImportParser(Parser* parser) : parser_(parser) {}
-<<<<<<< HEAD
-    Result<Success> ParseSection(std::vector<std::string>&& args, const std::string& filename,
-                                 int line) override;
-    Result<Success> ParseLineSection(std::vector<std::string>&&, int) override;
-=======
     Result<void> ParseSection(std::vector<std::string>&& args, const std::string& filename,
                               int line) override;
     Result<void> ParseLineSection(std::vector<std::string>&&, int) override;
->>>>>>> 7e108855
     void EndFile() override;
 
   private:
