/*
 * Copyright (C) 2017 The Android Open Source Project
 *
 * Licensed under the Apache License, Version 2.0 (the "License");
 * you may not use this file except in compliance with the License.
 * You may obtain a copy of the License at
 *
 *      http://www.apache.org/licenses/LICENSE-2.0
 *
 * Unless required by applicable law or agreed to in writing, software
 * distributed under the License is distributed on an "AS IS" BASIS,
 * WITHOUT WARRANTIES OR CONDITIONS OF ANY KIND, either express or implied.
 * See the License for the specific language governing permissions and
 * limitations under the License.
 */

#include "subcontext.h"

#include <fcntl.h>
#include <poll.h>
#include <sys/socket.h>
#include <unistd.h>

#include <android-base/file.h>
#include <android-base/logging.h>
#include <android-base/strings.h>
#include <selinux/android.h>

#include "action.h"
#include "builtins.h"
#include "util.h"

#if defined(__ANDROID__)
#include <android/api-level.h>
#include "property_service.h"
#include "selabel.h"
#include "selinux.h"
#else
#include "host_init_stubs.h"
#endif

using android::base::GetExecutablePath;
using android::base::Join;
using android::base::Socketpair;
using android::base::Split;
using android::base::StartsWith;
using android::base::unique_fd;

namespace android {
namespace init {

const std::string kInitContext = "u:r:init:s0";
const std::string kVendorContext = "u:r:vendor_init:s0";

const char* const paths_and_secontexts[2][2] = {
    {"/vendor", kVendorContext.c_str()},
    {"/odm", kVendorContext.c_str()},
};

namespace {

constexpr size_t kBufferSize = 4096;

Result<std::string> ReadMessage(int socket) {
    char buffer[kBufferSize] = {};
    auto result = TEMP_FAILURE_RETRY(recv(socket, buffer, sizeof(buffer), 0));
    if (result == 0) {
        return Error();
    } else if (result < 0) {
        return ErrnoError();
    }
    return std::string(buffer, result);
}

template <typename T>
Result<void> SendMessage(int socket, const T& message) {
    std::string message_string;
    if (!message.SerializeToString(&message_string)) {
        return Error() << "Unable to serialize message";
    }

    if (message_string.size() > kBufferSize) {
        return Error() << "Serialized message too long to send";
    }

    if (auto result =
            TEMP_FAILURE_RETRY(send(socket, message_string.c_str(), message_string.size(), 0));
        result != static_cast<long>(message_string.size())) {
        return ErrnoError() << "send() failed to send message contents";
    }
    return {};
}

std::vector<std::pair<std::string, std::string>> properties_to_set;

uint32_t SubcontextPropertySet(const std::string& name, const std::string& value) {
    properties_to_set.emplace_back(name, value);
    return 0;
}

class SubcontextProcess {
  public:
    SubcontextProcess(const BuiltinFunctionMap* function_map, std::string context, int init_fd)
        : function_map_(function_map), context_(std::move(context)), init_fd_(init_fd){};
    void MainLoop();

  private:
    void RunCommand(const SubcontextCommand::ExecuteCommand& execute_command,
                    SubcontextReply* reply) const;
    void ExpandArgs(const SubcontextCommand::ExpandArgsCommand& expand_args_command,
                    SubcontextReply* reply) const;

    const BuiltinFunctionMap* function_map_;
    const std::string context_;
    const int init_fd_;
};

void SubcontextProcess::RunCommand(const SubcontextCommand::ExecuteCommand& execute_command,
                                   SubcontextReply* reply) const {
    // Need to use ArraySplice instead of this code.
    auto args = std::vector<std::string>();
    for (const auto& string : execute_command.args()) {
        args.emplace_back(string);
    }

    auto map_result = function_map_->Find(args);
    Result<void> result;
    if (!map_result) {
        result = Error() << "Cannot find command: " << map_result.error();
    } else {
        result = RunBuiltinFunction(map_result->function, args, context_);
    }

    for (const auto& [name, value] : properties_to_set) {
        auto property = reply->add_properties_to_set();
        property->set_name(name);
        property->set_value(value);
    }

    properties_to_set.clear();

    if (result) {
        reply->set_success(true);
    } else {
        auto* failure = reply->mutable_failure();
<<<<<<< HEAD
        failure->set_error_string(result.error().as_string);
        failure->set_error_errno(result.error().as_errno);
=======
        failure->set_error_string(result.error().message());
        failure->set_error_errno(result.error().code());
>>>>>>> 7e108855
    }
}

void SubcontextProcess::ExpandArgs(const SubcontextCommand::ExpandArgsCommand& expand_args_command,
                                   SubcontextReply* reply) const {
    for (const auto& arg : expand_args_command.args()) {
        auto expanded_arg = ExpandProps(arg);
        if (!expanded_arg) {
            auto* failure = reply->mutable_failure();
            failure->set_error_string(expanded_arg.error().message());
            failure->set_error_errno(0);
            return;
        } else {
            auto* expand_args_reply = reply->mutable_expand_args_reply();
            expand_args_reply->add_expanded_args(*expanded_arg);
        }
    }
}

void SubcontextProcess::MainLoop() {
    pollfd ufd[1];
    ufd[0].events = POLLIN;
    ufd[0].fd = init_fd_;

    while (true) {
        ufd[0].revents = 0;
        int nr = TEMP_FAILURE_RETRY(poll(ufd, arraysize(ufd), -1));
        if (nr == 0) continue;
        if (nr < 0) {
            PLOG(FATAL) << "poll() of subcontext socket failed, continuing";
        }

        auto init_message = ReadMessage(init_fd_);
        if (!init_message) {
<<<<<<< HEAD
            if (init_message.error().as_errno == 0) {
=======
            if (init_message.error().code() == 0) {
>>>>>>> 7e108855
                // If the init file descriptor was closed, let's exit quietly. If
                // this was accidental, init will restart us. If init died, this
                // avoids calling abort(3) unnecessarily.
                return;
            }
            LOG(FATAL) << "Could not read message from init: " << init_message.error();
        }

        auto subcontext_command = SubcontextCommand();
        if (!subcontext_command.ParseFromString(*init_message)) {
            LOG(FATAL) << "Unable to parse message from init";
        }

        auto reply = SubcontextReply();
        switch (subcontext_command.command_case()) {
            case SubcontextCommand::kExecuteCommand: {
                RunCommand(subcontext_command.execute_command(), &reply);
                break;
            }
            case SubcontextCommand::kExpandArgsCommand: {
                ExpandArgs(subcontext_command.expand_args_command(), &reply);
                break;
            }
            default:
                LOG(FATAL) << "Unknown message type from init: "
                           << subcontext_command.command_case();
        }

        if (auto result = SendMessage(init_fd_, reply); !result) {
            LOG(FATAL) << "Failed to send message to init: " << result.error();
        }
    }
}

}  // namespace

int SubcontextMain(int argc, char** argv, const BuiltinFunctionMap* function_map) {
    if (argc < 4) LOG(FATAL) << "Fewer than 4 args specified to subcontext (" << argc << ")";

    auto context = std::string(argv[2]);
    auto init_fd = std::atoi(argv[3]);

    SelabelInitialize();

    property_set = SubcontextPropertySet;

    auto subcontext_process = SubcontextProcess(function_map, context, init_fd);
    subcontext_process.MainLoop();
    return 0;
}

void Subcontext::Fork() {
    unique_fd subcontext_socket;
    if (!Socketpair(AF_UNIX, SOCK_SEQPACKET | SOCK_CLOEXEC, 0, &socket_, &subcontext_socket)) {
        LOG(FATAL) << "Could not create socket pair to communicate to subcontext";
        return;
    }

    auto result = fork();

    if (result == -1) {
        LOG(FATAL) << "Could not fork subcontext";
    } else if (result == 0) {
        socket_.reset();

        // We explicitly do not use O_CLOEXEC here, such that we can reference this FD by number
        // in the subcontext process after we exec.
        int child_fd = dup(subcontext_socket);  // NOLINT(android-cloexec-dup)
        if (child_fd < 0) {
            PLOG(FATAL) << "Could not dup child_fd";
        }

        if (setexeccon(context_.c_str()) < 0) {
            PLOG(FATAL) << "Could not set execcon for '" << context_ << "'";
        }

        auto init_path = GetExecutablePath();
        auto child_fd_string = std::to_string(child_fd);
        const char* args[] = {init_path.c_str(), "subcontext", context_.c_str(),
                              child_fd_string.c_str(), nullptr};
        execv(init_path.data(), const_cast<char**>(args));

        PLOG(FATAL) << "Could not execv subcontext init";
    } else {
        subcontext_socket.reset();
        pid_ = result;
        LOG(INFO) << "Forked subcontext for '" << context_ << "' with pid " << pid_;
    }
}

void Subcontext::Restart() {
    LOG(ERROR) << "Restarting subcontext '" << context_ << "'";
    if (pid_) {
        kill(pid_, SIGKILL);
    }
    pid_ = 0;
    socket_.reset();
    Fork();
}

Result<SubcontextReply> Subcontext::TransmitMessage(const SubcontextCommand& subcontext_command) {
    if (auto result = SendMessage(socket_, subcontext_command); !result) {
        Restart();
        return ErrnoError() << "Failed to send message to subcontext";
    }

    auto subcontext_message = ReadMessage(socket_);
    if (!subcontext_message) {
        Restart();
        return Error() << "Failed to receive result from subcontext: " << subcontext_message.error();
    }

    auto subcontext_reply = SubcontextReply{};
    if (!subcontext_reply.ParseFromString(*subcontext_message)) {
        Restart();
        return Error() << "Unable to parse message from subcontext";
    }
    return subcontext_reply;
}

Result<void> Subcontext::Execute(const std::vector<std::string>& args) {
    auto subcontext_command = SubcontextCommand();
    std::copy(
        args.begin(), args.end(),
        RepeatedPtrFieldBackInserter(subcontext_command.mutable_execute_command()->mutable_args()));

    auto subcontext_reply = TransmitMessage(subcontext_command);
    if (!subcontext_reply) {
        return subcontext_reply.error();
    }

    for (const auto& property : subcontext_reply->properties_to_set()) {
        ucred cr = {.pid = pid_, .uid = 0, .gid = 0};
        std::string error;
        if (HandlePropertySet(property.name(), property.value(), context_, cr, &error) != 0) {
            LOG(ERROR) << "Subcontext init could not set '" << property.name() << "' to '"
                       << property.value() << "': " << error;
        }
    }

    if (subcontext_reply->reply_case() == SubcontextReply::kFailure) {
        auto& failure = subcontext_reply->failure();
        return ResultError(failure.error_string(), failure.error_errno());
    }

    if (subcontext_reply->reply_case() != SubcontextReply::kSuccess) {
        return Error() << "Unexpected message type from subcontext: "
                       << subcontext_reply->reply_case();
    }

    return {};
}

Result<std::vector<std::string>> Subcontext::ExpandArgs(const std::vector<std::string>& args) {
    auto subcontext_command = SubcontextCommand{};
    std::copy(args.begin(), args.end(),
              RepeatedPtrFieldBackInserter(
                  subcontext_command.mutable_expand_args_command()->mutable_args()));

    auto subcontext_reply = TransmitMessage(subcontext_command);
    if (!subcontext_reply) {
        return subcontext_reply.error();
    }

    if (subcontext_reply->reply_case() == SubcontextReply::kFailure) {
        auto& failure = subcontext_reply->failure();
        return ResultError(failure.error_string(), failure.error_errno());
    }

    if (subcontext_reply->reply_case() != SubcontextReply::kExpandArgsReply) {
        return Error() << "Unexpected message type from subcontext: "
                       << subcontext_reply->reply_case();
    }

    auto& reply = subcontext_reply->expand_args_reply();
    auto expanded_args = std::vector<std::string>{};
    for (const auto& string : reply.expanded_args()) {
        expanded_args.emplace_back(string);
    }
    return expanded_args;
}

static std::vector<Subcontext> subcontexts;
static bool shutting_down;

std::vector<Subcontext>* InitializeSubcontexts() {
    if (SelinuxGetVendorAndroidVersion() >= __ANDROID_API_P__) {
        for (const auto& [path_prefix, secontext] : paths_and_secontexts) {
            subcontexts.emplace_back(path_prefix, secontext);
        }
    }
    return &subcontexts;
}

bool SubcontextChildReap(pid_t pid) {
    for (auto& subcontext : subcontexts) {
        if (subcontext.pid() == pid) {
            if (!shutting_down) {
                subcontext.Restart();
            }
            return true;
        }
    }
    return false;
}

void SubcontextTerminate() {
    shutting_down = true;
    for (auto& subcontext : subcontexts) {
        kill(subcontext.pid(), SIGTERM);
    }
}

}  // namespace init
}  // namespace android<|MERGE_RESOLUTION|>--- conflicted
+++ resolved
@@ -143,13 +143,8 @@
         reply->set_success(true);
     } else {
         auto* failure = reply->mutable_failure();
-<<<<<<< HEAD
-        failure->set_error_string(result.error().as_string);
-        failure->set_error_errno(result.error().as_errno);
-=======
         failure->set_error_string(result.error().message());
         failure->set_error_errno(result.error().code());
->>>>>>> 7e108855
     }
 }
 
@@ -184,11 +179,7 @@
 
         auto init_message = ReadMessage(init_fd_);
         if (!init_message) {
-<<<<<<< HEAD
-            if (init_message.error().as_errno == 0) {
-=======
             if (init_message.error().code() == 0) {
->>>>>>> 7e108855
                 // If the init file descriptor was closed, let's exit quietly. If
                 // this was accidental, init will restart us. If init died, this
                 // avoids calling abort(3) unnecessarily.
