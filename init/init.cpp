/*
 * Copyright (C) 2008 The Android Open Source Project
 *
 * Licensed under the Apache License, Version 2.0 (the "License");
 * you may not use this file except in compliance with the License.
 * You may obtain a copy of the License at
 *
 *      http://www.apache.org/licenses/LICENSE-2.0
 *
 * Unless required by applicable law or agreed to in writing, software
 * distributed under the License is distributed on an "AS IS" BASIS,
 * WITHOUT WARRANTIES OR CONDITIONS OF ANY KIND, either express or implied.
 * See the License for the specific language governing permissions and
 * limitations under the License.
 */

#include <ctype.h>
#include <dirent.h>
#include <errno.h>
#include <fcntl.h>
#include <fstream>
#include <libgen.h>
#include <paths.h>
#include <signal.h>
#include <stdarg.h>
#include <stdio.h>
#include <stdlib.h>
#include <string.h>
#include <sys/epoll.h>
#include <sys/mount.h>
#include <sys/socket.h>
#include <sys/stat.h>
#include <sys/types.h>
#include <sys/un.h>
#include <sys/wait.h>
#include <unistd.h>

#include <selinux/selinux.h>
#include <selinux/label.h>
#include <selinux/android.h>

#include <android-base/file.h>
#include <android-base/stringprintf.h>
#include <android-base/strings.h>
#include <cutils/android_reboot.h>
#include <cutils/fs.h>
#include <cutils/iosched_policy.h>
#include <cutils/list.h>
#include <cutils/sockets.h>
#include <private/android_filesystem_config.h>

#include <memory>

#include "action.h"
#include "bootchart.h"
#include "devices.h"
#include "import_parser.h"
#include "init.h"
#include "init_parser.h"
#include "keychords.h"
#include "log.h"
#include "property_service.h"
#include "service.h"
#include "signal_handler.h"
#include "ueventd.h"
#include "util.h"
#include "watchdogd.h"

struct selabel_handle *sehandle;
struct selabel_handle *sehandle_prop;

static int property_triggers_enabled = 0;

static char qemu[32];

std::string default_console = "/dev/console";
static time_t process_needs_restart;

const char *ENV[32];

bool waiting_for_exec = false;

static int epoll_fd = -1;

void register_epoll_handler(int fd, void (*fn)()) {
    epoll_event ev;
    ev.events = EPOLLIN;
    ev.data.ptr = reinterpret_cast<void*>(fn);
    if (epoll_ctl(epoll_fd, EPOLL_CTL_ADD, fd, &ev) == -1) {
        PLOG(ERROR) << "epoll_ctl failed";
    }
}

/* add_environment - add "key=value" to the current environment */
int add_environment(const char *key, const char *val)
{
    size_t n;
    size_t key_len = strlen(key);

    /* The last environment entry is reserved to terminate the list */
    for (n = 0; n < (arraysize(ENV) - 1); n++) {

        /* Delete any existing entry for this key */
        if (ENV[n] != NULL) {
            size_t entry_key_len = strcspn(ENV[n], "=");
            if ((entry_key_len == key_len) && (strncmp(ENV[n], key, entry_key_len) == 0)) {
                free((char*)ENV[n]);
                ENV[n] = NULL;
            }
        }

        /* Add entry if a free slot is available */
        if (ENV[n] == NULL) {
            char* entry;
            asprintf(&entry, "%s=%s", key, val);
            ENV[n] = entry;
            return 0;
        }
    }

    LOG(ERROR) << "No env. room to store: '" << key << "':'" << val << "'";

    return -1;
}

void property_changed(const char *name, const char *value)
{
    if (property_triggers_enabled)
        ActionManager::GetInstance().QueuePropertyTrigger(name, value);
}

static void restart_processes()
{
    process_needs_restart = 0;
    ServiceManager::GetInstance().
        ForEachServiceWithFlags(SVC_RESTARTING, [] (Service* s) {
                s->RestartIfNeeded(process_needs_restart);
            });
}

void handle_control_message(const std::string& msg, const std::string& name) {
    Service* svc = ServiceManager::GetInstance().FindServiceByName(name);
    if (svc == nullptr) {
        LOG(ERROR) << "no such service '" << name << "'";
        return;
    }

    if (msg == "start") {
        svc->Start();
    } else if (msg == "stop") {
        svc->Stop();
    } else if (msg == "restart") {
        svc->Restart();
    } else {
        LOG(ERROR) << "unknown control msg '" << msg << "'";
    }
}

static int wait_for_coldboot_done_action(const std::vector<std::string>& args) {
    Timer t;

    LOG(VERBOSE) << "Waiting for " COLDBOOT_DONE "...";
    // Any longer than 1s is an unreasonable length of time to delay booting.
    // If you're hitting this timeout, check that you didn't make your
    // sepolicy regular expressions too expensive (http://b/19899875).
    if (wait_for_file(COLDBOOT_DONE, 1)) {
        LOG(ERROR) << "Timed out waiting for " COLDBOOT_DONE;
    }

    LOG(VERBOSE) << "Waiting for " COLDBOOT_DONE " took " << t.duration() << "s.";
    return 0;
}

/*
 * Writes 512 bytes of output from Hardware RNG (/dev/hw_random, backed
 * by Linux kernel's hw_random framework) into Linux RNG's via /dev/urandom.
 * Does nothing if Hardware RNG is not present.
 *
 * Since we don't yet trust the quality of Hardware RNG, these bytes are not
 * mixed into the primary pool of Linux RNG and the entropy estimate is left
 * unmodified.
 *
 * If the HW RNG device /dev/hw_random is present, we require that at least
 * 512 bytes read from it are written into Linux RNG. QA is expected to catch
 * devices/configurations where these I/O operations are blocking for a long
 * time. We do not reboot or halt on failures, as this is a best-effort
 * attempt.
 */
static int mix_hwrng_into_linux_rng_action(const std::vector<std::string>& args)
{
    int result = -1;
    int hwrandom_fd = -1;
    int urandom_fd = -1;
    char buf[512];
    ssize_t chunk_size;
    size_t total_bytes_written = 0;

    hwrandom_fd = TEMP_FAILURE_RETRY(
            open("/dev/hw_random", O_RDONLY | O_NOFOLLOW | O_CLOEXEC));
    if (hwrandom_fd == -1) {
        if (errno == ENOENT) {
            LOG(ERROR) << "/dev/hw_random not found";
            // It's not an error to not have a Hardware RNG.
            result = 0;
        } else {
            PLOG(ERROR) << "Failed to open /dev/hw_random";
        }
        goto ret;
    }

    urandom_fd = TEMP_FAILURE_RETRY(
            open("/dev/urandom", O_WRONLY | O_NOFOLLOW | O_CLOEXEC));
    if (urandom_fd == -1) {
        PLOG(ERROR) << "Failed to open /dev/urandom";
        goto ret;
    }

    while (total_bytes_written < sizeof(buf)) {
        chunk_size = TEMP_FAILURE_RETRY(
                read(hwrandom_fd, buf, sizeof(buf) - total_bytes_written));
        if (chunk_size == -1) {
            PLOG(ERROR) << "Failed to read from /dev/hw_random";
            goto ret;
        } else if (chunk_size == 0) {
            LOG(ERROR) << "Failed to read from /dev/hw_random: EOF";
            goto ret;
        }

        chunk_size = TEMP_FAILURE_RETRY(write(urandom_fd, buf, chunk_size));
        if (chunk_size == -1) {
            PLOG(ERROR) << "Failed to write to /dev/urandom";
            goto ret;
        }
        total_bytes_written += chunk_size;
    }

    LOG(INFO) << "Mixed " << total_bytes_written << " bytes from /dev/hw_random into /dev/urandom";
    result = 0;

ret:
    if (hwrandom_fd != -1) {
        close(hwrandom_fd);
    }
    if (urandom_fd != -1) {
        close(urandom_fd);
    }
    return result;
}

static void security_failure() {
    ERROR("Security failure; rebooting into recovery mode...\n");
    android_reboot(ANDROID_RB_RESTART2, 0, "recovery");
    while (true) { pause(); }  // never reached
}

#define MMAP_RND_PATH "/proc/sys/vm/mmap_rnd_bits"
#define MMAP_RND_COMPAT_PATH "/proc/sys/vm/mmap_rnd_compat_bits"

/* __attribute__((unused)) due to lack of mips support: see mips block
 * in set_mmap_rnd_bits_action */
static bool __attribute__((unused)) set_mmap_rnd_bits_min(int start, int min, bool compat) {
    std::string path;
    if (compat) {
        path = MMAP_RND_COMPAT_PATH;
    } else {
        path = MMAP_RND_PATH;
    }
    std::ifstream inf(path, std::fstream::in);
    if (!inf) {
        ERROR("Cannot open for reading: %s!\n", path.c_str());
        return false;
    }
    while (start >= min) {
        // try to write out new value
        std::string str_val = std::to_string(start);
        std::ofstream of(path, std::fstream::out);
        if (!of) {
            ERROR("Cannot open for writing: %s!\n", path.c_str());
            return false;
        }
        of << str_val << std::endl;
        of.close();

        // check to make sure it was recorded
        inf.seekg(0);
        std::string str_rec;
        inf >> str_rec;
        if (str_val.compare(str_rec) == 0) {
            break;
        }
        start--;
    }
    inf.close();
    if (start < min) {
        ERROR("Unable to set minimum required entropy %d in %s!\n",
              min, path.c_str());
        return false;
    }
    return true;
}

/*
 * Set /proc/sys/vm/mmap_rnd_bits and potentially
 * /proc/sys/vm/mmap_rnd_compat_bits to the maximum supported values.
 * Returns -1 if unable to set these to an acceptable value.
 *
 * To support this sysctl, the following upstream commits are needed:
 *
 * d07e22597d1d mm: mmap: add new /proc tunable for mmap_base ASLR
 * e0c25d958f78 arm: mm: support ARCH_MMAP_RND_BITS
 * 8f0d3aa9de57 arm64: mm: support ARCH_MMAP_RND_BITS
 * 9e08f57d684a x86: mm: support ARCH_MMAP_RND_BITS
 * ec9ee4acd97c drivers: char: random: add get_random_long()
 * 5ef11c35ce86 mm: ASLR: use get_random_long()
 */
static int set_mmap_rnd_bits_action(const std::vector<std::string>& args)
{
    int ret = -1;

    /* values are arch-dependent */
#if defined(__aarch64__)
    /* arm64 supports 18 - 33 bits depending on pagesize and VA_SIZE */
    if (set_mmap_rnd_bits_min(33, 24, false)
            && set_mmap_rnd_bits_min(16, 16, true)) {
        ret = 0;
    }
#elif defined(__x86_64__)
    /* x86_64 supports 28 - 32 bits */
    if (set_mmap_rnd_bits_min(32, 32, false)
            && set_mmap_rnd_bits_min(16, 16, true)) {
        ret = 0;
    }
#elif defined(__arm__) || defined(__i386__)
    /* check to see if we're running on 64-bit kernel */
    bool h64 = !access(MMAP_RND_COMPAT_PATH, F_OK);
    /* supported 32-bit architecture must have 16 bits set */
    if (set_mmap_rnd_bits_min(16, 16, h64)) {
        ret = 0;
    }
#elif defined(__mips__) || defined(__mips64__)
    // TODO: add mips support b/27788820
    ret = 0;
#else
    ERROR("Unknown architecture\n");
#endif

#ifdef __BRILLO__
    // TODO: b/27794137
    ret = 0;
#endif
    if (ret == -1) {
        ERROR("Unable to set adequate mmap entropy value!\n");
        security_failure();
    }
    return ret;
}

static int keychord_init_action(const std::vector<std::string>& args)
{
    keychord_init();
    return 0;
}

static int console_init_action(const std::vector<std::string>& args)
{
    std::string console = property_get("ro.boot.console");
    if (!console.empty()) {
        default_console = "/dev/" + console;
    }
    return 0;
}

static void import_kernel_nv(const std::string& key, const std::string& value, bool for_emulator) {
    if (key.empty()) return;

    if (for_emulator) {
        // In the emulator, export any kernel option with the "ro.kernel." prefix.
        property_set(android::base::StringPrintf("ro.kernel.%s", key.c_str()).c_str(), value.c_str());
        return;
    }

    if (key == "qemu") {
        strlcpy(qemu, value.c_str(), sizeof(qemu));
    } else if (android::base::StartsWith(key, "androidboot.")) {
        property_set(android::base::StringPrintf("ro.boot.%s", key.c_str() + 12).c_str(),
                     value.c_str());
    }
}

static void export_oem_lock_status() {
    if (property_get("ro.oem_unlock_supported") != "1") {
        return;
    }

    std::string value = property_get("ro.boot.verifiedbootstate");

    if (!value.empty()) {
        property_set("ro.boot.flash.locked", value == "orange" ? "0" : "1");
    }
}

static void export_kernel_boot_props() {
    struct {
        const char *src_prop;
        const char *dst_prop;
        const char *default_value;
    } prop_map[] = {
        { "ro.boot.serialno",   "ro.serialno",   "", },
        { "ro.boot.mode",       "ro.bootmode",   "unknown", },
        { "ro.boot.baseband",   "ro.baseband",   "unknown", },
        { "ro.boot.bootloader", "ro.bootloader", "unknown", },
        { "ro.boot.hardware",   "ro.hardware",   "unknown", },
        { "ro.boot.revision",   "ro.revision",   "0", },
    };
    for (size_t i = 0; i < arraysize(prop_map); i++) {
        std::string value = property_get(prop_map[i].src_prop);
        property_set(prop_map[i].dst_prop, (!value.empty()) ? value.c_str() : prop_map[i].default_value);
    }
}

static void process_kernel_dt() {
    static const char android_dir[] = "/proc/device-tree/firmware/android";

    std::string file_name = android::base::StringPrintf("%s/compatible", android_dir);

    std::string dt_file;
    android::base::ReadFileToString(file_name, &dt_file);
    if (!dt_file.compare("android,firmware")) {
        LOG(ERROR) << "firmware/android is not compatible with 'android,firmware'";
        return;
    }

    std::unique_ptr<DIR, int(*)(DIR*)>dir(opendir(android_dir), closedir);
    if (!dir) return;

    struct dirent *dp;
    while ((dp = readdir(dir.get())) != NULL) {
        if (dp->d_type != DT_REG || !strcmp(dp->d_name, "compatible") || !strcmp(dp->d_name, "name")) {
            continue;
        }

        file_name = android::base::StringPrintf("%s/%s", android_dir, dp->d_name);

        android::base::ReadFileToString(file_name, &dt_file);
        std::replace(dt_file.begin(), dt_file.end(), ',', '.');

        std::string property_name = android::base::StringPrintf("ro.boot.%s", dp->d_name);
        property_set(property_name.c_str(), dt_file.c_str());
    }
}

static void process_kernel_cmdline() {
    // Don't expose the raw commandline to unprivileged processes.
    chmod("/proc/cmdline", 0440);

    // The first pass does the common stuff, and finds if we are in qemu.
    // The second pass is only necessary for qemu to export all kernel params
    // as properties.
    import_kernel_cmdline(false, import_kernel_nv);
    if (qemu[0]) import_kernel_cmdline(true, import_kernel_nv);
}

static int queue_property_triggers_action(const std::vector<std::string>& args)
{
    ActionManager::GetInstance().QueueAllPropertyTriggers();
    /* enable property triggers */
    property_triggers_enabled = 1;
    return 0;
}

static void selinux_init_all_handles(void)
{
    sehandle = selinux_android_file_context_handle();
    selinux_android_set_sehandle(sehandle);
    sehandle_prop = selinux_android_prop_context_handle();
}

enum selinux_enforcing_status { SELINUX_PERMISSIVE, SELINUX_ENFORCING };

static selinux_enforcing_status selinux_status_from_cmdline() {
    selinux_enforcing_status status = SELINUX_ENFORCING;

    import_kernel_cmdline(false, [&](const std::string& key, const std::string& value, bool in_qemu) {
        if (key == "androidboot.selinux" && value == "permissive") {
            status = SELINUX_PERMISSIVE;
        }
    });

    return status;
}

static bool selinux_is_enforcing(void)
{
    if (ALLOW_PERMISSIVE_SELINUX) {
        return selinux_status_from_cmdline() == SELINUX_ENFORCING;
    }
    return true;
}

static int audit_callback(void *data, security_class_t /*cls*/, char *buf, size_t len) {

    property_audit_data *d = reinterpret_cast<property_audit_data*>(data);

    if (!d || !d->name || !d->cr) {
        LOG(ERROR) << "audit_callback invoked with null data arguments!";
        return 0;
    }

    snprintf(buf, len, "property=%s pid=%d uid=%d gid=%d", d->name,
            d->cr->pid, d->cr->uid, d->cr->gid);
    return 0;
}

<<<<<<< HEAD
=======
static void security_failure() {
    LOG(ERROR) << "Security failure; rebooting into recovery mode...";
    android_reboot(ANDROID_RB_RESTART2, 0, "recovery");
    while (true) { pause(); }  // never reached
}

>>>>>>> 34182940
static void selinux_initialize(bool in_kernel_domain) {
    Timer t;

    selinux_callback cb;
    cb.func_log = selinux_klog_callback;
    selinux_set_callback(SELINUX_CB_LOG, cb);
    cb.func_audit = audit_callback;
    selinux_set_callback(SELINUX_CB_AUDIT, cb);

    if (in_kernel_domain) {
        LOG(INFO) << "Loading SELinux policy...";
        if (selinux_android_load_policy() < 0) {
            PLOG(ERROR) << "failed to load policy";
            security_failure();
        }

        bool kernel_enforcing = (security_getenforce() == 1);
        bool is_enforcing = selinux_is_enforcing();
        if (kernel_enforcing != is_enforcing) {
            if (security_setenforce(is_enforcing)) {
                PLOG(ERROR) << "security_setenforce(%s) failed" << (is_enforcing ? "true" : "false");
                security_failure();
            }
        }

        if (write_file("/sys/fs/selinux/checkreqprot", "0") == -1) {
            security_failure();
        }

        LOG(INFO) << "(Initializing SELinux " << (is_enforcing ? "enforcing" : "non-enforcing")
                  << " took " << t.duration() << "s.)";
    } else {
        selinux_init_all_handles();
    }
}

int main(int argc, char** argv) {
    if (!strcmp(basename(argv[0]), "ueventd")) {
        return ueventd_main(argc, argv);
    }

    if (!strcmp(basename(argv[0]), "watchdogd")) {
        return watchdogd_main(argc, argv);
    }

    // Clear the umask.
    umask(0);

    add_environment("PATH", _PATH_DEFPATH);

    bool is_first_stage = (argc == 1) || (strcmp(argv[1], "--second-stage") != 0);

    // Get the basic filesystem setup we need put together in the initramdisk
    // on / and then we'll let the rc file figure out the rest.
    if (is_first_stage) {
        mount("tmpfs", "/dev", "tmpfs", MS_NOSUID, "mode=0755");
        mkdir("/dev/pts", 0755);
        mkdir("/dev/socket", 0755);
        mount("devpts", "/dev/pts", "devpts", 0, NULL);
        #define MAKE_STR(x) __STRING(x)
        mount("proc", "/proc", "proc", 0, "hidepid=2,gid=" MAKE_STR(AID_READPROC));
        mount("sysfs", "/sys", "sysfs", 0, NULL);
        mount("selinuxfs", "/sys/fs/selinux", "selinuxfs", 0, NULL);
    }

    // We must have some place other than / to create the device nodes for
    // kmsg and null, otherwise we won't be able to remount / read-only
    // later on. Now that tmpfs is mounted on /dev, we can actually talk
    // to the outside world.
    open_devnull_stdio();
    InitKernelLogging(argv);

    LOG(INFO) << "init " << (is_first_stage ? "first stage" : "second stage") << " started!";

    if (!is_first_stage) {
        // Indicate that booting is in progress to background fw loaders, etc.
        close(open("/dev/.booting", O_WRONLY | O_CREAT | O_CLOEXEC, 0000));

        property_init();

        // If arguments are passed both on the command line and in DT,
        // properties set in DT always have priority over the command-line ones.
        process_kernel_dt();
        process_kernel_cmdline();

        // Propagate the kernel variables to internal variables
        // used by init as well as the current required properties.
        export_kernel_boot_props();
    }

    // Set up SELinux, including loading the SELinux policy if we're in the kernel domain.
    selinux_initialize(is_first_stage);

    // If we're in the kernel domain, re-exec init to transition to the init domain now
    // that the SELinux policy has been loaded.
    if (is_first_stage) {
        if (restorecon("/init") == -1) {
            PLOG(ERROR) << "restorecon failed";
            security_failure();
        }
        char* path = argv[0];
        char* args[] = { path, const_cast<char*>("--second-stage"), nullptr };
        if (execv(path, args) == -1) {
            PLOG(ERROR) << "execv(\"" << path << "\") failed";
            security_failure();
        }
    }

    // These directories were necessarily created before initial policy load
    // and therefore need their security context restored to the proper value.
    // This must happen before /dev is populated by ueventd.
    LOG(INFO) << "Running restorecon...";
    restorecon("/dev");
    restorecon("/dev/socket");
    restorecon("/dev/__properties__");
    restorecon("/property_contexts");
    restorecon_recursive("/sys");

    epoll_fd = epoll_create1(EPOLL_CLOEXEC);
    if (epoll_fd == -1) {
        PLOG(ERROR) << "epoll_create1 failed";
        exit(1);
    }

    signal_handler_init();

    property_load_boot_defaults();
    export_oem_lock_status();
    start_property_service();

    const BuiltinFunctionMap function_map;
    Action::set_function_map(&function_map);

    Parser& parser = Parser::GetInstance();
    parser.AddSectionParser("service",std::make_unique<ServiceParser>());
    parser.AddSectionParser("on", std::make_unique<ActionParser>());
    parser.AddSectionParser("import", std::make_unique<ImportParser>());
    parser.ParseConfig("/init.rc");

    ActionManager& am = ActionManager::GetInstance();

    am.QueueEventTrigger("early-init");

    // Queue an action that waits for coldboot done so we know ueventd has set up all of /dev...
    am.QueueBuiltinAction(wait_for_coldboot_done_action, "wait_for_coldboot_done");
    // ... so that we can start queuing up actions that require stuff from /dev.
    am.QueueBuiltinAction(mix_hwrng_into_linux_rng_action, "mix_hwrng_into_linux_rng");
    am.QueueBuiltinAction(set_mmap_rnd_bits_action, "set_mmap_rnd_bits");
    am.QueueBuiltinAction(keychord_init_action, "keychord_init");
    am.QueueBuiltinAction(console_init_action, "console_init");

    // Trigger all the boot actions to get us started.
    am.QueueEventTrigger("init");

    // Repeat mix_hwrng_into_linux_rng in case /dev/hw_random or /dev/random
    // wasn't ready immediately after wait_for_coldboot_done
    am.QueueBuiltinAction(mix_hwrng_into_linux_rng_action, "mix_hwrng_into_linux_rng");

    // Don't mount filesystems or start core system services in charger mode.
    std::string bootmode = property_get("ro.bootmode");
    if (bootmode == "charger") {
        am.QueueEventTrigger("charger");
    } else {
        am.QueueEventTrigger("late-init");
    }

    // Run all property triggers based on current state of the properties.
    am.QueueBuiltinAction(queue_property_triggers_action, "queue_property_triggers");

    while (true) {
        if (!waiting_for_exec) {
            am.ExecuteOneCommand();
            restart_processes();
        }

        int timeout = -1;
        if (process_needs_restart) {
            timeout = (process_needs_restart - gettime()) * 1000;
            if (timeout < 0)
                timeout = 0;
        }

        if (am.HasMoreCommands()) {
            timeout = 0;
        }

        bootchart_sample(&timeout);

        epoll_event ev;
        int nr = TEMP_FAILURE_RETRY(epoll_wait(epoll_fd, &ev, 1, timeout));
        if (nr == -1) {
            PLOG(ERROR) << "epoll_wait failed";
        } else if (nr == 1) {
            ((void (*)()) ev.data.ptr)();
        }
    }

    return 0;
}<|MERGE_RESOLUTION|>--- conflicted
+++ resolved
@@ -248,7 +248,7 @@
 }
 
 static void security_failure() {
-    ERROR("Security failure; rebooting into recovery mode...\n");
+    LOG(ERROR) << "Security failure; rebooting into recovery mode...";
     android_reboot(ANDROID_RB_RESTART2, 0, "recovery");
     while (true) { pause(); }  // never reached
 }
@@ -267,7 +267,7 @@
     }
     std::ifstream inf(path, std::fstream::in);
     if (!inf) {
-        ERROR("Cannot open for reading: %s!\n", path.c_str());
+        LOG(ERROR) << "Cannot open for reading: " << path;
         return false;
     }
     while (start >= min) {
@@ -275,7 +275,7 @@
         std::string str_val = std::to_string(start);
         std::ofstream of(path, std::fstream::out);
         if (!of) {
-            ERROR("Cannot open for writing: %s!\n", path.c_str());
+            LOG(ERROR) << "Cannot open for writing: " << path;
             return false;
         }
         of << str_val << std::endl;
@@ -292,8 +292,7 @@
     }
     inf.close();
     if (start < min) {
-        ERROR("Unable to set minimum required entropy %d in %s!\n",
-              min, path.c_str());
+        LOG(ERROR) << "Unable to set minimum required entropy " << min << " in " << path;
         return false;
     }
     return true;
@@ -349,7 +348,7 @@
     ret = 0;
 #endif
     if (ret == -1) {
-        ERROR("Unable to set adequate mmap entropy value!\n");
+        LOG(ERROR) << "Unable to set adequate mmap entropy value!";
         security_failure();
     }
     return ret;
@@ -511,15 +510,6 @@
     return 0;
 }
 
-<<<<<<< HEAD
-=======
-static void security_failure() {
-    LOG(ERROR) << "Security failure; rebooting into recovery mode...";
-    android_reboot(ANDROID_RB_RESTART2, 0, "recovery");
-    while (true) { pause(); }  // never reached
-}
-
->>>>>>> 34182940
 static void selinux_initialize(bool in_kernel_domain) {
     Timer t;
 
