/*
 * Copyright (C) 2008 The Android Open Source Project
 *
 * Licensed under the Apache License, Version 2.0 (the "License");
 * you may not use this file except in compliance with the License.
 * You may obtain a copy of the License at
 *
 *      http://www.apache.org/licenses/LICENSE-2.0
 *
 * Unless required by applicable law or agreed to in writing, software
 * distributed under the License is distributed on an "AS IS" BASIS,
 * WITHOUT WARRANTIES OR CONDITIONS OF ANY KIND, either express or implied.
 * See the License for the specific language governing permissions and
 * limitations under the License.
 */

#include "init.h"

#include <dirent.h>
#include <fcntl.h>
#include <paths.h>
#include <pthread.h>
#include <signal.h>
#include <stdlib.h>
#include <string.h>
#include <sys/eventfd.h>
#include <sys/mount.h>
#include <sys/signalfd.h>
#include <sys/types.h>
#include <sys/utsname.h>
#include <unistd.h>

#define _REALLY_INCLUDE_SYS__SYSTEM_PROPERTIES_H_
#include <sys/_system_properties.h>

#include <functional>
#include <map>
#include <memory>
#include <mutex>
#include <optional>
#include <thread>
#include <vector>

#include <android-base/chrono_utils.h>
#include <android-base/file.h>
#include <android-base/logging.h>
#include <android-base/parseint.h>
#include <android-base/properties.h>
#include <android-base/stringprintf.h>
#include <android-base/strings.h>
#include <fs_avb/fs_avb.h>
#include <fs_mgr_vendor_overlay.h>
#include <keyutils.h>
#include <libavb/libavb.h>
#include <libgsi/libgsi.h>
#include <libsnapshot/snapshot.h>
#include <processgroup/processgroup.h>
#include <processgroup/setup.h>
#include <selinux/android.h>
#include <unwindstack/AndroidUnwinder.h>

#include "action_parser.h"
#include "builtins.h"
#include "epoll.h"
#include "first_stage_init.h"
#include "first_stage_mount.h"
#include "import_parser.h"
#include "keychords.h"
#include "lmkd_service.h"
#include "mount_handler.h"
#include "mount_namespace.h"
#include "property_service.h"
#include "proto_utils.h"
#include "reboot.h"
#include "reboot_utils.h"
#include "second_stage_resources.h"
#include "security.h"
#include "selabel.h"
#include "selinux.h"
#include "service.h"
#include "service_parser.h"
#include "sigchld_handler.h"
#include "snapuserd_transition.h"
#include "subcontext.h"
#include "system/core/init/property_service.pb.h"
#include "util.h"

#ifndef RECOVERY
#include "com_android_apex.h"
#endif  // RECOVERY

using namespace std::chrono_literals;
using namespace std::string_literals;

using android::base::boot_clock;
using android::base::ConsumePrefix;
using android::base::GetProperty;
using android::base::ReadFileToString;
using android::base::SetProperty;
using android::base::StringPrintf;
using android::base::Timer;
using android::base::Trim;
using android::fs_mgr::AvbHandle;
using android::snapshot::SnapshotManager;

namespace android {
namespace init {

static int property_triggers_enabled = 0;

static int signal_fd = -1;
static int property_fd = -1;

struct PendingControlMessage {
    std::string message;
    std::string name;
    pid_t pid;
    int fd;
};
static std::mutex pending_control_messages_lock;
static std::queue<PendingControlMessage> pending_control_messages;

// Init epolls various FDs to wait for various inputs.  It previously waited on property changes
// with a blocking socket that contained the information related to the change, however, it was easy
// to fill that socket and deadlock the system.  Now we use locks to handle the property changes
// directly in the property thread, however we still must wake the epoll to inform init that there
// is a change to process, so we use this FD.  It is non-blocking, since we do not care how many
// times WakeMainInitThread() is called, only that the epoll will wake.
static int wake_main_thread_fd = -1;
static void InstallInitNotifier(Epoll* epoll) {
    wake_main_thread_fd = eventfd(0, EFD_CLOEXEC);
    if (wake_main_thread_fd == -1) {
        PLOG(FATAL) << "Failed to create eventfd for waking init";
    }
    auto clear_eventfd = [] {
        uint64_t counter;
        TEMP_FAILURE_RETRY(read(wake_main_thread_fd, &counter, sizeof(counter)));
    };

    if (auto result = epoll->RegisterHandler(wake_main_thread_fd, clear_eventfd); !result.ok()) {
        LOG(FATAL) << result.error();
    }
}

static void WakeMainInitThread() {
    uint64_t counter = 1;
    TEMP_FAILURE_RETRY(write(wake_main_thread_fd, &counter, sizeof(counter)));
}

static class PropWaiterState {
  public:
    bool StartWaiting(const char* name, const char* value) {
        auto lock = std::lock_guard{lock_};
        if (waiting_for_prop_) {
            return false;
        }
        if (GetProperty(name, "") != value) {
            // Current property value is not equal to expected value
            wait_prop_name_ = name;
            wait_prop_value_ = value;
            waiting_for_prop_.reset(new Timer());
        } else {
            LOG(INFO) << "start_waiting_for_property(\"" << name << "\", \"" << value
                      << "\"): already set";
        }
        return true;
    }

    void ResetWaitForProp() {
        auto lock = std::lock_guard{lock_};
        ResetWaitForPropLocked();
    }

    void CheckAndResetWait(const std::string& name, const std::string& value) {
        auto lock = std::lock_guard{lock_};
        // We always record how long init waited for ueventd to tell us cold boot finished.
        // If we aren't waiting on this property, it means that ueventd finished before we even
        // started to wait.
        if (name == kColdBootDoneProp) {
            auto time_waited = waiting_for_prop_ ? waiting_for_prop_->duration().count() : 0;
            std::thread([time_waited] {
                SetProperty("ro.boottime.init.cold_boot_wait", std::to_string(time_waited));
            }).detach();
        }

        if (waiting_for_prop_) {
            if (wait_prop_name_ == name && wait_prop_value_ == value) {
                LOG(INFO) << "Wait for property '" << wait_prop_name_ << "=" << wait_prop_value_
                          << "' took " << *waiting_for_prop_;
                ResetWaitForPropLocked();
                WakeMainInitThread();
            }
        }
    }

    // This is not thread safe because it releases the lock when it returns, so the waiting state
    // may change.  However, we only use this function to prevent running commands in the main
    // thread loop when we are waiting, so we do not care about false positives; only false
    // negatives.  StartWaiting() and this function are always called from the same thread, so false
    // negatives are not possible and therefore we're okay.
    bool MightBeWaiting() {
        auto lock = std::lock_guard{lock_};
        return static_cast<bool>(waiting_for_prop_);
    }

  private:
    void ResetWaitForPropLocked() {
        wait_prop_name_.clear();
        wait_prop_value_.clear();
        waiting_for_prop_.reset();
    }

    std::mutex lock_;
    std::unique_ptr<Timer> waiting_for_prop_{nullptr};
    std::string wait_prop_name_;
    std::string wait_prop_value_;

} prop_waiter_state;

bool start_waiting_for_property(const char* name, const char* value) {
    return prop_waiter_state.StartWaiting(name, value);
}

void ResetWaitForProp() {
    prop_waiter_state.ResetWaitForProp();
}

static class ShutdownState {
  public:
    void TriggerShutdown(const std::string& command) {
        // We can't call HandlePowerctlMessage() directly in this function,
        // because it modifies the contents of the action queue, which can cause the action queue
        // to get into a bad state if this function is called from a command being executed by the
        // action queue.  Instead we set this flag and ensure that shutdown happens before the next
        // command is run in the main init loop.
        auto lock = std::lock_guard{shutdown_command_lock_};
        shutdown_command_ = command;
        do_shutdown_ = true;
        WakeMainInitThread();
    }

    std::optional<std::string> CheckShutdown() {
        auto lock = std::lock_guard{shutdown_command_lock_};
        if (do_shutdown_ && !IsShuttingDown()) {
            return shutdown_command_;
        }
        return {};
    }

    bool do_shutdown() const { return do_shutdown_; }
    void set_do_shutdown(bool value) { do_shutdown_ = value; }

  private:
    std::mutex shutdown_command_lock_;
    std::string shutdown_command_;
    bool do_shutdown_ = false;
} shutdown_state;

static void UnwindMainThreadStack() {
    unwindstack::AndroidLocalUnwinder unwinder;
    unwindstack::AndroidUnwinderData data;
    if (!unwinder.Unwind(data)) {
        LOG(ERROR) << __FUNCTION__
                   << "sys.powerctl: Failed to unwind callstack: " << data.GetErrorString();
    }
    for (const auto& frame : data.frames) {
        LOG(ERROR) << "sys.powerctl: " << unwinder.FormatFrame(frame);
    }
}

void DebugRebootLogging() {
    LOG(INFO) << "sys.powerctl: do_shutdown: " << shutdown_state.do_shutdown()
              << " IsShuttingDown: " << IsShuttingDown();
    if (shutdown_state.do_shutdown()) {
        LOG(ERROR) << "sys.powerctl set while a previous shutdown command has not been handled";
        UnwindMainThreadStack();
    }
    if (IsShuttingDown()) {
        LOG(ERROR) << "sys.powerctl set while init is already shutting down";
        UnwindMainThreadStack();
    }
}

void DumpState() {
    ServiceList::GetInstance().DumpState();
    ActionManager::GetInstance().DumpState();
}

Parser CreateParser(ActionManager& action_manager, ServiceList& service_list) {
    Parser parser;

    parser.AddSectionParser("service", std::make_unique<ServiceParser>(
                                               &service_list, GetSubcontext(), std::nullopt));
    parser.AddSectionParser("on", std::make_unique<ActionParser>(&action_manager, GetSubcontext()));
    parser.AddSectionParser("import", std::make_unique<ImportParser>(&parser));

    return parser;
}

<<<<<<< HEAD
=======
#ifndef RECOVERY
template <typename T>
struct LibXmlErrorHandler {
    T handler_;
    template <typename Handler>
    LibXmlErrorHandler(Handler&& handler) : handler_(std::move(handler)) {
        xmlSetGenericErrorFunc(nullptr, &ErrorHandler);
    }
    ~LibXmlErrorHandler() { xmlSetGenericErrorFunc(nullptr, nullptr); }
    static void ErrorHandler(void*, const char* msg, ...) {
        va_list args;
        va_start(args, msg);
        char* formatted;
        if (vasprintf(&formatted, msg, args) >= 0) {
            LOG(ERROR) << formatted;
        }
        free(formatted);
        va_end(args);
    }
};

template <typename Handler>
LibXmlErrorHandler(Handler&&) -> LibXmlErrorHandler<Handler>;
#endif  // RECOVERY

>>>>>>> 55814e5c
// Returns a Parser that accepts scripts from APEX modules. It supports `service` and `on`.
Parser CreateApexConfigParser(ActionManager& action_manager, ServiceList& service_list) {
    Parser parser;
    auto subcontext = GetSubcontext();
#ifndef RECOVERY
    if (subcontext) {
        const auto apex_info_list_file = "/apex/apex-info-list.xml";
        auto error_handler = LibXmlErrorHandler([&](const auto& error_message) {
            LOG(ERROR) << "Failed to read " << apex_info_list_file << ":" << error_message;
        });
        const auto apex_info_list = com::android::apex::readApexInfoList(apex_info_list_file);
        if (apex_info_list.has_value()) {
            std::vector<std::string> subcontext_apexes;
            for (const auto& info : apex_info_list->getApexInfo()) {
                if (info.hasPreinstalledModulePath() &&
                    subcontext->PathMatchesSubcontext(info.getPreinstalledModulePath())) {
                    subcontext_apexes.push_back(info.getModuleName());
                }
            }
            subcontext->SetApexList(std::move(subcontext_apexes));
        }
    }
#endif  // RECOVERY
    parser.AddSectionParser("service",
                            std::make_unique<ServiceParser>(&service_list, subcontext, std::nullopt,
                                                            /*from_apex=*/true));
    parser.AddSectionParser("on", std::make_unique<ActionParser>(&action_manager, subcontext));

<<<<<<< HEAD
    parser.AddSectionParser(
            "service", std::make_unique<ServiceParser>(&service_list, GetSubcontext(), std::nullopt,
                                                       /*from_apex=*/true));
    parser.AddSectionParser("on", std::make_unique<ActionParser>(&action_manager, GetSubcontext()));

=======
>>>>>>> 55814e5c
    return parser;
}

static void LoadBootScripts(ActionManager& action_manager, ServiceList& service_list) {
    Parser parser = CreateParser(action_manager, service_list);

    std::string bootscript = GetProperty("ro.boot.init_rc", "");
    if (bootscript.empty()) {
        parser.ParseConfig("/system/etc/init/hw/init.rc");
        if (!parser.ParseConfig("/system/etc/init")) {
            late_import_paths.emplace_back("/system/etc/init");
        }
        // late_import is available only in Q and earlier release. As we don't
        // have system_ext in those versions, skip late_import for system_ext.
        parser.ParseConfig("/system_ext/etc/init");
        if (!parser.ParseConfig("/vendor/etc/init")) {
            late_import_paths.emplace_back("/vendor/etc/init");
        }
        if (!parser.ParseConfig("/odm/etc/init")) {
            late_import_paths.emplace_back("/odm/etc/init");
        }
        if (!parser.ParseConfig("/product/etc/init")) {
            late_import_paths.emplace_back("/product/etc/init");
        }
    } else {
        parser.ParseConfig(bootscript);
    }
}

void PropertyChanged(const std::string& name, const std::string& value) {
    // If the property is sys.powerctl, we bypass the event queue and immediately handle it.
    // This is to ensure that init will always and immediately shutdown/reboot, regardless of
    // if there are other pending events to process or if init is waiting on an exec service or
    // waiting on a property.
    // In non-thermal-shutdown case, 'shutdown' trigger will be fired to let device specific
    // commands to be executed.
    if (name == "sys.powerctl") {
        trigger_shutdown(value);
    }

    if (property_triggers_enabled) {
        ActionManager::GetInstance().QueuePropertyChange(name, value);
        WakeMainInitThread();
    }

    prop_waiter_state.CheckAndResetWait(name, value);
}

static std::optional<boot_clock::time_point> HandleProcessActions() {
    std::optional<boot_clock::time_point> next_process_action_time;
    for (const auto& s : ServiceList::GetInstance()) {
        if ((s->flags() & SVC_RUNNING) && s->timeout_period()) {
            auto timeout_time = s->time_started() + *s->timeout_period();
            if (boot_clock::now() > timeout_time) {
                s->Timeout();
            } else {
                if (!next_process_action_time || timeout_time < *next_process_action_time) {
                    next_process_action_time = timeout_time;
                }
            }
        }

        if (!(s->flags() & SVC_RESTARTING)) continue;

        auto restart_time = s->time_started() + s->restart_period();
        if (boot_clock::now() > restart_time) {
            if (auto result = s->Start(); !result.ok()) {
                LOG(ERROR) << "Could not restart process '" << s->name() << "': " << result.error();
            }
        } else {
            if (!next_process_action_time || restart_time < *next_process_action_time) {
                next_process_action_time = restart_time;
            }
        }
    }
    return next_process_action_time;
}

static Result<void> DoControlStart(Service* service) {
    return service->Start();
}

static Result<void> DoControlStop(Service* service) {
    service->Stop();
    return {};
}

static Result<void> DoControlRestart(Service* service) {
    service->Restart();
    return {};
}

enum class ControlTarget {
    SERVICE,    // function gets called for the named service
    INTERFACE,  // action gets called for every service that holds this interface
};

using ControlMessageFunction = std::function<Result<void>(Service*)>;

static const std::map<std::string, ControlMessageFunction, std::less<>>& GetControlMessageMap() {
    // clang-format off
    static const std::map<std::string, ControlMessageFunction, std::less<>> control_message_functions = {
        {"sigstop_on",        [](auto* service) { service->set_sigstop(true); return Result<void>{}; }},
        {"sigstop_off",       [](auto* service) { service->set_sigstop(false); return Result<void>{}; }},
        {"oneshot_on",        [](auto* service) { service->set_oneshot(true); return Result<void>{}; }},
        {"oneshot_off",       [](auto* service) { service->set_oneshot(false); return Result<void>{}; }},
        {"start",             DoControlStart},
        {"stop",              DoControlStop},
        {"restart",           DoControlRestart},
    };
    // clang-format on

    return control_message_functions;
}

static bool HandleControlMessage(std::string_view message, const std::string& name,
                                 pid_t from_pid) {
    std::string cmdline_path = StringPrintf("proc/%d/cmdline", from_pid);
    std::string process_cmdline;
    if (ReadFileToString(cmdline_path, &process_cmdline)) {
        std::replace(process_cmdline.begin(), process_cmdline.end(), '\0', ' ');
        process_cmdline = Trim(process_cmdline);
    } else {
        process_cmdline = "unknown process";
    }

    Service* service = nullptr;
    auto action = message;
    if (ConsumePrefix(&action, "interface_")) {
        service = ServiceList::GetInstance().FindInterface(name);
    } else {
        service = ServiceList::GetInstance().FindService(name);
    }

    if (service == nullptr) {
        LOG(ERROR) << "Control message: Could not find '" << name << "' for ctl." << message
                   << " from pid: " << from_pid << " (" << process_cmdline << ")";
        return false;
    }

    const auto& map = GetControlMessageMap();
    const auto it = map.find(action);
    if (it == map.end()) {
        LOG(ERROR) << "Unknown control msg '" << message << "'";
        return false;
    }
    const auto& function = it->second;

    if (auto result = function(service); !result.ok()) {
        LOG(ERROR) << "Control message: Could not ctl." << message << " for '" << name
                   << "' from pid: " << from_pid << " (" << process_cmdline
                   << "): " << result.error();
        return false;
    }

    LOG(INFO) << "Control message: Processed ctl." << message << " for '" << name
              << "' from pid: " << from_pid << " (" << process_cmdline << ")";
    return true;
}

bool QueueControlMessage(const std::string& message, const std::string& name, pid_t pid, int fd) {
    auto lock = std::lock_guard{pending_control_messages_lock};
    if (pending_control_messages.size() > 100) {
        LOG(ERROR) << "Too many pending control messages, dropped '" << message << "' for '" << name
                   << "' from pid: " << pid;
        return false;
    }
    pending_control_messages.push({message, name, pid, fd});
    WakeMainInitThread();
    return true;
}

static void HandleControlMessages() {
    auto lock = std::unique_lock{pending_control_messages_lock};
    // Init historically would only execute handle one property message, including control messages
    // in each iteration of its main loop.  We retain this behavior here to prevent starvation of
    // other actions in the main loop.
    if (!pending_control_messages.empty()) {
        auto control_message = pending_control_messages.front();
        pending_control_messages.pop();
        lock.unlock();

        bool success = HandleControlMessage(control_message.message, control_message.name,
                                            control_message.pid);

        uint32_t response = success ? PROP_SUCCESS : PROP_ERROR_HANDLE_CONTROL_MESSAGE;
        if (control_message.fd != -1) {
            TEMP_FAILURE_RETRY(send(control_message.fd, &response, sizeof(response), 0));
            close(control_message.fd);
        }
        lock.lock();
    }
    // If we still have items to process, make sure we wake back up to do so.
    if (!pending_control_messages.empty()) {
        WakeMainInitThread();
    }
}

static Result<void> wait_for_coldboot_done_action(const BuiltinArguments& args) {
    if (!prop_waiter_state.StartWaiting(kColdBootDoneProp, "true")) {
        LOG(FATAL) << "Could not wait for '" << kColdBootDoneProp << "'";
    }

    return {};
}

static Result<void> SetupCgroupsAction(const BuiltinArguments&) {
    // Have to create <CGROUPS_RC_DIR> using make_dir function
    // for appropriate sepolicy to be set for it
    make_dir(android::base::Dirname(CGROUPS_RC_PATH), 0711);
    if (!CgroupSetup()) {
        return ErrnoError() << "Failed to setup cgroups";
    }

    return {};
}

static void export_oem_lock_status() {
    if (!android::base::GetBoolProperty("ro.oem_unlock_supported", false)) {
        return;
    }
    SetProperty(
            "ro.boot.flash.locked",
            android::base::GetProperty("ro.boot.verifiedbootstate", "") == "orange" ? "0" : "1");
}

static Result<void> property_enable_triggers_action(const BuiltinArguments& args) {
    /* Enable property triggers. */
    property_triggers_enabled = 1;
    return {};
}

static Result<void> queue_property_triggers_action(const BuiltinArguments& args) {
    ActionManager::GetInstance().QueueBuiltinAction(property_enable_triggers_action, "enable_property_trigger");
    ActionManager::GetInstance().QueueAllPropertyActions();
    return {};
}

// Set the UDC controller for the ConfigFS USB Gadgets.
// Read the UDC controller in use from "/sys/class/udc".
// In case of multiple UDC controllers select the first one.
static void SetUsbController() {
    static auto controller_set = false;
    if (controller_set) return;
    std::unique_ptr<DIR, decltype(&closedir)>dir(opendir("/sys/class/udc"), closedir);
    if (!dir) return;

    dirent* dp;
    while ((dp = readdir(dir.get())) != nullptr) {
        if (dp->d_name[0] == '.') continue;

        SetProperty("sys.usb.controller", dp->d_name);
        controller_set = true;
        break;
    }
}

/// Set ro.kernel.version property to contain the major.minor pair as returned
/// by uname(2).
static void SetKernelVersion() {
    struct utsname uts;
    unsigned int major, minor;

    if ((uname(&uts) != 0) || (sscanf(uts.release, "%u.%u", &major, &minor) != 2)) {
        LOG(ERROR) << "Could not parse the kernel version from uname";
        return;
    }
    SetProperty("ro.kernel.version", android::base::StringPrintf("%u.%u", major, minor));
}

static void HandleSigtermSignal(const signalfd_siginfo& siginfo) {
    if (siginfo.ssi_pid != 0) {
        // Drop any userspace SIGTERM requests.
        LOG(DEBUG) << "Ignoring SIGTERM from pid " << siginfo.ssi_pid;
        return;
    }

    HandlePowerctlMessage("shutdown,container");
}

static constexpr std::chrono::milliseconds kDiagnosticTimeout = 10s;

static void HandleSignalFd() {
    signalfd_siginfo siginfo;
    auto started = std::chrono::steady_clock::now();
    for (;;) {
        ssize_t bytes_read = TEMP_FAILURE_RETRY(read(signal_fd, &siginfo, sizeof(siginfo)));
        if (bytes_read < 0 && errno == EAGAIN) {
            auto now = std::chrono::steady_clock::now();
            std::chrono::duration<double> waited = now - started;
            if (waited >= kDiagnosticTimeout) {
                LOG(ERROR) << "epoll() woke us up, but we waited with no SIGCHLD!";
                started = now;
            }

            std::this_thread::sleep_for(100ms);
            continue;
        }
        if (bytes_read != sizeof(siginfo)) {
            PLOG(ERROR) << "Failed to read siginfo from signal_fd";
            return;
        }
        break;
    }

    switch (siginfo.ssi_signo) {
        case SIGCHLD:
            ReapAnyOutstandingChildren();
            break;
        case SIGTERM:
            HandleSigtermSignal(siginfo);
            break;
        default:
            PLOG(ERROR) << "signal_fd: received unexpected signal " << siginfo.ssi_signo;
            break;
    }
}

static void UnblockSignals() {
    const struct sigaction act { .sa_handler = SIG_DFL };
    sigaction(SIGCHLD, &act, nullptr);

    sigset_t mask;
    sigemptyset(&mask);
    sigaddset(&mask, SIGCHLD);
    sigaddset(&mask, SIGTERM);

    if (sigprocmask(SIG_UNBLOCK, &mask, nullptr) == -1) {
        PLOG(FATAL) << "failed to unblock signals for PID " << getpid();
    }
}

static void InstallSignalFdHandler(Epoll* epoll) {
    // Applying SA_NOCLDSTOP to a defaulted SIGCHLD handler prevents the signalfd from receiving
    // SIGCHLD when a child process stops or continues (b/77867680#comment9).
    const struct sigaction act { .sa_handler = SIG_DFL, .sa_flags = SA_NOCLDSTOP };
    sigaction(SIGCHLD, &act, nullptr);

    sigset_t mask;
    sigemptyset(&mask);
    sigaddset(&mask, SIGCHLD);

    if (!IsRebootCapable()) {
        // If init does not have the CAP_SYS_BOOT capability, it is running in a container.
        // In that case, receiving SIGTERM will cause the system to shut down.
        sigaddset(&mask, SIGTERM);
    }

    if (sigprocmask(SIG_BLOCK, &mask, nullptr) == -1) {
        PLOG(FATAL) << "failed to block signals";
    }

    // Register a handler to unblock signals in the child processes.
    const int result = pthread_atfork(nullptr, nullptr, &UnblockSignals);
    if (result != 0) {
        LOG(FATAL) << "Failed to register a fork handler: " << strerror(result);
    }

    signal_fd = signalfd(-1, &mask, SFD_CLOEXEC | SFD_NONBLOCK);
    if (signal_fd == -1) {
        PLOG(FATAL) << "failed to create signalfd";
    }

    if (auto result = epoll->RegisterHandler(signal_fd, HandleSignalFd); !result.ok()) {
        LOG(FATAL) << result.error();
    }
}

void HandleKeychord(const std::vector<int>& keycodes) {
    // Only handle keychords if adb is enabled.
    std::string adb_enabled = android::base::GetProperty("init.svc.adbd", "");
    if (adb_enabled != "running") {
        LOG(WARNING) << "Not starting service for keychord " << android::base::Join(keycodes, ' ')
                     << " because ADB is disabled";
        return;
    }

    auto found = false;
    for (const auto& service : ServiceList::GetInstance()) {
        auto svc = service.get();
        if (svc->keycodes() == keycodes) {
            found = true;
            LOG(INFO) << "Starting service '" << svc->name() << "' from keychord "
                      << android::base::Join(keycodes, ' ');
            if (auto result = svc->Start(); !result.ok()) {
                LOG(ERROR) << "Could not start service '" << svc->name() << "' from keychord "
                           << android::base::Join(keycodes, ' ') << ": " << result.error();
            }
        }
    }
    if (!found) {
        LOG(ERROR) << "Service for keychord " << android::base::Join(keycodes, ' ') << " not found";
    }
}

static void UmountDebugRamdisk() {
    if (umount("/debug_ramdisk") != 0) {
        PLOG(ERROR) << "Failed to umount /debug_ramdisk";
    }
}

static void UmountSecondStageRes() {
    if (umount(kSecondStageRes) != 0) {
        PLOG(ERROR) << "Failed to umount " << kSecondStageRes;
    }
}

static void MountExtraFilesystems() {
#define CHECKCALL(x) \
    if ((x) != 0) PLOG(FATAL) << #x " failed.";

    // /apex is used to mount APEXes
    CHECKCALL(mount("tmpfs", "/apex", "tmpfs", MS_NOEXEC | MS_NOSUID | MS_NODEV,
                    "mode=0755,uid=0,gid=0"));

    // /linkerconfig is used to keep generated linker configuration
    CHECKCALL(mount("tmpfs", "/linkerconfig", "tmpfs", MS_NOEXEC | MS_NOSUID | MS_NODEV,
                    "mode=0755,uid=0,gid=0"));
#undef CHECKCALL
}

static void RecordStageBoottimes(const boot_clock::time_point& second_stage_start_time) {
    int64_t first_stage_start_time_ns = -1;
    if (auto first_stage_start_time_str = getenv(kEnvFirstStageStartedAt);
        first_stage_start_time_str) {
        SetProperty("ro.boottime.init", first_stage_start_time_str);
        android::base::ParseInt(first_stage_start_time_str, &first_stage_start_time_ns);
    }
    unsetenv(kEnvFirstStageStartedAt);

    int64_t selinux_start_time_ns = -1;
    if (auto selinux_start_time_str = getenv(kEnvSelinuxStartedAt); selinux_start_time_str) {
        android::base::ParseInt(selinux_start_time_str, &selinux_start_time_ns);
    }
    unsetenv(kEnvSelinuxStartedAt);

    if (selinux_start_time_ns == -1) return;
    if (first_stage_start_time_ns == -1) return;

    SetProperty("ro.boottime.init.first_stage",
                std::to_string(selinux_start_time_ns - first_stage_start_time_ns));
    SetProperty("ro.boottime.init.selinux",
                std::to_string(second_stage_start_time.time_since_epoch().count() -
                               selinux_start_time_ns));
    if (auto init_module_time_str = getenv(kEnvInitModuleDurationMs); init_module_time_str) {
        SetProperty("ro.boottime.init.modules", init_module_time_str);
        unsetenv(kEnvInitModuleDurationMs);
    }
}

void SendLoadPersistentPropertiesMessage() {
    auto init_message = InitMessage{};
    init_message.set_load_persistent_properties(true);
    if (auto result = SendMessage(property_fd, init_message); !result.ok()) {
        LOG(ERROR) << "Failed to send load persistent properties message: " << result.error();
    }
}

static Result<void> ConnectEarlyStageSnapuserdAction(const BuiltinArguments& args) {
    auto pid = GetSnapuserdFirstStagePid();
    if (!pid) {
        return {};
    }

    auto info = GetSnapuserdFirstStageInfo();
    if (auto iter = std::find(info.begin(), info.end(), "socket"s); iter == info.end()) {
        // snapuserd does not support socket handoff, so exit early.
        return {};
    }

    // Socket handoff is supported.
    auto svc = ServiceList::GetInstance().FindService("snapuserd");
    if (!svc) {
        LOG(FATAL) << "Failed to find snapuserd service entry";
    }

    svc->SetShutdownCritical();
    svc->SetStartedInFirstStage(*pid);

    svc = ServiceList::GetInstance().FindService("snapuserd_proxy");
    if (!svc) {
        LOG(FATAL) << "Failed find snapuserd_proxy service entry, merge will never initiate";
    }
    if (!svc->MarkSocketPersistent("snapuserd")) {
        LOG(FATAL) << "Could not find snapuserd socket in snapuserd_proxy service entry";
    }
    if (auto result = svc->Start(); !result.ok()) {
        LOG(FATAL) << "Could not start snapuserd_proxy: " << result.error();
    }
    return {};
}

int SecondStageMain(int argc, char** argv) {
    if (REBOOT_BOOTLOADER_ON_PANIC) {
        InstallRebootSignalHandlers();
    }

    // No threads should be spin up until signalfd
    // is registered. If the threads are indeed required,
    // each of these threads _should_ make sure SIGCHLD signal
    // is blocked. See b/223076262
    boot_clock::time_point start_time = boot_clock::now();

    trigger_shutdown = [](const std::string& command) { shutdown_state.TriggerShutdown(command); };

    SetStdioToDevNull(argv);
    InitKernelLogging(argv);
    LOG(INFO) << "init second stage started!";

    // Update $PATH in the case the second stage init is newer than first stage init, where it is
    // first set.
    if (setenv("PATH", _PATH_DEFPATH, 1) != 0) {
        PLOG(FATAL) << "Could not set $PATH to '" << _PATH_DEFPATH << "' in second stage";
    }

    // Init should not crash because of a dependence on any other process, therefore we ignore
    // SIGPIPE and handle EPIPE at the call site directly.  Note that setting a signal to SIG_IGN
    // is inherited across exec, but custom signal handlers are not.  Since we do not want to
    // ignore SIGPIPE for child processes, we set a no-op function for the signal handler instead.
    {
        struct sigaction action = {.sa_flags = SA_RESTART};
        action.sa_handler = [](int) {};
        sigaction(SIGPIPE, &action, nullptr);
    }

    // Set init and its forked children's oom_adj.
    if (auto result =
                WriteFile("/proc/1/oom_score_adj", StringPrintf("%d", DEFAULT_OOM_SCORE_ADJUST));
        !result.ok()) {
        LOG(ERROR) << "Unable to write " << DEFAULT_OOM_SCORE_ADJUST
                   << " to /proc/1/oom_score_adj: " << result.error();
    }

    // Set up a session keyring that all processes will have access to. It
    // will hold things like FBE encryption keys. No process should override
    // its session keyring.
    keyctl_get_keyring_ID(KEY_SPEC_SESSION_KEYRING, 1);

    // Indicate that booting is in progress to background fw loaders, etc.
    close(open("/dev/.booting", O_WRONLY | O_CREAT | O_CLOEXEC, 0000));

    // See if need to load debug props to allow adb root, when the device is unlocked.
    const char* force_debuggable_env = getenv("INIT_FORCE_DEBUGGABLE");
    bool load_debug_prop = false;
    if (force_debuggable_env && AvbHandle::IsDeviceUnlocked()) {
        load_debug_prop = "true"s == force_debuggable_env;
    }
    unsetenv("INIT_FORCE_DEBUGGABLE");

    // Umount the debug ramdisk so property service doesn't read .prop files from there, when it
    // is not meant to.
    if (!load_debug_prop) {
        UmountDebugRamdisk();
    }

    PropertyInit();

    // Umount second stage resources after property service has read the .prop files.
    UmountSecondStageRes();

    // Umount the debug ramdisk after property service has read the .prop files when it means to.
    if (load_debug_prop) {
        UmountDebugRamdisk();
    }

    // Mount extra filesystems required during second stage init
    MountExtraFilesystems();

    // Now set up SELinux for second stage.
    SelinuxSetupKernelLogging();
    SelabelInitialize();
    SelinuxRestoreContext();

    Epoll epoll;
    if (auto result = epoll.Open(); !result.ok()) {
        PLOG(FATAL) << result.error();
    }

    InstallSignalFdHandler(&epoll);
    InstallInitNotifier(&epoll);
    StartPropertyService(&property_fd);

    // Make the time that init stages started available for bootstat to log.
    RecordStageBoottimes(start_time);

    // Set libavb version for Framework-only OTA match in Treble build.
    if (const char* avb_version = getenv("INIT_AVB_VERSION"); avb_version != nullptr) {
        SetProperty("ro.boot.avb_version", avb_version);
    }
    unsetenv("INIT_AVB_VERSION");

    fs_mgr_vendor_overlay_mount_all();
    export_oem_lock_status();
    MountHandler mount_handler(&epoll);
    SetUsbController();
    SetKernelVersion();

    const BuiltinFunctionMap& function_map = GetBuiltinFunctionMap();
    Action::set_function_map(&function_map);

    if (!SetupMountNamespaces()) {
        PLOG(FATAL) << "SetupMountNamespaces failed";
    }

    InitializeSubcontext();

    ActionManager& am = ActionManager::GetInstance();
    ServiceList& sm = ServiceList::GetInstance();

    LoadBootScripts(am, sm);

    // Turning this on and letting the INFO logging be discarded adds 0.2s to
    // Nexus 9 boot time, so it's disabled by default.
    if (false) DumpState();

    // Make the GSI status available before scripts start running.
    auto is_running = android::gsi::IsGsiRunning() ? "1" : "0";
    SetProperty(gsi::kGsiBootedProp, is_running);
    auto is_installed = android::gsi::IsGsiInstalled() ? "1" : "0";
    SetProperty(gsi::kGsiInstalledProp, is_installed);

    am.QueueBuiltinAction(SetupCgroupsAction, "SetupCgroups");
    am.QueueBuiltinAction(SetKptrRestrictAction, "SetKptrRestrict");
    am.QueueBuiltinAction(TestPerfEventSelinuxAction, "TestPerfEventSelinux");
    am.QueueBuiltinAction(ConnectEarlyStageSnapuserdAction, "ConnectEarlyStageSnapuserd");
    am.QueueEventTrigger("early-init");

    // Queue an action that waits for coldboot done so we know ueventd has set up all of /dev...
    am.QueueBuiltinAction(wait_for_coldboot_done_action, "wait_for_coldboot_done");
    // ... so that we can start queuing up actions that require stuff from /dev.
    am.QueueBuiltinAction(SetMmapRndBitsAction, "SetMmapRndBits");
    Keychords keychords;
    am.QueueBuiltinAction(
            [&epoll, &keychords](const BuiltinArguments& args) -> Result<void> {
                for (const auto& svc : ServiceList::GetInstance()) {
                    keychords.Register(svc->keycodes());
                }
                keychords.Start(&epoll, HandleKeychord);
                return {};
            },
            "KeychordInit");

    // Trigger all the boot actions to get us started.
    am.QueueEventTrigger("init");

    // Don't mount filesystems or start core system services in charger mode.
    std::string bootmode = GetProperty("ro.bootmode", "");
    if (bootmode == "charger") {
        am.QueueEventTrigger("charger");
    } else {
        am.QueueEventTrigger("late-init");
    }

    // Run all property triggers based on current state of the properties.
    am.QueueBuiltinAction(queue_property_triggers_action, "queue_property_triggers");

    // Restore prio before main loop
    setpriority(PRIO_PROCESS, 0, 0);
    while (true) {
        // By default, sleep until something happens.
        auto epoll_timeout = std::optional<std::chrono::milliseconds>{kDiagnosticTimeout};

        auto shutdown_command = shutdown_state.CheckShutdown();
        if (shutdown_command) {
            LOG(INFO) << "Got shutdown_command '" << *shutdown_command
                      << "' Calling HandlePowerctlMessage()";
            HandlePowerctlMessage(*shutdown_command);
            shutdown_state.set_do_shutdown(false);
        }

        if (!(prop_waiter_state.MightBeWaiting() || Service::is_exec_service_running())) {
            am.ExecuteOneCommand();
        }
        if (!IsShuttingDown()) {
            auto next_process_action_time = HandleProcessActions();

            // If there's a process that needs restarting, wake up in time for that.
            if (next_process_action_time) {
                epoll_timeout = std::chrono::ceil<std::chrono::milliseconds>(
                        *next_process_action_time - boot_clock::now());
                if (*epoll_timeout < 0ms) epoll_timeout = 0ms;
            }
        }

        if (!(prop_waiter_state.MightBeWaiting() || Service::is_exec_service_running())) {
            // If there's more work to do, wake up again immediately.
            if (am.HasMoreCommands()) epoll_timeout = 0ms;
        }

        auto pending_functions = epoll.Wait(epoll_timeout);
        if (!pending_functions.ok()) {
            LOG(ERROR) << pending_functions.error();
        } else if (!pending_functions->empty()) {
            // We always reap children before responding to the other pending functions. This is to
            // prevent a race where other daemons see that a service has exited and ask init to
            // start it again via ctl.start before init has reaped it.
            ReapAnyOutstandingChildren();
            for (const auto& function : *pending_functions) {
                (*function)();
            }
        } else if (Service::is_exec_service_running()) {
            std::chrono::duration<double> waited =
                    std::chrono::steady_clock::now() - Service::exec_service_started();
            if (waited >= kDiagnosticTimeout) {
                LOG(ERROR) << "Exec service is hung? Waited " << waited.count()
                           << " without SIGCHLD";
            }
        }
        if (!IsShuttingDown()) {
            HandleControlMessages();
            SetUsbController();
        }
    }

    return 0;
}

}  // namespace init
}  // namespace android<|MERGE_RESOLUTION|>--- conflicted
+++ resolved
@@ -297,8 +297,6 @@
     return parser;
 }
 
-<<<<<<< HEAD
-=======
 #ifndef RECOVERY
 template <typename T>
 struct LibXmlErrorHandler {
@@ -324,7 +322,6 @@
 LibXmlErrorHandler(Handler&&) -> LibXmlErrorHandler<Handler>;
 #endif  // RECOVERY
 
->>>>>>> 55814e5c
 // Returns a Parser that accepts scripts from APEX modules. It supports `service` and `on`.
 Parser CreateApexConfigParser(ActionManager& action_manager, ServiceList& service_list) {
     Parser parser;
@@ -353,14 +350,6 @@
                                                             /*from_apex=*/true));
     parser.AddSectionParser("on", std::make_unique<ActionParser>(&action_manager, subcontext));
 
-<<<<<<< HEAD
-    parser.AddSectionParser(
-            "service", std::make_unique<ServiceParser>(&service_list, GetSubcontext(), std::nullopt,
-                                                       /*from_apex=*/true));
-    parser.AddSectionParser("on", std::make_unique<ActionParser>(&action_manager, GetSubcontext()));
-
-=======
->>>>>>> 55814e5c
     return parser;
 }
 
