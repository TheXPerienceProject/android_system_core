/*
 * Copyright (C) 2008 The Android Open Source Project
 *
 * Licensed under the Apache License, Version 2.0 (the "License");
 * you may not use this file except in compliance with the License.
 * You may obtain a copy of the License at
 *
 *      http://www.apache.org/licenses/LICENSE-2.0
 *
 * Unless required by applicable law or agreed to in writing, software
 * distributed under the License is distributed on an "AS IS" BASIS,
 * WITHOUT WARRANTIES OR CONDITIONS OF ANY KIND, either express or implied.
 * See the License for the specific language governing permissions and
 * limitations under the License.
 */

#include "init.h"

#include <dirent.h>
#include <fcntl.h>
#include <pthread.h>
#include <seccomp_policy.h>
#include <signal.h>
#include <stdlib.h>
#include <string.h>
#include <sys/mount.h>
#include <sys/signalfd.h>
#include <sys/types.h>
#include <unistd.h>

#include <map>
#include <memory>
#include <optional>

#include <android-base/chrono_utils.h>
#include <android-base/file.h>
#include <android-base/logging.h>
#include <android-base/parseint.h>
#include <android-base/properties.h>
#include <android-base/stringprintf.h>
#include <android-base/strings.h>
#include <fs_avb/fs_avb.h>
#include <fs_mgr.h>
#include <fs_mgr_dm_linear.h>
#include <fs_mgr_overlayfs.h>
#include <fs_mgr_vendor_overlay.h>

#include <keyutils.h>
#include <libavb/libavb.h>
#include <libgsi/libgsi.h>
#include <private/android_filesystem_config.h>
#include <processgroup/processgroup.h>
#include <processgroup/setup.h>
#include <selinux/android.h>

#ifndef RECOVERY
#include <binder/ProcessState.h>
#endif

#include "action_parser.h"
#include "boringssl_self_test.h"
#include "epoll.h"
#include "first_stage_init.h"
#include "first_stage_mount.h"
#include "import_parser.h"
#include "keychords.h"
#include "mount_handler.h"
#include "mount_namespace.h"
#include "property_service.h"
#include "reboot.h"
#include "reboot_utils.h"
#include "security.h"
#include "selinux.h"
#include "sigchld_handler.h"
#include "util.h"

using namespace std::chrono_literals;
using namespace std::string_literals;

using android::base::boot_clock;
using android::base::GetProperty;
using android::base::ReadFileToString;
using android::base::StringPrintf;
using android::base::Timer;
using android::base::Trim;
using android::fs_mgr::AvbHandle;
using android::fs_mgr::Fstab;
using android::fs_mgr::ReadDefaultFstab;

namespace android {
namespace init {

namespace {
bool DeferOverlayfsMount() {
    std::string cmdline;
    android::base::ReadFileToString("/proc/cmdline", &cmdline);
    return cmdline.find("androidboot.defer_overlayfs_mount=1") != std::string::npos;
}
}

static int property_triggers_enabled = 0;

static char qemu[32];

std::string default_console = "/dev/console";

static int signal_fd = -1;

static std::unique_ptr<Timer> waiting_for_prop(nullptr);
static std::string wait_prop_name;
static std::string wait_prop_value;
static bool shutting_down;
static std::string shutdown_command;
static bool do_shutdown = false;
static bool load_debug_prop = false;

std::vector<std::string> late_import_paths;

static std::vector<Subcontext>* subcontexts;

void DumpState() {
    ServiceList::GetInstance().DumpState();
    ActionManager::GetInstance().DumpState();
}

Parser CreateParser(ActionManager& action_manager, ServiceList& service_list) {
    Parser parser;

    parser.AddSectionParser("service", std::make_unique<ServiceParser>(&service_list, subcontexts));
    parser.AddSectionParser("on", std::make_unique<ActionParser>(&action_manager, subcontexts));
    parser.AddSectionParser("import", std::make_unique<ImportParser>(&parser));

    return parser;
}

// parser that only accepts new services
Parser CreateServiceOnlyParser(ServiceList& service_list) {
    Parser parser;

    parser.AddSectionParser("service", std::make_unique<ServiceParser>(&service_list, subcontexts));
    return parser;
}

static void LoadBootScripts(ActionManager& action_manager, ServiceList& service_list) {
    Parser parser = CreateParser(action_manager, service_list);

    std::string bootscript = GetProperty("ro.boot.init_rc", "");
    if (bootscript.empty()) {
        parser.ParseConfig("/init.rc");
        if (!parser.ParseConfig("/system/etc/init")) {
            late_import_paths.emplace_back("/system/etc/init");
        }
        if (!parser.ParseConfig("/product/etc/init")) {
            late_import_paths.emplace_back("/product/etc/init");
        }
        if (!parser.ParseConfig("/product_services/etc/init")) {
            late_import_paths.emplace_back("/product_services/etc/init");
        }
        if (!parser.ParseConfig("/odm/etc/init")) {
            late_import_paths.emplace_back("/odm/etc/init");
        }
        if (!parser.ParseConfig("/vendor/etc/init")) {
            late_import_paths.emplace_back("/vendor/etc/init");
        }
    } else {
        parser.ParseConfig(bootscript);
    }
}

bool start_waiting_for_property(const char *name, const char *value)
{
    if (waiting_for_prop) {
        return false;
    }
    if (GetProperty(name, "") != value) {
        // Current property value is not equal to expected value
        wait_prop_name = name;
        wait_prop_value = value;
        waiting_for_prop.reset(new Timer());
    } else {
        LOG(INFO) << "start_waiting_for_property(\""
                  << name << "\", \"" << value << "\"): already set";
    }
    return true;
}

void ResetWaitForProp() {
    wait_prop_name.clear();
    wait_prop_value.clear();
    waiting_for_prop.reset();
}

void property_changed(const std::string& name, const std::string& value) {
    // If the property is sys.powerctl, we bypass the event queue and immediately handle it.
    // This is to ensure that init will always and immediately shutdown/reboot, regardless of
    // if there are other pending events to process or if init is waiting on an exec service or
    // waiting on a property.
    // In non-thermal-shutdown case, 'shutdown' trigger will be fired to let device specific
    // commands to be executed.
    if (name == "sys.powerctl") {
        // Despite the above comment, we can't call HandlePowerctlMessage() in this function,
        // because it modifies the contents of the action queue, which can cause the action queue
        // to get into a bad state if this function is called from a command being executed by the
        // action queue.  Instead we set this flag and ensure that shutdown happens before the next
        // command is run in the main init loop.
        // TODO: once property service is removed from init, this will never happen from a builtin,
        // but rather from a callback from the property service socket, in which case this hack can
        // go away.
        shutdown_command = value;
        do_shutdown = true;
    }

    if (property_triggers_enabled) ActionManager::GetInstance().QueuePropertyChange(name, value);

    if (waiting_for_prop) {
        if (wait_prop_name == name && wait_prop_value == value) {
            LOG(INFO) << "Wait for property '" << wait_prop_name << "=" << wait_prop_value
                      << "' took " << *waiting_for_prop;
            ResetWaitForProp();
        }
    }
}

static std::optional<boot_clock::time_point> HandleProcessActions() {
    std::optional<boot_clock::time_point> next_process_action_time;
    for (const auto& s : ServiceList::GetInstance()) {
        if ((s->flags() & SVC_RUNNING) && s->timeout_period()) {
            auto timeout_time = s->time_started() + *s->timeout_period();
            if (boot_clock::now() > timeout_time) {
                s->Timeout();
            } else {
                if (!next_process_action_time || timeout_time < *next_process_action_time) {
                    next_process_action_time = timeout_time;
                }
            }
        }

        if (!(s->flags() & SVC_RESTARTING)) continue;

        auto restart_time = s->time_started() + s->restart_period();
        if (boot_clock::now() > restart_time) {
            if (auto result = s->Start(); !result) {
                LOG(ERROR) << "Could not restart process '" << s->name() << "': " << result.error();
            }
        } else {
            if (!next_process_action_time || restart_time < *next_process_action_time) {
                next_process_action_time = restart_time;
            }
        }
    }
    return next_process_action_time;
}

static Result<Success> DoControlStart(Service* service) {
    return service->Start();
}

static Result<Success> DoControlStop(Service* service) {
    service->Stop();
    return Success();
}

static Result<Success> DoControlRestart(Service* service) {
    service->Restart();
    return Success();
}

enum class ControlTarget {
    SERVICE,    // function gets called for the named service
    INTERFACE,  // action gets called for every service that holds this interface
};

struct ControlMessageFunction {
    ControlTarget target;
    std::function<Result<Success>(Service*)> action;
};

static const std::map<std::string, ControlMessageFunction>& get_control_message_map() {
    // clang-format off
    static const std::map<std::string, ControlMessageFunction> control_message_functions = {
        {"sigstop_on",        {ControlTarget::SERVICE,
                               [](auto* service) { service->set_sigstop(true); return Success(); }}},
        {"sigstop_off",       {ControlTarget::SERVICE,
                               [](auto* service) { service->set_sigstop(false); return Success(); }}},
        {"start",             {ControlTarget::SERVICE,   DoControlStart}},
        {"stop",              {ControlTarget::SERVICE,   DoControlStop}},
        {"restart",           {ControlTarget::SERVICE,   DoControlRestart}},
        {"interface_start",   {ControlTarget::INTERFACE, DoControlStart}},
        {"interface_stop",    {ControlTarget::INTERFACE, DoControlStop}},
        {"interface_restart", {ControlTarget::INTERFACE, DoControlRestart}},
    };
    // clang-format on

    return control_message_functions;
}

bool HandleControlMessage(const std::string& msg, const std::string& name, pid_t pid) {
    const auto& map = get_control_message_map();
    const auto it = map.find(msg);

    if (it == map.end()) {
        LOG(ERROR) << "Unknown control msg '" << msg << "'";
        return false;
    }

    std::string cmdline_path = StringPrintf("proc/%d/cmdline", pid);
    std::string process_cmdline;
    if (ReadFileToString(cmdline_path, &process_cmdline)) {
        std::replace(process_cmdline.begin(), process_cmdline.end(), '\0', ' ');
        process_cmdline = Trim(process_cmdline);
    } else {
        process_cmdline = "unknown process";
    }

    LOG(INFO) << "Received control message '" << msg << "' for '" << name << "' from pid: " << pid
              << " (" << process_cmdline << ")";

    const ControlMessageFunction& function = it->second;

    Service* svc = nullptr;

    switch (function.target) {
        case ControlTarget::SERVICE:
            svc = ServiceList::GetInstance().FindService(name);
            break;
        case ControlTarget::INTERFACE:
            svc = ServiceList::GetInstance().FindInterface(name);
            break;
        default:
            LOG(ERROR) << "Invalid function target from static map key '" << msg << "': "
                       << static_cast<std::underlying_type<ControlTarget>::type>(function.target);
            return false;
    }

    if (svc == nullptr) {
        LOG(ERROR) << "Could not find '" << name << "' for ctl." << msg;
        return false;
    }

    if (auto result = function.action(svc); !result) {
        LOG(ERROR) << "Could not ctl." << msg << " for '" << name << "': " << result.error();
        return false;
    }
    return true;
}

static Result<Success> wait_for_coldboot_done_action(const BuiltinArguments& args) {
    Timer t;
    std::chrono::nanoseconds timeout = 60s;
#ifdef SLOW_BOARD
    timeout = 6000s;
#endif

    LOG(VERBOSE) << "Waiting for " COLDBOOT_DONE "...";

    // Historically we had a 1s timeout here because we weren't otherwise
    // tracking boot time, and many OEMs made their sepolicy regular
    // expressions too expensive (http://b/19899875).

    // Now we're tracking boot time, just log the time taken to a system
    // property. We still panic if it takes more than a minute though,
    // because any build that slow isn't likely to boot at all, and we'd
    // rather any test lab devices fail back to the bootloader.
    if (wait_for_file(COLDBOOT_DONE, timeout) < 0) {
        LOG(FATAL) << "Timed out waiting for " COLDBOOT_DONE;
    }

    property_set("ro.boottime.init.cold_boot_wait", std::to_string(t.duration().count()));
    return Success();
}

static Result<Success> console_init_action(const BuiltinArguments& args) {
    std::string console = GetProperty("ro.boot.console", "");
    if (!console.empty()) {
        default_console = "/dev/" + console;
    }
    return Success();
}

static Result<Success> SetupCgroupsAction(const BuiltinArguments&) {
    // Have to create <CGROUPS_RC_DIR> using make_dir function
    // for appropriate sepolicy to be set for it
    make_dir(android::base::Dirname(CGROUPS_RC_PATH), 0711);
    if (!CgroupSetup()) {
        return ErrnoError() << "Failed to setup cgroups";
    }

    return Success();
}

static void import_kernel_nv(const std::string& key, const std::string& value, bool for_emulator) {
    if (key.empty()) return;

    if (for_emulator) {
        // In the emulator, export any kernel option with the "ro.kernel." prefix.
        property_set("ro.kernel." + key, value);
        return;
    }

    if (key == "qemu") {
        strlcpy(qemu, value.c_str(), sizeof(qemu));
    } else if (android::base::StartsWith(key, "androidboot.")) {
        property_set("ro.boot." + key.substr(12), value);
    }
}

static void export_oem_lock_status() {
    if (!android::base::GetBoolProperty("ro.oem_unlock_supported", false)) {
        return;
    }
    import_kernel_cmdline(
            false, [](const std::string& key, const std::string& value, bool in_qemu) {
                if (key == "androidboot.verifiedbootstate") {
                    property_set("ro.boot.flash.locked", value == "orange" ? "0" : "1");
                }
            });
}

static void export_kernel_boot_props() {
    constexpr const char* UNSET = "";
    struct {
        const char *src_prop;
        const char *dst_prop;
        const char *default_value;
    } prop_map[] = {
        { "ro.boot.serialno",   "ro.serialno",   UNSET, },
        { "ro.boot.mode",       "ro.bootmode",   "unknown", },
        { "ro.boot.baseband",   "ro.baseband",   "unknown", },
        { "ro.boot.bootloader", "ro.bootloader", "unknown", },
        { "ro.boot.hardware",   "ro.hardware",   "unknown", },
        { "ro.boot.revision",   "ro.revision",   "0", },
    };
    for (const auto& prop : prop_map) {
        std::string value = GetProperty(prop.src_prop, prop.default_value);
        if (value != UNSET)
            property_set(prop.dst_prop, value);
    }
}

static void process_kernel_dt() {
    if (!is_android_dt_value_expected("compatible", "android,firmware")) {
        return;
    }

    std::unique_ptr<DIR, int (*)(DIR*)> dir(opendir(get_android_dt_dir().c_str()), closedir);
    if (!dir) return;

    std::string dt_file;
    struct dirent *dp;
    while ((dp = readdir(dir.get())) != NULL) {
        if (dp->d_type != DT_REG || !strcmp(dp->d_name, "compatible") || !strcmp(dp->d_name, "name")) {
            continue;
        }

        std::string file_name = get_android_dt_dir() + dp->d_name;

        android::base::ReadFileToString(file_name, &dt_file);
        std::replace(dt_file.begin(), dt_file.end(), ',', '.');

        property_set("ro.boot."s + dp->d_name, dt_file);
    }
}

static void process_kernel_cmdline() {
    // The first pass does the common stuff, and finds if we are in qemu.
    // The second pass is only necessary for qemu to export all kernel params
    // as properties.
    import_kernel_cmdline(false, import_kernel_nv);
    if (qemu[0]) import_kernel_cmdline(true, import_kernel_nv);
}

static Result<Success> property_enable_triggers_action(const BuiltinArguments& args) {
    /* Enable property triggers. */
    property_triggers_enabled = 1;
    return Success();
}

static Result<Success> queue_property_triggers_action(const BuiltinArguments& args) {
    ActionManager::GetInstance().QueueBuiltinAction(property_enable_triggers_action, "enable_property_trigger");
    ActionManager::GetInstance().QueueAllPropertyActions();
    return Success();
}

static Result<Success> InitBinder(const BuiltinArguments& args) {
    // init's use of binder is very limited. init cannot:
    //   - have any binder threads
    //   - receive incoming binder calls
    //   - pass local binder services to remote processes
    //   - use death recipients
    // The main supported usecases are:
    //   - notifying other daemons (oneway calls only)
    //   - retrieving data that is necessary to boot
    // Also, binder can't be used by recovery.
#ifndef RECOVERY
    android::ProcessState::self()->setThreadPoolMaxThreadCount(0);
    android::ProcessState::self()->setCallRestriction(
            ProcessState::CallRestriction::ERROR_IF_NOT_ONEWAY);
#endif
    return Success();
}

// Set the UDC controller for the ConfigFS USB Gadgets.
// Read the UDC controller in use from "/sys/class/udc".
// In case of multiple UDC controllers select the first one.
static void set_usb_controller() {
    std::unique_ptr<DIR, decltype(&closedir)>dir(opendir("/sys/class/udc"), closedir);
    if (!dir) return;

    dirent* dp;
    while ((dp = readdir(dir.get())) != nullptr) {
        if (dp->d_name[0] == '.') continue;

        property_set("sys.usb.controller", dp->d_name);
        break;
    }
}

static void HandleSigtermSignal(const signalfd_siginfo& siginfo) {
    if (siginfo.ssi_pid != 0) {
        // Drop any userspace SIGTERM requests.
        LOG(DEBUG) << "Ignoring SIGTERM from pid " << siginfo.ssi_pid;
        return;
    }

    HandlePowerctlMessage("shutdown,container");
}

static void HandleSignalFd() {
    signalfd_siginfo siginfo;
    ssize_t bytes_read = TEMP_FAILURE_RETRY(read(signal_fd, &siginfo, sizeof(siginfo)));
    if (bytes_read != sizeof(siginfo)) {
        PLOG(ERROR) << "Failed to read siginfo from signal_fd";
        return;
    }

    switch (siginfo.ssi_signo) {
        case SIGCHLD:
            ReapAnyOutstandingChildren();
            break;
        case SIGTERM:
            HandleSigtermSignal(siginfo);
            break;
        default:
            PLOG(ERROR) << "signal_fd: received unexpected signal " << siginfo.ssi_signo;
            break;
    }
}

static void UnblockSignals() {
    const struct sigaction act { .sa_handler = SIG_DFL };
    sigaction(SIGCHLD, &act, nullptr);

    sigset_t mask;
    sigemptyset(&mask);
    sigaddset(&mask, SIGCHLD);
    sigaddset(&mask, SIGTERM);

    if (sigprocmask(SIG_UNBLOCK, &mask, nullptr) == -1) {
        PLOG(FATAL) << "failed to unblock signals for PID " << getpid();
    }
}

static void InstallSignalFdHandler(Epoll* epoll) {
    // Applying SA_NOCLDSTOP to a defaulted SIGCHLD handler prevents the signalfd from receiving
    // SIGCHLD when a child process stops or continues (b/77867680#comment9).
    const struct sigaction act { .sa_handler = SIG_DFL, .sa_flags = SA_NOCLDSTOP };
    sigaction(SIGCHLD, &act, nullptr);

    sigset_t mask;
    sigemptyset(&mask);
    sigaddset(&mask, SIGCHLD);

    if (!IsRebootCapable()) {
        // If init does not have the CAP_SYS_BOOT capability, it is running in a container.
        // In that case, receiving SIGTERM will cause the system to shut down.
        sigaddset(&mask, SIGTERM);
    }

    if (sigprocmask(SIG_BLOCK, &mask, nullptr) == -1) {
        PLOG(FATAL) << "failed to block signals";
    }

    // Register a handler to unblock signals in the child processes.
    const int result = pthread_atfork(nullptr, nullptr, &UnblockSignals);
    if (result != 0) {
        LOG(FATAL) << "Failed to register a fork handler: " << strerror(result);
    }

    signal_fd = signalfd(-1, &mask, SFD_CLOEXEC);
    if (signal_fd == -1) {
        PLOG(FATAL) << "failed to create signalfd";
    }

    if (auto result = epoll->RegisterHandler(signal_fd, HandleSignalFd); !result) {
        LOG(FATAL) << result.error();
    }
}

void HandleKeychord(const std::vector<int>& keycodes) {
    // Only handle keychords if adb is enabled.
    std::string adb_enabled = android::base::GetProperty("init.svc.adbd", "");
    if (adb_enabled != "running") {
        LOG(WARNING) << "Not starting service for keychord " << android::base::Join(keycodes, ' ')
                     << " because ADB is disabled";
        return;
    }

    auto found = false;
    for (const auto& service : ServiceList::GetInstance()) {
        auto svc = service.get();
        if (svc->keycodes() == keycodes) {
            found = true;
            LOG(INFO) << "Starting service '" << svc->name() << "' from keychord "
                      << android::base::Join(keycodes, ' ');
            if (auto result = svc->Start(); !result) {
                LOG(ERROR) << "Could not start service '" << svc->name() << "' from keychord "
                           << android::base::Join(keycodes, ' ') << ": " << result.error();
            }
        }
    }
    if (!found) {
        LOG(ERROR) << "Service for keychord " << android::base::Join(keycodes, ' ') << " not found";
    }
}

static void GlobalSeccomp() {
    import_kernel_cmdline(false, [](const std::string& key, const std::string& value,
                                    bool in_qemu) {
        if (key == "androidboot.seccomp" && value == "global" && !set_global_seccomp_filter()) {
            LOG(FATAL) << "Failed to globally enable seccomp!";
        }
    });
}

static void UmountDebugRamdisk() {
    if (umount("/debug_ramdisk") != 0) {
        LOG(ERROR) << "Failed to umount /debug_ramdisk";
    }
}

static void RecordStageBoottimes(const boot_clock::time_point& second_stage_start_time) {
    int64_t first_stage_start_time_ns = -1;
    if (auto first_stage_start_time_str = getenv(kEnvFirstStageStartedAt);
        first_stage_start_time_str) {
        property_set("ro.boottime.init", first_stage_start_time_str);
        android::base::ParseInt(first_stage_start_time_str, &first_stage_start_time_ns);
    }
    unsetenv(kEnvFirstStageStartedAt);

    int64_t selinux_start_time_ns = -1;
    if (auto selinux_start_time_str = getenv(kEnvSelinuxStartedAt); selinux_start_time_str) {
        android::base::ParseInt(selinux_start_time_str, &selinux_start_time_ns);
    }
    unsetenv(kEnvSelinuxStartedAt);

    if (selinux_start_time_ns == -1) return;
    if (first_stage_start_time_ns == -1) return;

    property_set("ro.boottime.init.first_stage",
                 std::to_string(selinux_start_time_ns - first_stage_start_time_ns));
    property_set("ro.boottime.init.selinux",
                 std::to_string(second_stage_start_time.time_since_epoch().count() -
                                selinux_start_time_ns));
}

int SecondStageMain(int argc, char** argv) {
    if (REBOOT_BOOTLOADER_ON_PANIC) {
        InstallRebootSignalHandlers();
    }

<<<<<<< HEAD
    SetStdioToDevNull(argv);
    InitKernelLogging(argv);
=======
    boot_clock::time_point start_time = boot_clock::now();

    // We need to set up stdin/stdout/stderr again now that we're running in init's context.
    InitKernelLogging(argv, InitAborter);
>>>>>>> bf937612
    LOG(INFO) << "init second stage started!";

    if (DeferOverlayfsMount()) {
        Fstab fstab;
        if (ReadDefaultFstab(&fstab)) {
            fstab.erase(std::remove_if(fstab.begin(), fstab.end(),
                                       [](const auto& entry) {
                                           return !entry.fs_mgr_flags.first_stage_mount;
                                       }),
                        fstab.end());
            LOG(INFO) << "Running deferred mounting of overlayfs";
            fs_mgr_overlayfs_mount_all(&fstab);
        }

    }

    // Set init and its forked children's oom_adj.
    if (auto result = WriteFile("/proc/1/oom_score_adj", "-1000"); !result) {
        LOG(ERROR) << "Unable to write -1000 to /proc/1/oom_score_adj: " << result.error();
    }

    // Enable seccomp if global boot option was passed (otherwise it is enabled in zygote).
    GlobalSeccomp();

    // Set up a session keyring that all processes will have access to. It
    // will hold things like FBE encryption keys. No process should override
    // its session keyring.
    keyctl_get_keyring_ID(KEY_SPEC_SESSION_KEYRING, 1);

    // Indicate that booting is in progress to background fw loaders, etc.
    close(open("/dev/.booting", O_WRONLY | O_CREAT | O_CLOEXEC, 0000));

    property_init();

    // If arguments are passed both on the command line and in DT,
    // properties set in DT always have priority over the command-line ones.
    process_kernel_dt();
    process_kernel_cmdline();

    // Propagate the kernel variables to internal variables
    // used by init as well as the current required properties.
    export_kernel_boot_props();

    // Make the time that init stages started available for bootstat to log.
    RecordStageBoottimes(start_time);

    // Set libavb version for Framework-only OTA match in Treble build.
    const char* avb_version = getenv("INIT_AVB_VERSION");
    if (avb_version) property_set("ro.boot.avb_version", avb_version);

    // See if need to load debug props to allow adb root, when the device is unlocked.
    const char* force_debuggable_env = getenv("INIT_FORCE_DEBUGGABLE");
    if (force_debuggable_env && AvbHandle::IsDeviceUnlocked()) {
        load_debug_prop = "true"s == force_debuggable_env;
    }

    // Set memcg property based on kernel cmdline argument
    bool memcg_enabled = android::base::GetBoolProperty("ro.boot.memcg",false);
    if (memcg_enabled) {
       // root memory control cgroup
       mkdir("/dev/memcg", 0700);
       chown("/dev/memcg",AID_ROOT,AID_SYSTEM);
       mount("none", "/dev/memcg", "cgroup", 0, "memory");
       // app mem cgroups, used by activity manager, lmkd and zygote
       mkdir("/dev/memcg/apps/",0755);
       chown("/dev/memcg/apps/",AID_SYSTEM,AID_SYSTEM);
       mkdir("/dev/memcg/system",0550);
       chown("/dev/memcg/system",AID_SYSTEM,AID_SYSTEM);
    }

    // Clean up our environment.
    unsetenv("INIT_AVB_VERSION");
    unsetenv("INIT_FORCE_DEBUGGABLE");

    // Now set up SELinux for second stage.
    SelinuxSetupKernelLogging();
    SelabelInitialize();
    SelinuxRestoreContext();

    Epoll epoll;
    if (auto result = epoll.Open(); !result) {
        PLOG(FATAL) << result.error();
    }

    InstallSignalFdHandler(&epoll);

    property_load_boot_defaults(load_debug_prop);
    UmountDebugRamdisk();
    fs_mgr_vendor_overlay_mount_all();
    export_oem_lock_status();
    StartPropertyService(&epoll);
    MountHandler mount_handler(&epoll);
    set_usb_controller();

    const BuiltinFunctionMap function_map;
    Action::set_function_map(&function_map);

    if (!SetupMountNamespaces()) {
        PLOG(FATAL) << "SetupMountNamespaces failed";
    }

    subcontexts = InitializeSubcontexts();

    ActionManager& am = ActionManager::GetInstance();
    ServiceList& sm = ServiceList::GetInstance();

    LoadBootScripts(am, sm);

    // Turning this on and letting the INFO logging be discarded adds 0.2s to
    // Nexus 9 boot time, so it's disabled by default.
    if (false) DumpState();

    // Make the GSI status available before scripts start running.
    if (android::gsi::IsGsiRunning()) {
        property_set("ro.gsid.image_running", "1");
    } else {
        property_set("ro.gsid.image_running", "0");
    }

    am.QueueBuiltinAction(SetupCgroupsAction, "SetupCgroups");

    am.QueueEventTrigger("early-init");

    // Queue an action that waits for coldboot done so we know ueventd has set up all of /dev...
    am.QueueBuiltinAction(wait_for_coldboot_done_action, "wait_for_coldboot_done");
    // ... so that we can start queuing up actions that require stuff from /dev.
    am.QueueBuiltinAction(MixHwrngIntoLinuxRngAction, "MixHwrngIntoLinuxRng");
    am.QueueBuiltinAction(SetMmapRndBitsAction, "SetMmapRndBits");
    am.QueueBuiltinAction(SetKptrRestrictAction, "SetKptrRestrict");
    Keychords keychords;
    am.QueueBuiltinAction(
        [&epoll, &keychords](const BuiltinArguments& args) -> Result<Success> {
            for (const auto& svc : ServiceList::GetInstance()) {
                keychords.Register(svc->keycodes());
            }
            keychords.Start(&epoll, HandleKeychord);
            return Success();
        },
        "KeychordInit");
    am.QueueBuiltinAction(console_init_action, "console_init");

    // Trigger all the boot actions to get us started.
    am.QueueEventTrigger("init");

    // Starting the BoringSSL self test, for NIAP certification compliance.
    am.QueueBuiltinAction(StartBoringSslSelfTest, "StartBoringSslSelfTest");

    // Repeat mix_hwrng_into_linux_rng in case /dev/hw_random or /dev/random
    // wasn't ready immediately after wait_for_coldboot_done
    am.QueueBuiltinAction(MixHwrngIntoLinuxRngAction, "MixHwrngIntoLinuxRng");

    // Initialize binder before bringing up other system services
    am.QueueBuiltinAction(InitBinder, "InitBinder");

    // Don't mount filesystems or start core system services in charger mode.
    std::string bootmode = GetProperty("ro.bootmode", "");
    if (bootmode == "charger") {
        am.QueueEventTrigger("charger");
    } else {
        am.QueueEventTrigger("late-init");
    }

    // Run all property triggers based on current state of the properties.
    am.QueueBuiltinAction(queue_property_triggers_action, "queue_property_triggers");

    while (true) {
        // By default, sleep until something happens.
        auto epoll_timeout = std::optional<std::chrono::milliseconds>{};

        if (do_shutdown && !shutting_down) {
            do_shutdown = false;
            if (HandlePowerctlMessage(shutdown_command)) {
                shutting_down = true;
            }
        }

        if (!(waiting_for_prop || Service::is_exec_service_running())) {
            am.ExecuteOneCommand();
        }
        if (!(waiting_for_prop || Service::is_exec_service_running())) {
            if (!shutting_down) {
                auto next_process_action_time = HandleProcessActions();

                // If there's a process that needs restarting, wake up in time for that.
                if (next_process_action_time) {
                    epoll_timeout = std::chrono::ceil<std::chrono::milliseconds>(
                            *next_process_action_time - boot_clock::now());
                    if (*epoll_timeout < 0ms) epoll_timeout = 0ms;
                }
            }

            // If there's more work to do, wake up again immediately.
            if (am.HasMoreCommands()) epoll_timeout = 0ms;
        }

        if (auto result = epoll.Wait(epoll_timeout); !result) {
            LOG(ERROR) << result.error();
        }
    }

    return 0;
}

}  // namespace init
}  // namespace android<|MERGE_RESOLUTION|>--- conflicted
+++ resolved
@@ -668,15 +668,10 @@
         InstallRebootSignalHandlers();
     }
 
-<<<<<<< HEAD
+    boot_clock::time_point start_time = boot_clock::now();
+
     SetStdioToDevNull(argv);
     InitKernelLogging(argv);
-=======
-    boot_clock::time_point start_time = boot_clock::now();
-
-    // We need to set up stdin/stdout/stderr again now that we're running in init's context.
-    InitKernelLogging(argv, InitAborter);
->>>>>>> bf937612
     LOG(INFO) << "init second stage started!";
 
     if (DeferOverlayfsMount()) {
