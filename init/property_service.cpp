/*
 * Copyright (C) 2007 The Android Open Source Project
 *
 * Licensed under the Apache License, Version 2.0 (the "License");
 * you may not use this file except in compliance with the License.
 * You may obtain a copy of the License at
 *
 *      http://www.apache.org/licenses/LICENSE-2.0
 *
 * Unless required by applicable law or agreed to in writing, software
 * distributed under the License is distributed on an "AS IS" BASIS,
 * WITHOUT WARRANTIES OR CONDITIONS OF ANY KIND, either express or implied.
 * See the License for the specific language governing permissions and
 * limitations under the License.
 */

#include "property_service.h"

#include <android/api-level.h>
#include <ctype.h>
#include <errno.h>
#include <fcntl.h>
#include <inttypes.h>
#include <limits.h>
#include <netinet/in.h>
#include <stdarg.h>
#include <stddef.h>
#include <stdio.h>
#include <stdlib.h>
#include <string.h>
#include <sys/mman.h>
#include <sys/poll.h>
#include <sys/select.h>
#include <sys/types.h>
#include <sys/un.h>
#include <unistd.h>
#include <wchar.h>

#define _REALLY_INCLUDE_SYS__SYSTEM_PROPERTIES_H_
#include <sys/_system_properties.h>

<<<<<<< HEAD
=======
#include <atomic>
>>>>>>> 7e108855
#include <map>
#include <memory>
#include <mutex>
#include <queue>
#include <thread>
#include <vector>

#include <android-base/chrono_utils.h>
#include <android-base/file.h>
#include <android-base/logging.h>
#include <android-base/properties.h>
#include <android-base/stringprintf.h>
#include <android-base/strings.h>
<<<<<<< HEAD
=======
#include <android-base/unique_fd.h>
>>>>>>> 7e108855
#include <property_info_parser/property_info_parser.h>
#include <property_info_serializer/property_info_serializer.h>
#include <selinux/android.h>
#include <selinux/label.h>
#include <selinux/selinux.h>

#include "debug_ramdisk.h"
<<<<<<< HEAD
#include "epoll.h"
=======
>>>>>>> 7e108855
#include "init.h"
#include "persistent_properties.h"
#include "property_type.h"
#include "selinux.h"
#include "subcontext.h"
#include "util.h"

using namespace std::literals;

using android::base::GetProperty;
using android::base::ReadFileToString;
using android::base::Split;
using android::base::StartsWith;
using android::base::StringPrintf;
using android::base::Timer;
using android::base::Trim;
using android::base::unique_fd;
using android::base::WriteStringToFile;
using android::properties::BuildTrie;
using android::properties::ParsePropertyInfoFile;
using android::properties::PropertyInfoAreaFile;
using android::properties::PropertyInfoEntry;

namespace android {
namespace init {

static constexpr const char kRestoreconProperty[] = "selinux.restorecon_recursive";

static bool persistent_properties_loaded = false;

static int property_set_fd = -1;

static PropertyInfoAreaFile property_info_area;

uint32_t InitPropertySet(const std::string& name, const std::string& value);

uint32_t (*property_set)(const std::string& name, const std::string& value) = InitPropertySet;

void CreateSerializedPropertyInfo();

struct PropertyAuditData {
    const ucred* cr;
    const char* name;
};

static int PropertyAuditCallback(void* data, security_class_t /*cls*/, char* buf, size_t len) {
    auto* d = reinterpret_cast<PropertyAuditData*>(data);

    if (!d || !d->name || !d->cr) {
        LOG(ERROR) << "AuditCallback invoked with null data arguments!";
        return 0;
    }

    snprintf(buf, len, "property=%s pid=%d uid=%d gid=%d", d->name, d->cr->pid, d->cr->uid,
             d->cr->gid);
    return 0;
}

void property_init() {
    selinux_callback cb;
    cb.func_audit = PropertyAuditCallback;
    selinux_set_callback(SELINUX_CB_AUDIT, cb);

    mkdir("/dev/__properties__", S_IRWXU | S_IXGRP | S_IXOTH);
    CreateSerializedPropertyInfo();
    if (__system_property_area_init()) {
        LOG(FATAL) << "Failed to initialize property area";
    }
    if (!property_info_area.LoadDefaultPath()) {
        LOG(FATAL) << "Failed to load serialized property info file";
    }
}

bool CanReadProperty(const std::string& source_context, const std::string& name) {
    const char* target_context = nullptr;
    property_info_area->GetPropertyInfo(name.c_str(), &target_context, nullptr);

    PropertyAuditData audit_data;

    audit_data.name = name.c_str();

    ucred cr = {.pid = 0, .uid = 0, .gid = 0};
    audit_data.cr = &cr;

    return selinux_check_access(source_context.c_str(), target_context, "file", "read",
                                &audit_data) == 0;
}

static bool CheckMacPerms(const std::string& name, const char* target_context,
                          const char* source_context, const ucred& cr) {
    if (!target_context || !source_context) {
        return false;
    }

    PropertyAuditData audit_data;

    audit_data.name = name.c_str();
    audit_data.cr = &cr;

    bool has_access = (selinux_check_access(source_context, target_context, "property_service",
                                            "set", &audit_data) == 0);

    return has_access;
}

static uint32_t PropertySet(const std::string& name, const std::string& value, std::string* error) {
    size_t valuelen = value.size();

    if (!IsLegalPropertyName(name)) {
        *error = "Illegal property name";
        return PROP_ERROR_INVALID_NAME;
    }

    if (auto result = IsLegalPropertyValue(name, value); !result) {
        *error = result.error().message();
        return PROP_ERROR_INVALID_VALUE;
    }

    prop_info* pi = (prop_info*) __system_property_find(name.c_str());
    if (pi != nullptr) {
        // ro.* properties are actually "write-once".
        if (StartsWith(name, "ro.")) {
            *error = "Read-only property was already set";
            return PROP_ERROR_READ_ONLY_PROPERTY;
        }

        __system_property_update(pi, value.c_str(), valuelen);
    } else {
        int rc = __system_property_add(name.c_str(), name.size(), value.c_str(), valuelen);
        if (rc < 0) {
            *error = "__system_property_add failed";
            return PROP_ERROR_SET_FAILED;
        }
    }

    // Don't write properties to disk until after we have read all default
    // properties to prevent them from being overwritten by default values.
    if (persistent_properties_loaded && StartsWith(name, "persist.")) {
        WritePersistentProperty(name, value);
    }
    property_changed(name, value);
    return PROP_SUCCESS;
}

class AsyncRestorecon {
  public:
    void TriggerRestorecon(const std::string& path) {
        auto guard = std::lock_guard{mutex_};
        paths_.emplace(path);

        if (!thread_started_) {
            thread_started_ = true;
            std::thread{&AsyncRestorecon::ThreadFunction, this}.detach();
        }
    }

  private:
    void ThreadFunction() {
        auto lock = std::unique_lock{mutex_};

        while (!paths_.empty()) {
            auto path = paths_.front();
            paths_.pop();

            lock.unlock();
            if (selinux_android_restorecon(path.c_str(), SELINUX_ANDROID_RESTORECON_RECURSE) != 0) {
                LOG(ERROR) << "Asynchronous restorecon of '" << path << "' failed'";
            }
            android::base::SetProperty(kRestoreconProperty, path);
            lock.lock();
        }

        thread_started_ = false;
    }

    std::mutex mutex_;
    std::queue<std::string> paths_;
    bool thread_started_ = false;
};

uint32_t InitPropertySet(const std::string& name, const std::string& value) {
    if (StartsWith(name, "ctl.")) {
        LOG(ERROR) << "InitPropertySet: Do not set ctl. properties from init; call the Service "
                      "functions directly";
        return PROP_ERROR_INVALID_NAME;
    }
    if (name == kRestoreconProperty) {
        LOG(ERROR) << "InitPropertySet: Do not set '" << kRestoreconProperty
                   << "' from init; use the restorecon builtin directly";
        return PROP_ERROR_INVALID_NAME;
    }

    uint32_t result = 0;
    ucred cr = {.pid = 1, .uid = 0, .gid = 0};
    std::string error;
    result = HandlePropertySet(name, value, kInitContext.c_str(), cr, &error);
    if (result != PROP_SUCCESS) {
        LOG(ERROR) << "Init cannot set '" << name << "' to '" << value << "': " << error;
    }

    return result;
}

class SocketConnection {
  public:
    SocketConnection(int socket, const ucred& cred) : socket_(socket), cred_(cred) {}

    ~SocketConnection() { close(socket_); }

    bool RecvUint32(uint32_t* value, uint32_t* timeout_ms) {
        return RecvFully(value, sizeof(*value), timeout_ms);
    }

    bool RecvChars(char* chars, size_t size, uint32_t* timeout_ms) {
        return RecvFully(chars, size, timeout_ms);
    }

    bool RecvString(std::string* value, uint32_t* timeout_ms) {
        uint32_t len = 0;
        if (!RecvUint32(&len, timeout_ms)) {
            return false;
        }

        if (len == 0) {
            *value = "";
            return true;
        }

        // http://b/35166374: don't allow init to make arbitrarily large allocations.
        if (len > 0xffff) {
            LOG(ERROR) << "sys_prop: RecvString asked to read huge string: " << len;
            errno = ENOMEM;
            return false;
        }

        std::vector<char> chars(len);
        if (!RecvChars(&chars[0], len, timeout_ms)) {
            return false;
        }

        *value = std::string(&chars[0], len);
        return true;
    }

    bool SendUint32(uint32_t value) {
        int result = TEMP_FAILURE_RETRY(send(socket_, &value, sizeof(value), 0));
        return result == sizeof(value);
    }

    bool GetSourceContext(std::string* source_context) const {
        char* c_source_context = nullptr;
        if (getpeercon(socket_, &c_source_context) != 0) {
            return false;
        }
        *source_context = c_source_context;
        freecon(c_source_context);
        return true;
    }

    int socket() { return socket_; }

    const ucred& cred() { return cred_; }

  private:
    bool PollIn(uint32_t* timeout_ms) {
        struct pollfd ufds[1];
        ufds[0].fd = socket_;
        ufds[0].events = POLLIN;
        ufds[0].revents = 0;
        while (*timeout_ms > 0) {
            auto start_time = std::chrono::steady_clock::now();
            int nr = poll(ufds, 1, *timeout_ms);
            auto now = std::chrono::steady_clock::now();
            auto time_elapsed =
                std::chrono::duration_cast<std::chrono::milliseconds>(now - start_time);
            uint64_t millis = time_elapsed.count();
            *timeout_ms = (millis > *timeout_ms) ? 0 : *timeout_ms - millis;

            if (nr > 0) {
                return true;
            }

            if (nr == 0) {
                // Timeout
                break;
            }

            if (nr < 0 && errno != EINTR) {
                PLOG(ERROR) << "sys_prop: error waiting for uid " << cred_.uid
                            << " to send property message";
                return false;
            } else {  // errno == EINTR
                // Timer rounds milliseconds down in case of EINTR we want it to be rounded up
                // to avoid slowing init down by causing EINTR with under millisecond timeout.
                if (*timeout_ms > 0) {
                    --(*timeout_ms);
                }
            }
        }

        LOG(ERROR) << "sys_prop: timeout waiting for uid " << cred_.uid
                   << " to send property message.";
        return false;
    }

    bool RecvFully(void* data_ptr, size_t size, uint32_t* timeout_ms) {
        size_t bytes_left = size;
        char* data = static_cast<char*>(data_ptr);
        while (*timeout_ms > 0 && bytes_left > 0) {
            if (!PollIn(timeout_ms)) {
                return false;
            }

            int result = TEMP_FAILURE_RETRY(recv(socket_, data, bytes_left, MSG_DONTWAIT));
            if (result <= 0) {
                PLOG(ERROR) << "sys_prop: recv error";
                return false;
            }

            bytes_left -= result;
            data += result;
        }

        if (bytes_left != 0) {
            LOG(ERROR) << "sys_prop: recv data is not properly obtained.";
        }

        return bytes_left == 0;
    }

    int socket_;
    ucred cred_;

    DISALLOW_IMPLICIT_CONSTRUCTORS(SocketConnection);
};

bool CheckControlPropertyPerms(const std::string& name, const std::string& value,
                               const std::string& source_context, const ucred& cr) {
    // We check the legacy method first but these properties are dontaudit, so we only log an audit
    // if the newer method fails as well.  We only do this with the legacy ctl. properties.
    if (name == "ctl.start" || name == "ctl.stop" || name == "ctl.restart") {
        // The legacy permissions model is that ctl. properties have their name ctl.<action> and
        // their value is the name of the service to apply that action to.  Permissions for these
        // actions are based on the service, so we must create a fake name of ctl.<service> to
        // check permissions.
        auto control_string_legacy = "ctl." + value;
        const char* target_context_legacy = nullptr;
        const char* type_legacy = nullptr;
        property_info_area->GetPropertyInfo(control_string_legacy.c_str(), &target_context_legacy,
                                            &type_legacy);

        if (CheckMacPerms(control_string_legacy, target_context_legacy, source_context.c_str(), cr)) {
            return true;
        }
    }

    auto control_string_full = name + "$" + value;
    const char* target_context_full = nullptr;
    const char* type_full = nullptr;
    property_info_area->GetPropertyInfo(control_string_full.c_str(), &target_context_full,
                                        &type_full);

    return CheckMacPerms(control_string_full, target_context_full, source_context.c_str(), cr);
}

// This returns one of the enum of PROP_SUCCESS or PROP_ERROR*.
uint32_t CheckPermissions(const std::string& name, const std::string& value,
                          const std::string& source_context, const ucred& cr, std::string* error) {
    if (!IsLegalPropertyName(name)) {
        *error = "Illegal property name";
        return PROP_ERROR_INVALID_NAME;
    }

    if (StartsWith(name, "ctl.")) {
        if (!CheckControlPropertyPerms(name, value, source_context, cr)) {
            *error = StringPrintf("Invalid permissions to perform '%s' on '%s'", name.c_str() + 4,
                                  value.c_str());
            return PROP_ERROR_HANDLE_CONTROL_MESSAGE;
        }

        return PROP_SUCCESS;
    }

    const char* target_context = nullptr;
    const char* type = nullptr;
    property_info_area->GetPropertyInfo(name.c_str(), &target_context, &type);

    if (!CheckMacPerms(name, target_context, source_context.c_str(), cr)) {
        *error = "SELinux permission check failed";
        return PROP_ERROR_PERMISSION_DENIED;
    }

    if (type == nullptr || !CheckType(type, value)) {
        *error = StringPrintf("Property type check failed, value doesn't match expected type '%s'",
                              (type ?: "(null)"));
        return PROP_ERROR_INVALID_VALUE;
    }

    return PROP_SUCCESS;
}

// This returns one of the enum of PROP_SUCCESS or PROP_ERROR*.
uint32_t HandlePropertySet(const std::string& name, const std::string& value,
                           const std::string& source_context, const ucred& cr, std::string* error) {
    if (auto ret = CheckPermissions(name, value, source_context, cr, error); ret != PROP_SUCCESS) {
        return ret;
    }

    if (StartsWith(name, "ctl.")) {
        return HandleControlMessage(name.c_str() + 4, value, cr.pid)
                       ? PROP_SUCCESS
                       : PROP_ERROR_HANDLE_CONTROL_MESSAGE;
    }

    // sys.powerctl is a special property that is used to make the device reboot.  We want to log
    // any process that sets this property to be able to accurately blame the cause of a shutdown.
    if (name == "sys.powerctl") {
        std::string cmdline_path = StringPrintf("proc/%d/cmdline", cr.pid);
        std::string process_cmdline;
        std::string process_log_string;
        if (ReadFileToString(cmdline_path, &process_cmdline)) {
            // Since cmdline is null deliminated, .c_str() conveniently gives us just the process
            // path.
            process_log_string = StringPrintf(" (%s)", process_cmdline.c_str());
        }
        LOG(INFO) << "Received sys.powerctl='" << value << "' from pid: " << cr.pid
                  << process_log_string;
    }

    // If a process other than init is writing a non-empty value, it means that process is
    // requesting that init performs a restorecon operation on the path specified by 'value'.
    // We use a thread to do this restorecon operation to prevent holding up init, as it may take
    // a long time to complete.
    if (name == kRestoreconProperty && cr.pid != 1 && !value.empty()) {
        static AsyncRestorecon async_restorecon;
        async_restorecon.TriggerRestorecon(value);
        return PROP_SUCCESS;
    }

    return PropertySet(name, value, error);
}

static void handle_property_set_fd() {
    static constexpr uint32_t kDefaultSocketTimeout = 2000; /* ms */

    int s = accept4(property_set_fd, nullptr, nullptr, SOCK_CLOEXEC);
    if (s == -1) {
        return;
    }

    ucred cr;
    socklen_t cr_size = sizeof(cr);
    if (getsockopt(s, SOL_SOCKET, SO_PEERCRED, &cr, &cr_size) < 0) {
        close(s);
        PLOG(ERROR) << "sys_prop: unable to get SO_PEERCRED";
        return;
    }

    SocketConnection socket(s, cr);
    uint32_t timeout_ms = kDefaultSocketTimeout;

    uint32_t cmd = 0;
    if (!socket.RecvUint32(&cmd, &timeout_ms)) {
        PLOG(ERROR) << "sys_prop: error while reading command from the socket";
        socket.SendUint32(PROP_ERROR_READ_CMD);
        return;
    }

    switch (cmd) {
    case PROP_MSG_SETPROP: {
        char prop_name[PROP_NAME_MAX];
        char prop_value[PROP_VALUE_MAX];

        if (!socket.RecvChars(prop_name, PROP_NAME_MAX, &timeout_ms) ||
            !socket.RecvChars(prop_value, PROP_VALUE_MAX, &timeout_ms)) {
          PLOG(ERROR) << "sys_prop(PROP_MSG_SETPROP): error while reading name/value from the socket";
          return;
        }

        prop_name[PROP_NAME_MAX-1] = 0;
        prop_value[PROP_VALUE_MAX-1] = 0;

        std::string source_context;
        if (!socket.GetSourceContext(&source_context)) {
            PLOG(ERROR) << "Unable to set property '" << prop_name << "': getpeercon() failed";
            return;
        }

        const auto& cr = socket.cred();
        std::string error;
        uint32_t result = HandlePropertySet(prop_name, prop_value, source_context, cr, &error);
        if (result != PROP_SUCCESS) {
            LOG(ERROR) << "Unable to set property '" << prop_name << "' from uid:" << cr.uid
                       << " gid:" << cr.gid << " pid:" << cr.pid << ": " << error;
        }

        break;
      }

    case PROP_MSG_SETPROP2: {
        std::string name;
        std::string value;
        if (!socket.RecvString(&name, &timeout_ms) ||
            !socket.RecvString(&value, &timeout_ms)) {
          PLOG(ERROR) << "sys_prop(PROP_MSG_SETPROP2): error while reading name/value from the socket";
          socket.SendUint32(PROP_ERROR_READ_DATA);
          return;
        }

        std::string source_context;
        if (!socket.GetSourceContext(&source_context)) {
            PLOG(ERROR) << "Unable to set property '" << name << "': getpeercon() failed";
            socket.SendUint32(PROP_ERROR_PERMISSION_DENIED);
            return;
        }

        const auto& cr = socket.cred();
        std::string error;
        uint32_t result = HandlePropertySet(name, value, source_context, cr, &error);
        if (result != PROP_SUCCESS) {
            LOG(ERROR) << "Unable to set property '" << name << "' from uid:" << cr.uid
                       << " gid:" << cr.gid << " pid:" << cr.pid << ": " << error;
        }
        socket.SendUint32(result);
        break;
      }

    default:
        LOG(ERROR) << "sys_prop: invalid command " << cmd;
        socket.SendUint32(PROP_ERROR_INVALID_CMD);
        break;
    }
}

static bool load_properties_from_file(const char*, const char*,
                                      std::map<std::string, std::string>*);

/*
 * Filter is used to decide which properties to load: NULL loads all keys,
 * "ro.foo.*" is a prefix match, and "ro.foo.bar" is an exact match.
 */
static void LoadProperties(char* data, const char* filter, const char* filename,
                           std::map<std::string, std::string>* properties) {
    char *key, *value, *eol, *sol, *tmp, *fn;
    size_t flen = 0;

    const char* context = kInitContext.c_str();
    if (SelinuxGetVendorAndroidVersion() >= __ANDROID_API_P__) {
        for (const auto& [path_prefix, secontext] : paths_and_secontexts) {
            if (StartsWith(filename, path_prefix)) {
                context = secontext;
            }
        }
    }

    if (filter) {
        flen = strlen(filter);
    }

    sol = data;
    while ((eol = strchr(sol, '\n'))) {
        key = sol;
        *eol++ = 0;
        sol = eol;

        while (isspace(*key)) key++;
        if (*key == '#') continue;

        tmp = eol - 2;
        while ((tmp > key) && isspace(*tmp)) *tmp-- = 0;

        if (!strncmp(key, "import ", 7) && flen == 0) {
            fn = key + 7;
            while (isspace(*fn)) fn++;

            key = strchr(fn, ' ');
            if (key) {
                *key++ = 0;
                while (isspace(*key)) key++;
            }

            std::string raw_filename(fn);
<<<<<<< HEAD
            std::string expanded_filename;
            if (!expand_props(raw_filename, &expanded_filename)) {
                LOG(ERROR) << "Could not expand filename '" << raw_filename << "'";
                continue;
            }

            load_properties_from_file(expanded_filename.c_str(), key, properties);
=======
            auto expanded_filename = ExpandProps(raw_filename);

            if (!expanded_filename) {
                LOG(ERROR) << "Could not expand filename ': " << expanded_filename.error();
                continue;
            }

            load_properties_from_file(expanded_filename->c_str(), key, properties);
>>>>>>> 7e108855
        } else {
            value = strchr(key, '=');
            if (!value) continue;
            *value++ = 0;

            tmp = value - 2;
            while ((tmp > key) && isspace(*tmp)) *tmp-- = 0;

            while (isspace(*value)) value++;

            if (flen > 0) {
                if (filter[flen - 1] == '*') {
                    if (strncmp(key, filter, flen - 1) != 0) continue;
                } else {
                    if (strcmp(key, filter) != 0) continue;
                }
            }

            if (StartsWith(key, "ctl.") || key == "sys.powerctl"s ||
                std::string{key} == kRestoreconProperty) {
                LOG(ERROR) << "Ignoring disallowed property '" << key
                           << "' with special meaning in prop file '" << filename << "'";
                continue;
            }

            ucred cr = {.pid = 1, .uid = 0, .gid = 0};
            std::string error;
            if (CheckPermissions(key, value, context, cr, &error) == PROP_SUCCESS) {
                auto it = properties->find(key);
                if (it == properties->end()) {
                    (*properties)[key] = value;
                } else if (it->second != value) {
                    LOG(WARNING) << "Overriding previous 'ro.' property '" << key << "':'"
                                 << it->second << "' with new value '" << value << "'";
                    it->second = value;
                }
            } else {
                LOG(ERROR) << "Do not have permissions to set '" << key << "' to '" << value
                           << "' in property file '" << filename << "': " << error;
            }
        }
    }
}

// Filter is used to decide which properties to load: NULL loads all keys,
// "ro.foo.*" is a prefix match, and "ro.foo.bar" is an exact match.
static bool load_properties_from_file(const char* filename, const char* filter,
                                      std::map<std::string, std::string>* properties) {
    Timer t;
    auto file_contents = ReadFile(filename);
    if (!file_contents) {
        PLOG(WARNING) << "Couldn't load property file '" << filename
                      << "': " << file_contents.error();
        return false;
    }
    file_contents->push_back('\n');

    LoadProperties(file_contents->data(), filter, filename, properties);
    LOG(VERBOSE) << "(Loading properties from " << filename << " took " << t << ".)";
    return true;
}

// persist.sys.usb.config values can't be combined on build-time when property
// files are split into each partition.
// So we need to apply the same rule of build/make/tools/post_process_props.py
// on runtime.
static void update_sys_usb_config() {
    bool is_debuggable = android::base::GetBoolProperty("ro.debuggable", false);
    std::string config = android::base::GetProperty("persist.sys.usb.config", "");
    if (config.empty()) {
        property_set("persist.sys.usb.config", is_debuggable ? "adb" : "none");
    } else if (is_debuggable && config.find("adb") == std::string::npos &&
               config.length() + 4 < PROP_VALUE_MAX) {
        config.append(",adb");
        property_set("persist.sys.usb.config", config);
    }
}

static void load_override_properties() {
    if (ALLOW_LOCAL_PROP_OVERRIDE) {
        std::map<std::string, std::string> properties;
        load_properties_from_file("/data/local.prop", nullptr, &properties);
        for (const auto& [name, value] : properties) {
            std::string error;
            if (PropertySet(name, value, &error) != PROP_SUCCESS) {
                LOG(ERROR) << "Could not set '" << name << "' to '" << value
                           << "' in /data/local.prop: " << error;
            }
        }
<<<<<<< HEAD
    }
}

static int check_rlim_action() {
    struct rlimit rl;
    std::string value  = android::base::GetProperty("persist.debug.trace", "");

    if(value == "1") {
        rl.rlim_cur = RLIM_INFINITY;
        rl.rlim_max = RLIM_INFINITY;
        if (setrlimit(RLIMIT_CORE, &rl) < 0) {
            PLOG(ERROR) << "could not enable core file generation";
        }
=======
>>>>>>> 7e108855
    }
    return 0;
}

/* When booting an encrypted system, /data is not mounted when the
 * property service is started, so any properties stored there are
 * not loaded.  Vold triggers init to load these properties once it
 * has mounted /data.
 */
void load_persist_props(void) {
    // Devices with FDE have load_persist_props called twice; the first time when the temporary
    // /data partition is mounted and then again once /data is truly mounted.  We do not want to
    // read persistent properties from the temporary /data partition or mark persistent properties
    // as having been loaded during the first call, so we return in that case.
    std::string crypto_state = android::base::GetProperty("ro.crypto.state", "");
    std::string crypto_type = android::base::GetProperty("ro.crypto.type", "");
    if (crypto_state == "encrypted" && crypto_type == "block") {
        static size_t num_calls = 0;
        if (++num_calls == 1) return;
    }

    load_override_properties();
    /* Read persistent properties after all default values have been loaded. */
    auto persistent_properties = LoadPersistentProperties();
    for (const auto& persistent_property_record : persistent_properties.properties()) {
        property_set(persistent_property_record.name(), persistent_property_record.value());
    }
    persistent_properties_loaded = true;
    property_set("ro.persistent_properties.ready", "true");
    /*check for coredump*/
    check_rlim_action();
}

// If the ro.product.[brand|device|manufacturer|model|name] properties have not been explicitly
// set, derive them from ro.product.${partition}.* properties
static void property_initialize_ro_product_props() {
    const char* RO_PRODUCT_PROPS_PREFIX = "ro.product.";
    const char* RO_PRODUCT_PROPS[] = {
            "brand", "device", "manufacturer", "model", "name",
    };
    const char* RO_PRODUCT_PROPS_ALLOWED_SOURCES[] = {
            "odm", "product", "product_services", "system", "vendor",
    };
    const char* RO_PRODUCT_PROPS_DEFAULT_SOURCE_ORDER =
            "product,product_services,odm,vendor,system";
    const std::string EMPTY = "";

    std::string ro_product_props_source_order =
            GetProperty("ro.product.property_source_order", EMPTY);

    if (!ro_product_props_source_order.empty()) {
        // Verify that all specified sources are valid
        for (const auto& source : Split(ro_product_props_source_order, ",")) {
            // Verify that the specified source is valid
            bool is_allowed_source = false;
            for (const auto& allowed_source : RO_PRODUCT_PROPS_ALLOWED_SOURCES) {
                if (source == allowed_source) {
                    is_allowed_source = true;
                    break;
                }
            }
            if (!is_allowed_source) {
                LOG(ERROR) << "Found unexpected source in ro.product.property_source_order; "
                              "using the default property source order";
                ro_product_props_source_order = RO_PRODUCT_PROPS_DEFAULT_SOURCE_ORDER;
                break;
            }
        }
    } else {
        ro_product_props_source_order = RO_PRODUCT_PROPS_DEFAULT_SOURCE_ORDER;
    }

    for (const auto& ro_product_prop : RO_PRODUCT_PROPS) {
        std::string base_prop(RO_PRODUCT_PROPS_PREFIX);
        base_prop += ro_product_prop;

        std::string base_prop_val = GetProperty(base_prop, EMPTY);
        if (!base_prop_val.empty()) {
            continue;
        }

        for (const auto& source : Split(ro_product_props_source_order, ",")) {
            std::string target_prop(RO_PRODUCT_PROPS_PREFIX);
            target_prop += source;
            target_prop += '.';
            target_prop += ro_product_prop;

            std::string target_prop_val = GetProperty(target_prop, EMPTY);
            if (!target_prop_val.empty()) {
                LOG(INFO) << "Setting product property " << base_prop << " to '" << target_prop_val
                          << "' (from " << target_prop << ")";
                std::string error;
                uint32_t res = PropertySet(base_prop, target_prop_val, &error);
                if (res != PROP_SUCCESS) {
                    LOG(ERROR) << "Error setting product property " << base_prop << ": err=" << res
                               << " (" << error << ")";
                }
                break;
            }
        }
    }
}

// If the ro.build.fingerprint property has not been set, derive it from constituent pieces
static void property_derive_build_fingerprint() {
    std::string build_fingerprint = GetProperty("ro.build.fingerprint", "");
    if (!build_fingerprint.empty()) {
        return;
    }

    const std::string UNKNOWN = "unknown";
    build_fingerprint = GetProperty("ro.product.brand", UNKNOWN);
    build_fingerprint += '/';
    build_fingerprint += GetProperty("ro.product.name", UNKNOWN);
    build_fingerprint += '/';
    build_fingerprint += GetProperty("ro.product.device", UNKNOWN);
    build_fingerprint += ':';
    build_fingerprint += GetProperty("ro.build.version.release", UNKNOWN);
    build_fingerprint += '/';
    build_fingerprint += GetProperty("ro.build.id", UNKNOWN);
    build_fingerprint += '/';
    build_fingerprint += GetProperty("ro.build.version.incremental", UNKNOWN);
    build_fingerprint += ':';
    build_fingerprint += GetProperty("ro.build.type", UNKNOWN);
    build_fingerprint += '/';
    build_fingerprint += GetProperty("ro.build.tags", UNKNOWN);

    LOG(INFO) << "Setting property 'ro.build.fingerprint' to '" << build_fingerprint << "'";

    std::string error;
    uint32_t res = PropertySet("ro.build.fingerprint", build_fingerprint, &error);
    if (res != PROP_SUCCESS) {
        LOG(ERROR) << "Error setting property 'ro.build.fingerprint': err=" << res << " (" << error
                   << ")";
    }
}

<<<<<<< HEAD
// Initialize ro.build.product property with the value of ro.product.device, if it has not been set.
static void property_derive_build_product() {
    std::string build_product = GetProperty("ro.build.product", "");
    if (!build_product.empty()) {
        return;
    }

    const std::string UNKNOWN = "unknown";
    build_product = GetProperty("ro.product.device", UNKNOWN);

    LOG(INFO) << "Setting property 'ro.build.product' to '" << build_product << "'";

    std::string error;
    uint32_t res = PropertySet("ro.build.product", build_product, &error);
    if (res != PROP_SUCCESS) {
        LOG(ERROR) << "Error setting property 'ro.build.product': err=" << res << " (" << error
                   << ")";
    }
}

// If the ro.build.description property has not been set, derive it from constituent pieces
static void property_derive_build_description() {
    std::string build_description = GetProperty("ro.build.description", "");
    if (!build_description.empty()) {
        return;
=======
// If the ro.product.[brand|device|manufacturer|model|name] properties have not been explicitly
// set, derive them from ro.product.${partition}.* properties
static void property_initialize_ro_product_props() {
    const char* RO_PRODUCT_PROPS_PREFIX = "ro.product.";
    const char* RO_PRODUCT_PROPS[] = {
            "brand", "device", "manufacturer", "model", "name",
    };
    const char* RO_PRODUCT_PROPS_ALLOWED_SOURCES[] = {
            "odm", "product", "system_ext", "system", "vendor",
    };
    const char* RO_PRODUCT_PROPS_DEFAULT_SOURCE_ORDER = "product,odm,vendor,system_ext,system";
    const std::string EMPTY = "";

    std::string ro_product_props_source_order =
            GetProperty("ro.product.property_source_order", EMPTY);

    if (!ro_product_props_source_order.empty()) {
        // Verify that all specified sources are valid
        for (const auto& source : Split(ro_product_props_source_order, ",")) {
            // Verify that the specified source is valid
            bool is_allowed_source = false;
            for (const auto& allowed_source : RO_PRODUCT_PROPS_ALLOWED_SOURCES) {
                if (source == allowed_source) {
                    is_allowed_source = true;
                    break;
                }
            }
            if (!is_allowed_source) {
                LOG(ERROR) << "Found unexpected source in ro.product.property_source_order; "
                              "using the default property source order";
                ro_product_props_source_order = RO_PRODUCT_PROPS_DEFAULT_SOURCE_ORDER;
                break;
            }
        }
    } else {
        ro_product_props_source_order = RO_PRODUCT_PROPS_DEFAULT_SOURCE_ORDER;
    }

    for (const auto& ro_product_prop : RO_PRODUCT_PROPS) {
        std::string base_prop(RO_PRODUCT_PROPS_PREFIX);
        base_prop += ro_product_prop;

        std::string base_prop_val = GetProperty(base_prop, EMPTY);
        if (!base_prop_val.empty()) {
            continue;
        }

        for (const auto& source : Split(ro_product_props_source_order, ",")) {
            std::string target_prop(RO_PRODUCT_PROPS_PREFIX);
            target_prop += source;
            target_prop += '.';
            target_prop += ro_product_prop;

            std::string target_prop_val = GetProperty(target_prop, EMPTY);
            if (!target_prop_val.empty()) {
                LOG(INFO) << "Setting product property " << base_prop << " to '" << target_prop_val
                          << "' (from " << target_prop << ")";
                std::string error;
                uint32_t res = PropertySet(base_prop, target_prop_val, &error);
                if (res != PROP_SUCCESS) {
                    LOG(ERROR) << "Error setting product property " << base_prop << ": err=" << res
                               << " (" << error << ")";
                }
                break;
            }
        }
>>>>>>> 7e108855
    }
}

<<<<<<< HEAD
    const std::string UNKNOWN = "unknown";
    build_description = GetProperty("ro.product.name", UNKNOWN);
    build_description += '-';
    build_description += GetProperty("ro.build.type", UNKNOWN);
    build_description += ' ';
    build_description += GetProperty("ro.build.version.release", UNKNOWN);
    build_description += ' ';
    build_description += GetProperty("ro.build.id", UNKNOWN);
    build_description += ' ';
    build_description += GetProperty("ro.build.version.incremental", UNKNOWN);
    build_description += ' ';
    build_description += GetProperty("ro.build.tags", UNKNOWN);

    LOG(INFO) << "Setting property 'ro.build.description' to '" << build_description << "'";

    std::string error;
    uint32_t res = PropertySet("ro.build.description", build_description, &error);
    if (res != PROP_SUCCESS) {
        LOG(ERROR) << "Error setting property 'ro.build.description': err=" << res << " (" << error
                   << ")";
    }
}

// If the ro.build.display.id property has not been set, derive it from constituent pieces
static void property_derive_build_display_id() {
    std::string build_display_id = GetProperty("ro.build.display.id", "");
    if (!build_display_id.empty()) {
=======
// If the ro.build.fingerprint property has not been set, derive it from constituent pieces
static void property_derive_build_fingerprint() {
    std::string build_fingerprint = GetProperty("ro.build.fingerprint", "");
    if (!build_fingerprint.empty()) {
>>>>>>> 7e108855
        return;
    }

    const std::string UNKNOWN = "unknown";
<<<<<<< HEAD
    std::string build_type = GetProperty("ro.build.type", "");
    if (build_type == "user") {
        std::string display_build_number = GetProperty("ro.build.display_build_number", "");
        if (display_build_number == "true") {
            build_display_id = GetProperty("ro.build.id", UNKNOWN);
            build_display_id += '.';
            build_display_id += GetProperty("ro.build.version.incremental", UNKNOWN);
            build_display_id += ' ';
            build_display_id += GetProperty("ro.build.keys", UNKNOWN);
        } else {
            build_display_id = GetProperty("ro.build.id", UNKNOWN);
            build_display_id += ' ';
            build_display_id += GetProperty("ro.build.keys", UNKNOWN);
        }
    } else {
            build_display_id = GetProperty("ro.product.name", UNKNOWN);
            build_display_id += '-';
            build_display_id += GetProperty("ro.build.type", UNKNOWN);
            build_display_id += ' ';
            build_display_id += GetProperty("ro.build.version.release", UNKNOWN);
            build_display_id += ' ';
            build_display_id += GetProperty("ro.build.id", UNKNOWN);
            build_display_id += ' ';
            build_display_id += GetProperty("ro.build.version.incremental", UNKNOWN);
            build_display_id += ' ';
            build_display_id += GetProperty("ro.build.tags", UNKNOWN);
    }

    LOG(INFO) << "Setting property 'ro.build.display.id' to '" << build_display_id << "'";

    std::string error;
    uint32_t res = PropertySet("ro.build.display.id", build_display_id, &error);
    if (res != PROP_SUCCESS) {
        LOG(ERROR) << "Error setting property 'ro.build.display.id': err=" << res << " (" << error
                   << ")";
    }
}

static void property_derive_build_props() {
    property_derive_build_fingerprint();
    property_derive_build_product();
    property_derive_build_description();
    property_derive_build_display_id();
}

void property_load_boot_defaults(bool load_debug_prop) {
    // TODO(b/117892318): merge prop.default and build.prop files into one
    // We read the properties and their values into a map, in order to always allow properties
    // loaded in the later property files to override the properties in loaded in the earlier
    // property files, regardless of if they are "ro." properties or not.
    std::map<std::string, std::string> properties;
    if (!load_properties_from_file("/system/etc/prop.default", nullptr, &properties)) {
        // Try recovery path
        if (!load_properties_from_file("/prop.default", nullptr, &properties)) {
            // Try legacy path
            load_properties_from_file("/default.prop", nullptr, &properties);
        }
    }
    load_properties_from_file("/system/build.prop", nullptr, &properties);
    load_properties_from_file("/vendor/default.prop", nullptr, &properties);
    load_properties_from_file("/vendor/build.prop", nullptr, &properties);
    if (SelinuxGetVendorAndroidVersion() >= __ANDROID_API_Q__) {
        load_properties_from_file("/odm/etc/build.prop", nullptr, &properties);
    } else {
        load_properties_from_file("/odm/default.prop", nullptr, &properties);
        load_properties_from_file("/odm/build.prop", nullptr, &properties);
    }
    load_properties_from_file("/product/build.prop", nullptr, &properties);
    load_properties_from_file("/product_services/build.prop", nullptr, &properties);
    load_properties_from_file("/factory/factory.prop", "ro.*", &properties);

    if (load_debug_prop) {
        LOG(INFO) << "Loading " << kDebugRamdiskProp;
        load_properties_from_file(kDebugRamdiskProp, nullptr, &properties);
    }

    for (const auto& [name, value] : properties) {
        std::string error;
        if (PropertySet(name, value, &error) != PROP_SUCCESS) {
            LOG(ERROR) << "Could not set '" << name << "' to '" << value
                       << "' while loading .prop files" << error;
        }
    }

    property_initialize_ro_product_props();
    property_derive_build_props();
=======
    build_fingerprint = GetProperty("ro.product.brand", UNKNOWN);
    build_fingerprint += '/';
    build_fingerprint += GetProperty("ro.product.name", UNKNOWN);
    build_fingerprint += '/';
    build_fingerprint += GetProperty("ro.product.device", UNKNOWN);
    build_fingerprint += ':';
    build_fingerprint += GetProperty("ro.build.version.release", UNKNOWN);
    build_fingerprint += '/';
    build_fingerprint += GetProperty("ro.build.id", UNKNOWN);
    build_fingerprint += '/';
    build_fingerprint += GetProperty("ro.build.version.incremental", UNKNOWN);
    build_fingerprint += ':';
    build_fingerprint += GetProperty("ro.build.type", UNKNOWN);
    build_fingerprint += '/';
    build_fingerprint += GetProperty("ro.build.tags", UNKNOWN);

    LOG(INFO) << "Setting property 'ro.build.fingerprint' to '" << build_fingerprint << "'";

    std::string error;
    uint32_t res = PropertySet("ro.build.fingerprint", build_fingerprint, &error);
    if (res != PROP_SUCCESS) {
        LOG(ERROR) << "Error setting property 'ro.build.fingerprint': err=" << res << " (" << error
                   << ")";
    }
}

void property_load_boot_defaults(bool load_debug_prop) {
    // TODO(b/117892318): merge prop.default and build.prop files into one
    // We read the properties and their values into a map, in order to always allow properties
    // loaded in the later property files to override the properties in loaded in the earlier
    // property files, regardless of if they are "ro." properties or not.
    std::map<std::string, std::string> properties;
    if (!load_properties_from_file("/system/etc/prop.default", nullptr, &properties)) {
        // Try recovery path
        if (!load_properties_from_file("/prop.default", nullptr, &properties)) {
            // Try legacy path
            load_properties_from_file("/default.prop", nullptr, &properties);
        }
    }
    load_properties_from_file("/system/build.prop", nullptr, &properties);
    load_properties_from_file("/system_ext/build.prop", nullptr, &properties);
    load_properties_from_file("/vendor/default.prop", nullptr, &properties);
    load_properties_from_file("/vendor/build.prop", nullptr, &properties);
    if (SelinuxGetVendorAndroidVersion() >= __ANDROID_API_Q__) {
        load_properties_from_file("/odm/etc/build.prop", nullptr, &properties);
    } else {
        load_properties_from_file("/odm/default.prop", nullptr, &properties);
        load_properties_from_file("/odm/build.prop", nullptr, &properties);
    }
    load_properties_from_file("/product/build.prop", nullptr, &properties);
    load_properties_from_file("/factory/factory.prop", "ro.*", &properties);

    if (load_debug_prop) {
        LOG(INFO) << "Loading " << kDebugRamdiskProp;
        load_properties_from_file(kDebugRamdiskProp, nullptr, &properties);
    }

    for (const auto& [name, value] : properties) {
        std::string error;
        if (PropertySet(name, value, &error) != PROP_SUCCESS) {
            LOG(ERROR) << "Could not set '" << name << "' to '" << value
                       << "' while loading .prop files" << error;
        }
    }

    property_initialize_ro_product_props();
    property_derive_build_fingerprint();
>>>>>>> 7e108855

    update_sys_usb_config();
}

bool LoadPropertyInfoFromFile(const std::string& filename,
                              std::vector<PropertyInfoEntry>* property_infos) {
    auto file_contents = std::string();
    if (!ReadFileToString(filename, &file_contents)) {
        PLOG(ERROR) << "Could not read properties from '" << filename << "'";
        return false;
    }

    auto errors = std::vector<std::string>{};
    ParsePropertyInfoFile(file_contents, property_infos, &errors);
    // Individual parsing errors are reported but do not cause a failed boot, which is what
    // returning false would do here.
    for (const auto& error : errors) {
        LOG(ERROR) << "Could not read line from '" << filename << "': " << error;
    }

    return true;
}

void CreateSerializedPropertyInfo() {
    auto property_infos = std::vector<PropertyInfoEntry>();
    if (access("/system/etc/selinux/plat_property_contexts", R_OK) != -1) {
        if (!LoadPropertyInfoFromFile("/system/etc/selinux/plat_property_contexts",
                                      &property_infos)) {
            return;
        }
        // Don't check for failure here, so we always have a sane list of properties.
        // E.g. In case of recovery, the vendor partition will not have mounted and we
        // still need the system / platform properties to function.
        if (!LoadPropertyInfoFromFile("/vendor/etc/selinux/vendor_property_contexts",
                                      &property_infos)) {
            // Fallback to nonplat_* if vendor_* doesn't exist.
            LoadPropertyInfoFromFile("/vendor/etc/selinux/nonplat_property_contexts",
                                     &property_infos);
        }
        if (access("/product/etc/selinux/product_property_contexts", R_OK) != -1) {
            LoadPropertyInfoFromFile("/product/etc/selinux/product_property_contexts",
                                     &property_infos);
        }
        if (access("/odm/etc/selinux/odm_property_contexts", R_OK) != -1) {
            LoadPropertyInfoFromFile("/odm/etc/selinux/odm_property_contexts", &property_infos);
        }
    } else {
        if (!LoadPropertyInfoFromFile("/plat_property_contexts", &property_infos)) {
            return;
        }
        if (!LoadPropertyInfoFromFile("/vendor_property_contexts", &property_infos)) {
            // Fallback to nonplat_* if vendor_* doesn't exist.
            LoadPropertyInfoFromFile("/nonplat_property_contexts", &property_infos);
        }
        LoadPropertyInfoFromFile("/product_property_contexts", &property_infos);
        LoadPropertyInfoFromFile("/odm_property_contexts", &property_infos);
    }

    auto serialized_contexts = std::string();
    auto error = std::string();
    if (!BuildTrie(property_infos, "u:object_r:default_prop:s0", "string", &serialized_contexts,
                   &error)) {
        LOG(ERROR) << "Unable to serialize property contexts: " << error;
        return;
    }

    constexpr static const char kPropertyInfosPath[] = "/dev/__properties__/property_info";
    if (!WriteStringToFile(serialized_contexts, kPropertyInfosPath, 0444, 0, 0, false)) {
        PLOG(ERROR) << "Unable to write serialized property infos to file";
    }
    selinux_android_restorecon(kPropertyInfosPath, 0);
}

void StartPropertyService(Epoll* epoll) {
    property_set("ro.property_service.version", "2");

    if (auto result = CreateSocket(PROP_SERVICE_NAME, SOCK_STREAM | SOCK_CLOEXEC | SOCK_NONBLOCK,
                                   false, 0666, 0, 0, {})) {
        property_set_fd = *result;
    } else {
        PLOG(FATAL) << "start_property_service socket creation failed: " << result.error();
    }

    listen(property_set_fd, 8);

    if (auto result = epoll->RegisterHandler(property_set_fd, handle_property_set_fd); !result) {
        PLOG(FATAL) << result.error();
    }
<<<<<<< HEAD
=======
}

Result<int> CallFunctionAndHandlePropertiesImpl(const std::function<int()>& f) {
    unique_fd reader;
    unique_fd writer;
    if (!Socketpair(AF_UNIX, SOCK_STREAM | SOCK_CLOEXEC, 0, &reader, &writer)) {
        return ErrnoError() << "Could not create socket pair";
    }

    int result = 0;
    std::atomic<bool> end = false;
    auto thread = std::thread{[&f, &result, &end, &writer] {
        result = f();
        end = true;
        send(writer, "1", 1, 0);
    }};

    Epoll epoll;
    if (auto result = epoll.Open(); !result) {
        return Error() << "Could not create epoll: " << result.error();
    }
    if (auto result = epoll.RegisterHandler(property_set_fd, handle_property_set_fd); !result) {
        return Error() << "Could not register epoll handler for property fd: " << result.error();
    }

    // No-op function, just used to break from loop.
    if (auto result = epoll.RegisterHandler(reader, [] {}); !result) {
        return Error() << "Could not register epoll handler for ending thread:" << result.error();
    }

    while (!end) {
        epoll.Wait({});
    }

    thread.join();

    return result;
>>>>>>> 7e108855
}

}  // namespace init
}  // namespace android<|MERGE_RESOLUTION|>--- conflicted
+++ resolved
@@ -39,10 +39,7 @@
 #define _REALLY_INCLUDE_SYS__SYSTEM_PROPERTIES_H_
 #include <sys/_system_properties.h>
 
-<<<<<<< HEAD
-=======
 #include <atomic>
->>>>>>> 7e108855
 #include <map>
 #include <memory>
 #include <mutex>
@@ -56,10 +53,7 @@
 #include <android-base/properties.h>
 #include <android-base/stringprintf.h>
 #include <android-base/strings.h>
-<<<<<<< HEAD
-=======
 #include <android-base/unique_fd.h>
->>>>>>> 7e108855
 #include <property_info_parser/property_info_parser.h>
 #include <property_info_serializer/property_info_serializer.h>
 #include <selinux/android.h>
@@ -67,10 +61,6 @@
 #include <selinux/selinux.h>
 
 #include "debug_ramdisk.h"
-<<<<<<< HEAD
-#include "epoll.h"
-=======
->>>>>>> 7e108855
 #include "init.h"
 #include "persistent_properties.h"
 #include "property_type.h"
@@ -653,15 +643,6 @@
             }
 
             std::string raw_filename(fn);
-<<<<<<< HEAD
-            std::string expanded_filename;
-            if (!expand_props(raw_filename, &expanded_filename)) {
-                LOG(ERROR) << "Could not expand filename '" << raw_filename << "'";
-                continue;
-            }
-
-            load_properties_from_file(expanded_filename.c_str(), key, properties);
-=======
             auto expanded_filename = ExpandProps(raw_filename);
 
             if (!expanded_filename) {
@@ -670,7 +651,6 @@
             }
 
             load_properties_from_file(expanded_filename->c_str(), key, properties);
->>>>>>> 7e108855
         } else {
             value = strchr(key, '=');
             if (!value) continue;
@@ -760,7 +740,6 @@
                            << "' in /data/local.prop: " << error;
             }
         }
-<<<<<<< HEAD
     }
 }
 
@@ -774,8 +753,6 @@
         if (setrlimit(RLIMIT_CORE, &rl) < 0) {
             PLOG(ERROR) << "could not enable core file generation";
         }
-=======
->>>>>>> 7e108855
     }
     return 0;
 }
@@ -817,10 +794,9 @@
             "brand", "device", "manufacturer", "model", "name",
     };
     const char* RO_PRODUCT_PROPS_ALLOWED_SOURCES[] = {
-            "odm", "product", "product_services", "system", "vendor",
+            "odm", "product", "system_ext", "system", "vendor",
     };
-    const char* RO_PRODUCT_PROPS_DEFAULT_SOURCE_ORDER =
-            "product,product_services,odm,vendor,system";
+    const char* RO_PRODUCT_PROPS_DEFAULT_SOURCE_ORDER = "product,odm,vendor,system_ext,system";
     const std::string EMPTY = "";
 
     std::string ro_product_props_source_order =
@@ -913,7 +889,6 @@
     }
 }
 
-<<<<<<< HEAD
 // Initialize ro.build.product property with the value of ro.product.device, if it has not been set.
 static void property_derive_build_product() {
     std::string build_product = GetProperty("ro.build.product", "");
@@ -939,78 +914,8 @@
     std::string build_description = GetProperty("ro.build.description", "");
     if (!build_description.empty()) {
         return;
-=======
-// If the ro.product.[brand|device|manufacturer|model|name] properties have not been explicitly
-// set, derive them from ro.product.${partition}.* properties
-static void property_initialize_ro_product_props() {
-    const char* RO_PRODUCT_PROPS_PREFIX = "ro.product.";
-    const char* RO_PRODUCT_PROPS[] = {
-            "brand", "device", "manufacturer", "model", "name",
-    };
-    const char* RO_PRODUCT_PROPS_ALLOWED_SOURCES[] = {
-            "odm", "product", "system_ext", "system", "vendor",
-    };
-    const char* RO_PRODUCT_PROPS_DEFAULT_SOURCE_ORDER = "product,odm,vendor,system_ext,system";
-    const std::string EMPTY = "";
-
-    std::string ro_product_props_source_order =
-            GetProperty("ro.product.property_source_order", EMPTY);
-
-    if (!ro_product_props_source_order.empty()) {
-        // Verify that all specified sources are valid
-        for (const auto& source : Split(ro_product_props_source_order, ",")) {
-            // Verify that the specified source is valid
-            bool is_allowed_source = false;
-            for (const auto& allowed_source : RO_PRODUCT_PROPS_ALLOWED_SOURCES) {
-                if (source == allowed_source) {
-                    is_allowed_source = true;
-                    break;
-                }
-            }
-            if (!is_allowed_source) {
-                LOG(ERROR) << "Found unexpected source in ro.product.property_source_order; "
-                              "using the default property source order";
-                ro_product_props_source_order = RO_PRODUCT_PROPS_DEFAULT_SOURCE_ORDER;
-                break;
-            }
-        }
-    } else {
-        ro_product_props_source_order = RO_PRODUCT_PROPS_DEFAULT_SOURCE_ORDER;
-    }
-
-    for (const auto& ro_product_prop : RO_PRODUCT_PROPS) {
-        std::string base_prop(RO_PRODUCT_PROPS_PREFIX);
-        base_prop += ro_product_prop;
-
-        std::string base_prop_val = GetProperty(base_prop, EMPTY);
-        if (!base_prop_val.empty()) {
-            continue;
-        }
-
-        for (const auto& source : Split(ro_product_props_source_order, ",")) {
-            std::string target_prop(RO_PRODUCT_PROPS_PREFIX);
-            target_prop += source;
-            target_prop += '.';
-            target_prop += ro_product_prop;
-
-            std::string target_prop_val = GetProperty(target_prop, EMPTY);
-            if (!target_prop_val.empty()) {
-                LOG(INFO) << "Setting product property " << base_prop << " to '" << target_prop_val
-                          << "' (from " << target_prop << ")";
-                std::string error;
-                uint32_t res = PropertySet(base_prop, target_prop_val, &error);
-                if (res != PROP_SUCCESS) {
-                    LOG(ERROR) << "Error setting product property " << base_prop << ": err=" << res
-                               << " (" << error << ")";
-                }
-                break;
-            }
-        }
->>>>>>> 7e108855
-    }
-}
-
-<<<<<<< HEAD
+    }
+
     const std::string UNKNOWN = "unknown";
     build_description = GetProperty("ro.product.name", UNKNOWN);
     build_description += '-';
@@ -1038,17 +943,10 @@
 static void property_derive_build_display_id() {
     std::string build_display_id = GetProperty("ro.build.display.id", "");
     if (!build_display_id.empty()) {
-=======
-// If the ro.build.fingerprint property has not been set, derive it from constituent pieces
-static void property_derive_build_fingerprint() {
-    std::string build_fingerprint = GetProperty("ro.build.fingerprint", "");
-    if (!build_fingerprint.empty()) {
->>>>>>> 7e108855
         return;
     }
 
     const std::string UNKNOWN = "unknown";
-<<<<<<< HEAD
     std::string build_type = GetProperty("ro.build.type", "");
     if (build_type == "user") {
         std::string display_build_number = GetProperty("ro.build.display_build_number", "");
@@ -1108,74 +1006,6 @@
         }
     }
     load_properties_from_file("/system/build.prop", nullptr, &properties);
-    load_properties_from_file("/vendor/default.prop", nullptr, &properties);
-    load_properties_from_file("/vendor/build.prop", nullptr, &properties);
-    if (SelinuxGetVendorAndroidVersion() >= __ANDROID_API_Q__) {
-        load_properties_from_file("/odm/etc/build.prop", nullptr, &properties);
-    } else {
-        load_properties_from_file("/odm/default.prop", nullptr, &properties);
-        load_properties_from_file("/odm/build.prop", nullptr, &properties);
-    }
-    load_properties_from_file("/product/build.prop", nullptr, &properties);
-    load_properties_from_file("/product_services/build.prop", nullptr, &properties);
-    load_properties_from_file("/factory/factory.prop", "ro.*", &properties);
-
-    if (load_debug_prop) {
-        LOG(INFO) << "Loading " << kDebugRamdiskProp;
-        load_properties_from_file(kDebugRamdiskProp, nullptr, &properties);
-    }
-
-    for (const auto& [name, value] : properties) {
-        std::string error;
-        if (PropertySet(name, value, &error) != PROP_SUCCESS) {
-            LOG(ERROR) << "Could not set '" << name << "' to '" << value
-                       << "' while loading .prop files" << error;
-        }
-    }
-
-    property_initialize_ro_product_props();
-    property_derive_build_props();
-=======
-    build_fingerprint = GetProperty("ro.product.brand", UNKNOWN);
-    build_fingerprint += '/';
-    build_fingerprint += GetProperty("ro.product.name", UNKNOWN);
-    build_fingerprint += '/';
-    build_fingerprint += GetProperty("ro.product.device", UNKNOWN);
-    build_fingerprint += ':';
-    build_fingerprint += GetProperty("ro.build.version.release", UNKNOWN);
-    build_fingerprint += '/';
-    build_fingerprint += GetProperty("ro.build.id", UNKNOWN);
-    build_fingerprint += '/';
-    build_fingerprint += GetProperty("ro.build.version.incremental", UNKNOWN);
-    build_fingerprint += ':';
-    build_fingerprint += GetProperty("ro.build.type", UNKNOWN);
-    build_fingerprint += '/';
-    build_fingerprint += GetProperty("ro.build.tags", UNKNOWN);
-
-    LOG(INFO) << "Setting property 'ro.build.fingerprint' to '" << build_fingerprint << "'";
-
-    std::string error;
-    uint32_t res = PropertySet("ro.build.fingerprint", build_fingerprint, &error);
-    if (res != PROP_SUCCESS) {
-        LOG(ERROR) << "Error setting property 'ro.build.fingerprint': err=" << res << " (" << error
-                   << ")";
-    }
-}
-
-void property_load_boot_defaults(bool load_debug_prop) {
-    // TODO(b/117892318): merge prop.default and build.prop files into one
-    // We read the properties and their values into a map, in order to always allow properties
-    // loaded in the later property files to override the properties in loaded in the earlier
-    // property files, regardless of if they are "ro." properties or not.
-    std::map<std::string, std::string> properties;
-    if (!load_properties_from_file("/system/etc/prop.default", nullptr, &properties)) {
-        // Try recovery path
-        if (!load_properties_from_file("/prop.default", nullptr, &properties)) {
-            // Try legacy path
-            load_properties_from_file("/default.prop", nullptr, &properties);
-        }
-    }
-    load_properties_from_file("/system/build.prop", nullptr, &properties);
     load_properties_from_file("/system_ext/build.prop", nullptr, &properties);
     load_properties_from_file("/vendor/default.prop", nullptr, &properties);
     load_properties_from_file("/vendor/build.prop", nullptr, &properties);
@@ -1202,8 +1032,7 @@
     }
 
     property_initialize_ro_product_props();
-    property_derive_build_fingerprint();
->>>>>>> 7e108855
+    property_derive_build_props();
 
     update_sys_usb_config();
 }
@@ -1292,8 +1121,6 @@
     if (auto result = epoll->RegisterHandler(property_set_fd, handle_property_set_fd); !result) {
         PLOG(FATAL) << result.error();
     }
-<<<<<<< HEAD
-=======
 }
 
 Result<int> CallFunctionAndHandlePropertiesImpl(const std::function<int()>& f) {
@@ -1331,7 +1158,6 @@
     thread.join();
 
     return result;
->>>>>>> 7e108855
 }
 
 }  // namespace init
