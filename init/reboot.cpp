--- conflicted
+++ resolved
@@ -434,12 +434,10 @@
     UmountStat stat = UmountPartitions(timeout - t.duration());
     if (stat != UMOUNT_STAT_SUCCESS) {
         LOG(INFO) << "umount timeout, last resort, kill all and try";
-<<<<<<< HEAD
         bool dumpUmountDebugInfo = property_get_bool("persist.sys.dumpUmountDebugInfo",false);
         if (dumpUmountDebugInfo) {
             if (DUMP_ON_UMOUNT_FAILURE) DumpUmountDebuggingInfo();
-=======
-        if (DUMP_ON_UMOUNT_FAILURE) DumpUmountDebuggingInfo();
+        }
         // Since umount timedout, we will try to kill all processes
         // and do one more attempt to umount the partitions.
         //
@@ -454,7 +452,6 @@
         //
         if (ota_update_in_progress) {
             return stat;
->>>>>>> 1f1f35e2
         }
         KillAllProcesses();
         // even if it succeeds, still it is timeout and do not run fsck with all processes killed
