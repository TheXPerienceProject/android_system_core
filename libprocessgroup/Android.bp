cc_library_headers {
    name: "libprocessgroup_headers",
    vendor_available: true,
    recovery_available: true,
    host_supported: true,
    native_bridge_supported: true,
    export_include_dirs: ["include"],
    target: {
        linux_bionic: {
            enabled: true,
        },
        windows: {
            enabled: true,
        },
    },
}

cc_library {
    srcs: [
        "cgroup_map.cpp",
        "processgroup.cpp",
        "sched_policy.cpp",
        "task_profiles.cpp",
    ],
    name: "libprocessgroup",
    host_supported: true,
<<<<<<< HEAD
    recovery_available: true,
    vendor_available: true,
    native_bridge_supported: true,
=======
    native_bridge_supported: true,
    recovery_available: true,
    vendor_available: true,
>>>>>>> abe3d4d4
    vndk: {
        enabled: true,
        support_system_process: true,
    },
    shared_libs: [
        "libbase",
        "libcgrouprc",
    ],
    static_libs: [
        "libjsoncpp",
    ],
    // for cutils/android_filesystem_config.h
    header_libs: [
        "libcutils_headers",
        "libprocessgroup_headers",
    ],
    export_include_dirs: ["include"],
    export_header_lib_headers: [
        "libprocessgroup_headers",
    ],
    cflags: [
        "-Wall",
        "-Werror",
        "-Wexit-time-destructors",
    ],
}<|MERGE_RESOLUTION|>--- conflicted
+++ resolved
@@ -24,15 +24,9 @@
     ],
     name: "libprocessgroup",
     host_supported: true,
-<<<<<<< HEAD
-    recovery_available: true,
-    vendor_available: true,
-    native_bridge_supported: true,
-=======
     native_bridge_supported: true,
     recovery_available: true,
     vendor_available: true,
->>>>>>> abe3d4d4
     vndk: {
         enabled: true,
         support_system_process: true,
