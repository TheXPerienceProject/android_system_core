--- conflicted
+++ resolved
@@ -53,11 +53,7 @@
     {
       "Name": "FreezerState",
       "Controller": "freezer",
-<<<<<<< HEAD
-      "File": "frozen/freezer.state"
-=======
       "File": "cgroup.freeze"
->>>>>>> a54fd260
     }
   ],
 
@@ -542,26 +538,13 @@
       ]
     },
     {
-<<<<<<< HEAD
-      "Name": "FreezerThawed",
-=======
       "Name": "FreezerDisabled",
->>>>>>> a54fd260
       "Actions": [
         {
           "Name": "SetAttribute",
           "Params":
           {
             "Name": "FreezerState",
-<<<<<<< HEAD
-            "Value": "THAWED"
-          }
-        }
-      ]
-    },
-    {
-      "Name": "FreezerFrozen",
-=======
             "Value": "0"
           }
         }
@@ -569,18 +552,13 @@
     },
     {
       "Name": "FreezerEnabled",
->>>>>>> a54fd260
       "Actions": [
         {
           "Name": "SetAttribute",
           "Params":
           {
             "Name": "FreezerState",
-<<<<<<< HEAD
-            "Value": "FROZEN"
-=======
             "Value": "1"
->>>>>>> a54fd260
           }
         }
       ]
