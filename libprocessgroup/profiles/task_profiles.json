{
  "Attributes": [
    {
      "Name": "LowCapacityCPUs",
      "Controller": "cpuset",
      "File": "background/cpus"
    },
    {
      "Name": "HighCapacityCPUs",
      "Controller": "cpuset",
      "File": "foreground/cpus"
    },
    {
      "Name": "MaxCapacityCPUs",
      "Controller": "cpuset",
      "File": "top-app/cpus"
    },
    {
<<<<<<< HEAD
      "Name": "AudioAppCapacityCPUs",
      "Controller": "cpuset",
      "File": "audio-app/cpus"
    },

=======
      "Name": "MemStats",
      "Controller": "memory",
      "File": "memory.stat"
    },
>>>>>>> a2934669
    {
      "Name": "MemLimit",
      "Controller": "memory",
      "File": "memory.limit_in_bytes",
      "FileV2": "memory.max"
    },
    {
      "Name": "MemSoftLimit",
      "Controller": "memory",
      "File": "memory.soft_limit_in_bytes",
      "FileV2": "memory.low"
    },
    {
      "Name": "MemSwappiness",
      "Controller": "memory",
      "File": "memory.swappiness"
    },
    {
      "Name": "MemUsage",
      "Controller": "memory",
      "File": "memory.usage_in_bytes"
    },
    {
      "Name": "MemAndSwapUsage",
      "Controller": "memory",
      "File": "memory.memsw.usage_in_bytes"
    },
    {
      "Name": "MemPressureLevel",
      "Controller": "memory",
      "File": "memory.pressure_level"
    },
    {
      "Name": "MemCgroupEventControl",
      "Controller": "memory",
      "File": "cgroup.event_control"
    },
    {
      "Name": "UClampMin",
      "Controller": "cpu",
      "File": "cpu.uclamp.min"
    },
    {
      "Name": "UClampMax",
      "Controller": "cpu",
      "File": "cpu.uclamp.max"
    },
    {
      "Name": "UClampLatencySensitive",
      "Controller": "cpu",
      "File": "cpu.uclamp.latency_sensitive"
    },
    {
      "Name": "FreezerState",
      "Controller": "freezer",
      "File": "cgroup.freeze"
    }
  ],

  "Profiles": [
    {
      "Name": "HighEnergySaving",
      "Actions": [
        {
          "Name": "JoinCgroup",
          "Params":
          {
            "Controller": "cpu",
            "Path": "background"
          }
        }
      ]
    },
    {
      "Name": "Frozen",
      "Actions": [
        {
          "Name": "SetAttribute",
          "Params":
          {
            "Name": "FreezerState",
            "Value": "1"
          }
        }
      ]
    },
    {
      "Name": "Unfrozen",
      "Actions": [
        {
          "Name": "SetAttribute",
          "Params":
          {
            "Name": "FreezerState",
            "Value": "0"
          }
        }
      ]
    },
    {
      "Name": "NormalPerformance",
      "Actions": [
        {
          "Name": "JoinCgroup",
          "Params":
          {
            "Controller": "cpu",
            "Path": "system"
          }
        }
      ]
    },
    {
      "Name": "ServicePerformance",
      "Actions": [
        {
          "Name": "JoinCgroup",
          "Params":
          {
            "Controller": "cpu",
            "Path": "system-background"
          }
        }
      ]
    },
    {
      "Name": "HighPerformance",
      "Actions": [
        {
          "Name": "JoinCgroup",
          "Params":
          {
            "Controller": "cpu",
            "Path": "foreground"
          }
        }
      ]
    },
    {
      "Name": "MaxPerformance",
      "Actions": [
        {
          "Name": "JoinCgroup",
          "Params":
          {
            "Controller": "cpu",
            "Path": "top-app"
          }
        }
      ]
    },
    {
      "Name": "RealtimePerformance",
      "Actions": [
        {
          "Name": "JoinCgroup",
          "Params":
          {
            "Controller": "cpu",
            "Path": "rt"
          }
        }
      ]
    },
    {
      "Name": "CameraServicePerformance",
      "Actions": [
        {
          "Name": "JoinCgroup",
          "Params":
          {
            "Controller": "cpu",
            "Path": "camera-daemon"
          }
        }
      ]
    },
    {
      "Name": "AudioAppPerformance",
      "Actions" : [
        {
          "Name" : "JoinCgroup",
          "Params" :
          {
            "Controller": "schedtune",
            "Path": "audio-app"
          }
        }
      ]
    },
    {
      "Name": "NNApiHALPerformance",
      "Actions": [
        {
          "Name": "JoinCgroup",
          "Params":
          {
            "Controller": "cpu",
            "Path": "nnapi-hal"
          }
        }
      ]
    },
    {
      "Name": "Dex2oatPerformance",
      "Actions": [
        {
          "Name": "JoinCgroup",
          "Params":
          {
            "Controller": "cpu",
            "Path": "dex2oat"
          }
        }
      ]
    },
    {
      "Name": "CpuPolicySpread",
      "Actions": [
        {
          "Name": "SetAttribute",
          "Params":
          {
            "Name": "UClampLatencySensitive",
            "Value": "1"
          }
        }
      ]
    },
    {
      "Name": "CpuPolicyPack",
      "Actions": [
        {
          "Name": "SetAttribute",
          "Params":
          {
            "Name": "UClampLatencySensitive",
            "Value": "0"
          }
        }
      ]
    },

    {
      "Name": "VrKernelCapacity",
      "Actions": [
        {
          "Name": "JoinCgroup",
          "Params":
          {
            "Controller": "cpuset",
            "Path": ""
          }
        }
      ]
    },
    {
      "Name": "VrServiceCapacityLow",
      "Actions": [
        {
          "Name": "JoinCgroup",
          "Params":
          {
            "Controller": "cpuset",
            "Path": "system/background"
          }
        }
      ]
    },
    {
      "Name": "VrServiceCapacityNormal",
      "Actions": [
        {
          "Name": "JoinCgroup",
          "Params":
          {
            "Controller": "cpuset",
            "Path": "system"
          }
        }
      ]
    },
    {
      "Name": "VrServiceCapacityHigh",
      "Actions": [
        {
          "Name": "JoinCgroup",
          "Params":
          {
            "Controller": "cpuset",
            "Path": "system/performance"
          }
        }
      ]
    },
    {
      "Name": "VrProcessCapacityLow",
      "Actions": [
        {
          "Name": "JoinCgroup",
          "Params":
          {
            "Controller": "cpuset",
            "Path": "application/background"
          }
        }
      ]
    },
    {
      "Name": "VrProcessCapacityNormal",
      "Actions": [
        {
          "Name": "JoinCgroup",
          "Params":
          {
            "Controller": "cpuset",
            "Path": "application"
          }
        }
      ]
    },
    {
      "Name": "VrProcessCapacityHigh",
      "Actions": [
        {
          "Name": "JoinCgroup",
          "Params":
          {
            "Controller": "cpuset",
            "Path": "application/performance"
          }
        }
      ]
    },

    {
      "Name": "ProcessCapacityLow",
      "Actions": [
        {
          "Name": "JoinCgroup",
          "Params":
          {
            "Controller": "cpuset",
            "Path": "background"
          }
        }
      ]
    },
    {
      "Name": "ProcessCapacityNormal",
      "Actions": [
        {
          "Name": "JoinCgroup",
          "Params":
          {
            "Controller": "cpuset",
            "Path": ""
          }
        }
      ]
    },
    {
      "Name": "ProcessCapacityHigh",
      "Actions": [
        {
          "Name": "JoinCgroup",
          "Params":
          {
            "Controller": "cpuset",
            "Path": "foreground"
          }
        }
      ]
    },
    {
      "Name": "ProcessCapacityMax",
      "Actions": [
        {
          "Name": "JoinCgroup",
          "Params":
          {
            "Controller": "cpuset",
            "Path": "top-app"
          }
        }
      ]
    },

    {
      "Name": "ServiceCapacityLow",
      "Actions": [
        {
          "Name": "JoinCgroup",
          "Params":
          {
            "Controller": "cpuset",
            "Path": "system-background"
          }
        }
      ]
    },
    {
      "Name": "ServiceCapacityRestricted",
      "Actions": [
        {
          "Name": "JoinCgroup",
          "Params":
          {
            "Controller": "cpuset",
            "Path": "restricted"
          }
        }
      ]
    },

    {
      "Name": "CameraServiceCapacity",
      "Actions": [
        {
          "Name": "JoinCgroup",
          "Params":
          {
            "Controller": "cpuset",
            "Path": "camera-daemon"
          }
        }
      ]
    },
    {
      "Name": "AudioAppCapacity",
      "Actions" : [
        {
          "Name" : "JoinCgroup",
          "Params" :
          {
            "Controller": "cpuset",
            "Path": "audio-app"
          }
        }
      ]
    },

    {
      "Name": "BlkIOForeground",
      "Actions" : [
        {
          "Name" : "JoinCgroup",
          "Params" :
          {
            "Controller": "blkio",
            "Path": ""
          }
        }
      ]
    },
    {
      "Name": "BlkIOBackground",
      "Actions" : [
        {
          "Name" : "JoinCgroup",
          "Params" :
          {
            "Controller": "blkio",
            "Path": "bg"
          }
        }
      ]
    },

    {
      "Name": "LowIoPriority",
      "Actions": [
        {
          "Name": "JoinCgroup",
          "Params":
          {
            "Controller": "blkio",
            "Path": "background"
          }
        }
      ]
    },
    {
      "Name": "NormalIoPriority",
      "Actions": [
        {
          "Name": "JoinCgroup",
          "Params":
          {
            "Controller": "blkio",
            "Path": ""
          }
        }
      ]
    },
    {
      "Name": "HighIoPriority",
      "Actions": [
        {
          "Name": "JoinCgroup",
          "Params":
          {
            "Controller": "blkio",
            "Path": ""
          }
        }
      ]
    },
    {
      "Name": "MaxIoPriority",
      "Actions": [
        {
          "Name": "JoinCgroup",
          "Params":
          {
            "Controller": "blkio",
            "Path": ""
          }
        }
      ]
    },

    {
      "Name": "TimerSlackHigh",
      "Actions": [
        {
          "Name": "SetTimerSlack",
          "Params":
          {
            "Slack": "40000000"
          }
        }
      ]
    },
    {
      "Name": "TimerSlackNormal",
      "Actions": [
        {
          "Name": "SetTimerSlack",
          "Params":
          {
            "Slack": "50000"
          }
        }
      ]
    },

    {
      "Name": "SFMainPolicy",
      "Actions": [
        {
          "Name": "JoinCgroup",
          "Params":
          {
            "Controller": "cpuset",
            "Path": "system-background"
          }
        }
      ]
    },
    {
      "Name": "SFRenderEnginePolicy",
      "Actions": [
        {
          "Name": "JoinCgroup",
          "Params":
          {
            "Controller": "cpuset",
            "Path": "system-background"
          }
        }
      ]
    },

    {
      "Name": "PerfBoost",
      "Actions": [
        {
          "Name": "SetClamps",
          "Params":
          {
            "Boost": "50%",
            "Clamp": "0"
          }
        }
      ]
    },
    {
      "Name": "PerfClamp",
      "Actions": [
        {
          "Name": "SetClamps",
          "Params":
          {
            "Boost": "0",
            "Clamp": "30%"
          }
        }
      ]
    },

    {
      "Name": "LowMemoryUsage",
      "Actions": [
        {
          "Name": "SetAttribute",
          "Params":
          {
            "Name": "MemSoftLimit",
            "Value": "16MB"
          }
        },
        {
          "Name": "SetAttribute",
          "Params":
          {
            "Name": "MemSwappiness",
            "Value": "150"

          }
        }
      ]
    },
    {
      "Name": "HighMemoryUsage",
      "Actions": [
        {
          "Name": "SetAttribute",
          "Params":
          {
            "Name": "MemSoftLimit",
            "Value": "512MB"
          }
        },
        {
          "Name": "SetAttribute",
          "Params":
          {
            "Name": "MemSwappiness",
            "Value": "100"
          }
        }
      ]
    },
    {
      "Name": "SystemMemoryProcess",
      "Actions": [
        {
          "Name": "JoinCgroup",
          "Params":
          {
            "Controller": "memory",
            "Path": "system"
          }
        }
      ]
    }
  ],

  "AggregateProfiles": [
    {
      "Name": "SCHED_SP_DEFAULT",
      "Profiles": [ "TimerSlackNormal" ]
    },
    {
      "Name": "SCHED_SP_BACKGROUND",
      "Profiles": [ "HighEnergySaving", "LowIoPriority", "TimerSlackHigh" ]
    },
    {
      "Name": "SCHED_SP_FOREGROUND",
      "Profiles": [ "HighPerformance", "HighIoPriority", "TimerSlackNormal" ]
    },
    {
      "Name": "SCHED_SP_TOP_APP",
      "Profiles": [ "MaxPerformance", "MaxIoPriority", "TimerSlackNormal" ]
    },
    {
      "Name": "SCHED_SP_SYSTEM",
      "Profiles": [ "ServicePerformance", "LowIoPriority", "TimerSlackNormal" ]
    },
    {
      "Name": "SCHED_SP_RT_APP",
      "Profiles": [ "RealtimePerformance", "MaxIoPriority", "TimerSlackNormal" ]
    },
    {
      "Name": "CPUSET_SP_DEFAULT",
      "Profiles": [ "TimerSlackNormal" ]
    },
    {
      "Name": "CPUSET_SP_BACKGROUND",
      "Profiles": [ "HighEnergySaving", "ProcessCapacityLow", "LowIoPriority", "TimerSlackHigh" ]
    },
    {
      "Name": "CPUSET_SP_FOREGROUND",
      "Profiles": [ "HighPerformance", "ProcessCapacityHigh", "HighIoPriority", "TimerSlackNormal" ]
    },
    {
      "Name": "CPUSET_SP_TOP_APP",
      "Profiles": [ "MaxPerformance", "ProcessCapacityMax", "MaxIoPriority", "TimerSlackNormal" ]
    },
    {
      "Name": "CPUSET_SP_SYSTEM",
      "Profiles": [ "ServiceCapacityLow", "TimerSlackNormal" ]
    },
    {
      "Name": "CPUSET_SP_RESTRICTED",
      "Profiles": [ "ServiceCapacityRestricted", "TimerSlackNormal" ]
    },
    {
      "Name": "Dex2OatBootComplete",
      "Profiles": [ "Dex2oatPerformance", "LowIoPriority", "TimerSlackHigh" ]
    },
    {
      "Name": "OtaProfiles",
      "Profiles": [ "ServiceCapacityLow", "LowIoPriority", "HighEnergySaving" ]
    }
  ]
}<|MERGE_RESOLUTION|>--- conflicted
+++ resolved
@@ -16,18 +16,15 @@
       "File": "top-app/cpus"
     },
     {
-<<<<<<< HEAD
       "Name": "AudioAppCapacityCPUs",
       "Controller": "cpuset",
       "File": "audio-app/cpus"
     },
-
-=======
+    {
       "Name": "MemStats",
       "Controller": "memory",
       "File": "memory.stat"
     },
->>>>>>> a2934669
     {
       "Name": "MemLimit",
       "Controller": "memory",
