--- conflicted
+++ resolved
@@ -111,13 +111,10 @@
     return memcg_supported;
 }
 
-<<<<<<< HEAD
-=======
 void DropTaskProfilesResourceCaching() {
     TaskProfiles::GetInstance().DropResourceCaching();
 }
 
->>>>>>> abe3d4d4
 bool SetProcessProfiles(uid_t uid, pid_t pid, const std::vector<std::string>& profiles,
                         bool use_fd_cache) {
     const TaskProfiles& tp = TaskProfiles::GetInstance();
@@ -137,7 +134,6 @@
     }
 
     return true;
-<<<<<<< HEAD
 }
 
 bool SetTaskProfiles(int tid, const std::vector<std::string>& profiles, bool use_fd_cache) {
@@ -168,38 +164,6 @@
     return StringPrintf("%s/uid_%d/pid_%d", cgroup, uid, pid);
 }
 
-=======
-}
-
-bool SetTaskProfiles(int tid, const std::vector<std::string>& profiles, bool use_fd_cache) {
-    const TaskProfiles& tp = TaskProfiles::GetInstance();
-
-    for (const auto& name : profiles) {
-        TaskProfile* profile = tp.GetProfile(name);
-        if (profile != nullptr) {
-            if (use_fd_cache) {
-                profile->EnableResourceCaching();
-            }
-            if (!profile->ExecuteForTask(tid)) {
-                PLOG(WARNING) << "Failed to apply " << name << " task profile";
-            }
-        } else {
-            PLOG(WARNING) << "Failed to find " << name << "task profile";
-        }
-    }
-
-    return true;
-}
-
-static std::string ConvertUidToPath(const char* cgroup, uid_t uid) {
-    return StringPrintf("%s/uid_%d", cgroup, uid);
-}
-
-static std::string ConvertUidPidToPath(const char* cgroup, uid_t uid, int pid) {
-    return StringPrintf("%s/uid_%d/pid_%d", cgroup, uid, pid);
-}
-
->>>>>>> abe3d4d4
 static int RemoveProcessGroup(const char* cgroup, uid_t uid, int pid) {
     int ret;
 
