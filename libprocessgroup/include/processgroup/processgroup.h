/*
 *  Copyright 2014 Google, Inc
 *
 *  Licensed under the Apache License, Version 2.0 (the "License");
 *  you may not use this file except in compliance with the License.
 *  You may obtain a copy of the License at
 *
 *      http://www.apache.org/licenses/LICENSE-2.0
 *
 *  Unless required by applicable law or agreed to in writing, software
 *  distributed under the License is distributed on an "AS IS" BASIS,
 *  WITHOUT WARRANTIES OR CONDITIONS OF ANY KIND, either express or implied.
 *  See the License for the specific language governing permissions and
 *  limitations under the License.
 */

#pragma once

#include <sys/cdefs.h>
#include <sys/types.h>
#include <string>
#include <vector>

__BEGIN_DECLS

static constexpr const char* CGROUPV2_CONTROLLER_NAME = "cgroup2";

bool CgroupGetControllerPath(const std::string& cgroup_name, std::string* path);
bool CgroupGetAttributePath(const std::string& attr_name, std::string* path);
bool CgroupGetAttributePathForTask(const std::string& attr_name, int tid, std::string* path);

bool SetTaskProfiles(int tid, const std::vector<std::string>& profiles, bool use_fd_cache = false);
bool SetProcessProfiles(uid_t uid, pid_t pid, const std::vector<std::string>& profiles,
                        bool use_fd_cache = false);

#ifndef __ANDROID_VNDK__

static constexpr const char* CGROUPS_RC_PATH = "/dev/cgroup_info/cgroup.rc";

bool UsePerAppMemcg();

<<<<<<< HEAD
=======
// Drop the fd cache of cgroup path. It is used for when resource caching is enabled and a process
// loses the access to the path, the access checking (See SetCgroupAction::EnableResourceCaching)
// should be active again. E.g. Zygote specialization for child process.
void DropTaskProfilesResourceCaching();

>>>>>>> abe3d4d4
// Return 0 and removes the cgroup if there are no longer any processes in it.
// Returns -1 in the case of an error occurring or if there are processes still running
// even after retrying for up to 200ms.
int killProcessGroup(uid_t uid, int initialPid, int signal);

// Returns the same as killProcessGroup(), however it does not retry, which means
// that it only returns 0 in the case that the cgroup exists and it contains no processes.
int killProcessGroupOnce(uid_t uid, int initialPid, int signal);

int createProcessGroup(uid_t uid, int initialPid, bool memControl = false);

// Set various properties of a process group. For these functions to work, the process group must
// have been created by passing memControl=true to createProcessGroup.
bool setProcessGroupSwappiness(uid_t uid, int initialPid, int swappiness);
bool setProcessGroupSoftLimit(uid_t uid, int initialPid, int64_t softLimitInBytes);
bool setProcessGroupLimit(uid_t uid, int initialPid, int64_t limitInBytes);

void removeAllProcessGroups(void);

#endif // __ANDROID_VNDK__

__END_DECLS<|MERGE_RESOLUTION|>--- conflicted
+++ resolved
@@ -39,14 +39,11 @@
 
 bool UsePerAppMemcg();
 
-<<<<<<< HEAD
-=======
 // Drop the fd cache of cgroup path. It is used for when resource caching is enabled and a process
 // loses the access to the path, the access checking (See SetCgroupAction::EnableResourceCaching)
 // should be active again. E.g. Zygote specialization for child process.
 void DropTaskProfilesResourceCaching();
 
->>>>>>> abe3d4d4
 // Return 0 and removes the cgroup if there are no longer any processes in it.
 // Returns -1 in the case of an error occurring or if there are processes still running
 // even after retrying for up to 200ms.
