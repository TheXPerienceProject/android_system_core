/*
 * Copyright (C) 2019 The Android Open Source Project
 *
 * Licensed under the Apache License, Version 2.0 (the "License");
 * you may not use this file except in compliance with the License.
 * You may obtain a copy of the License at
 *
 *      http://www.apache.org/licenses/LICENSE-2.0
 *
 * Unless required by applicable law or agreed to in writing, software
 * distributed under the License is distributed on an "AS IS" BASIS,
 * WITHOUT WARRANTIES OR CONDITIONS OF ANY KIND, either express or implied.
 * See the License for the specific language governing permissions and
 * limitations under the License.
 */

#include <processgroup/sched_policy.h>

#define LOG_TAG "SchedPolicy"

#include <errno.h>
#include <unistd.h>

#include <android-base/logging.h>
#include <android-base/threads.h>
#include <cgroup_map.h>
#include <processgroup/processgroup.h>

using android::base::GetThreadId;

/* Re-map SP_DEFAULT to the system default policy, and leave other values unchanged.
 * Call this any place a SchedPolicy is used as an input parameter.
 * Returns the possibly re-mapped policy.
 */
static inline SchedPolicy _policy(SchedPolicy p) {
    return p == SP_DEFAULT ? SP_SYSTEM_DEFAULT : p;
}

#if defined(__ANDROID__)

int set_cpuset_policy(int tid, SchedPolicy policy) {
    if (tid == 0) {
        tid = GetThreadId();
    }
    policy = _policy(policy);

    switch (policy) {
        case SP_BACKGROUND:
<<<<<<< HEAD
            return SetTaskProfiles(tid, {"HighEnergySaving", "ProcessCapacityLow", "LowIoPriority",
                                         "TimerSlackHigh", "BlkIOBackground"})
=======
            return SetTaskProfiles(tid,
                                   {"HighEnergySaving", "ProcessCapacityLow", "LowIoPriority",
                                    "TimerSlackHigh"},
                                   true)
>>>>>>> 25013499
                           ? 0
                           : -1;
        case SP_FOREGROUND:
            return SetTaskProfiles(tid, {"HighPerformance", "ProcessCapacityHigh",
                                         "TimerSlackNormal", "BlkIOForeground"})
                           ? 0
                           : -1;
        case SP_AUDIO_APP:
        case SP_AUDIO_SYS:
<<<<<<< HEAD
            return SetTaskProfiles(tid, {"HighPerformance", "ProcessCapacityHigh", "HighIoPriority",
                                         "TimerSlackNormal", "BlkIOBackground"})
                           ? 0
                           : -1;
        case SP_TOP_APP:
            return SetTaskProfiles(tid, {"MaxPerformance", "ProcessCapacityMax", "MaxIoPriority",
                                         "TimerSlackNormal", "BlkIOBackground"})
                           ? 0
                           : -1;
        case SP_SYSTEM:
            return SetTaskProfiles(tid,
                                   {"ServiceCapacityLow", "TimerSlackNormal", "BlkIOForeground"})
                           ? 0
                           : -1;
=======
            return SetTaskProfiles(tid,
                                   {"HighPerformance", "ProcessCapacityHigh", "HighIoPriority",
                                    "TimerSlackNormal"},
                                   true)
                           ? 0
                           : -1;
        case SP_TOP_APP:
            return SetTaskProfiles(tid,
                                   {"MaxPerformance", "ProcessCapacityMax", "MaxIoPriority",
                                    "TimerSlackNormal"},
                                   true)
                           ? 0
                           : -1;
        case SP_SYSTEM:
            return SetTaskProfiles(tid, {"ServiceCapacityLow", "TimerSlackNormal"}, true) ? 0 : -1;
>>>>>>> 25013499
        case SP_RESTRICTED:
            return SetTaskProfiles(tid, {"ServiceCapacityRestricted", "TimerSlackNormal"}, true)
                           ? 0
                           : -1;
        default:
            break;
    }

    return 0;
}

int set_sched_policy(int tid, SchedPolicy policy) {
    if (tid == 0) {
        tid = GetThreadId();
    }
    policy = _policy(policy);

#if POLICY_DEBUG
    char statfile[64];
    char statline[1024];
    char thread_name[255];

    snprintf(statfile, sizeof(statfile), "/proc/%d/stat", tid);
    memset(thread_name, 0, sizeof(thread_name));

    unique_fd fd(TEMP_FAILURE_RETRY(open(statfile, O_RDONLY | O_CLOEXEC)));
    if (fd >= 0) {
        int rc = read(fd, statline, 1023);
        statline[rc] = 0;
        char* p = statline;
        char* q;

        for (p = statline; *p != '('; p++)
            ;
        p++;
        for (q = p; *q != ')'; q++)
            ;

        strncpy(thread_name, p, (q - p));
    }
    switch (policy) {
        case SP_BACKGROUND:
            SLOGD("vvv tid %d (%s)", tid, thread_name);
            break;
        case SP_FOREGROUND:
        case SP_AUDIO_APP:
        case SP_AUDIO_SYS:
        case SP_TOP_APP:
            SLOGD("^^^ tid %d policy %d (%s)", tid, policy, thread_name);
            break;
        case SP_SYSTEM:
            SLOGD("/// tid %d (%s)", tid, thread_name);
            break;
        case SP_RT_APP:
            SLOGD("RT  tid %d (%s)", tid, thread_name);
            break;
        default:
            SLOGD("??? tid %d (%s)", tid, thread_name);
            break;
    }
#endif

    switch (policy) {
        case SP_BACKGROUND:
<<<<<<< HEAD
            return SetTaskProfiles(tid, {"HighEnergySaving", "TimerSlackHigh", "BlkIOBackground"}) ? 0 : -1;
=======
            return SetTaskProfiles(tid, {"HighEnergySaving", "TimerSlackHigh"}, true) ? 0 : -1;
>>>>>>> 25013499
        case SP_FOREGROUND:
            return SetTaskProfiles(tid, {"HighPerformance", "TimerSlackNormal", "BlkIOForeground"}) ? 0 : -1;
        case SP_AUDIO_APP:
        case SP_AUDIO_SYS:
<<<<<<< HEAD
            return SetTaskProfiles(tid, {"HighPerformance", "TimerSlackNormal", "BlkIOForeground"}) ? 0 : -1;
        case SP_TOP_APP:
            return SetTaskProfiles(tid, {"MaxPerformance", "TimerSlackNormal", "BlkIOForeground"}) ? 0 : -1;
        case SP_RT_APP:
            return SetTaskProfiles(tid, {"RealtimePerformance", "TimerSlackNormal", "BlkIOForeground"}) ? 0 : -1;
=======
            return SetTaskProfiles(tid, {"HighPerformance", "TimerSlackNormal"}, true) ? 0 : -1;
        case SP_TOP_APP:
            return SetTaskProfiles(tid, {"MaxPerformance", "TimerSlackNormal"}, true) ? 0 : -1;
        case SP_RT_APP:
            return SetTaskProfiles(tid, {"RealtimePerformance", "TimerSlackNormal"}, true) ? 0 : -1;
>>>>>>> 25013499
        default:
            return SetTaskProfiles(tid, {"TimerSlackNormal"}, true) ? 0 : -1;
    }

    return 0;
}

bool cpusets_enabled() {
    static bool enabled = (CgroupMap::GetInstance().FindController("cpuset").HasValue());
    return enabled;
}

bool schedboost_enabled() {
    static bool enabled = (CgroupMap::GetInstance().FindController("schedtune").HasValue());
    return enabled;
}

static int getCGroupSubsys(int tid, const char* subsys, std::string& subgroup) {
    auto controller = CgroupMap::GetInstance().FindController(subsys);

    if (!controller.HasValue()) return -1;

    if (!controller.GetTaskGroup(tid, &subgroup)) {
        LOG(ERROR) << "Failed to find cgroup for tid " << tid;
        return -1;
    }
    return 0;
}

int get_sched_policy(int tid, SchedPolicy* policy) {
    if (tid == 0) {
        tid = GetThreadId();
    }

    std::string group;
    if (schedboost_enabled()) {
        if (getCGroupSubsys(tid, "schedtune", group) < 0) return -1;
    }
    if (group.empty() && cpusets_enabled()) {
        if (getCGroupSubsys(tid, "cpuset", group) < 0) return -1;
    }

    // TODO: replace hardcoded directories
    if (group.empty()) {
        *policy = SP_FOREGROUND;
    } else if (group == "foreground") {
        *policy = SP_FOREGROUND;
    } else if (group == "system-background") {
        *policy = SP_SYSTEM;
    } else if (group == "background") {
        *policy = SP_BACKGROUND;
    } else if (group == "top-app") {
        *policy = SP_TOP_APP;
    } else if (group == "restricted") {
        *policy = SP_RESTRICTED;
    } else if (group == "audio-app") {
        *policy = SP_AUDIO_APP;
    } else {
        errno = ERANGE;
        return -1;
    }
    return 0;
}

#else

/* Stubs for non-Android targets. */

int set_sched_policy(int, SchedPolicy) {
    return 0;
}

int get_sched_policy(int, SchedPolicy* policy) {
    *policy = SP_SYSTEM_DEFAULT;
    return 0;
}

#endif

const char* get_sched_policy_name(SchedPolicy policy) {
    policy = _policy(policy);
    static const char* const kSchedPolicyNames[] = {
            [SP_BACKGROUND] = "bg", [SP_FOREGROUND] = "fg", [SP_SYSTEM] = "  ",
            [SP_AUDIO_APP] = "aa",  [SP_AUDIO_SYS] = "as",  [SP_TOP_APP] = "ta",
            [SP_RT_APP] = "rt",     [SP_RESTRICTED] = "rs",
    };
    static_assert(arraysize(kSchedPolicyNames) == SP_CNT, "missing name");
    if (policy < SP_BACKGROUND || policy >= SP_CNT) {
        return "error";
    }
    return kSchedPolicyNames[policy];
}<|MERGE_RESOLUTION|>--- conflicted
+++ resolved
@@ -46,56 +46,36 @@
 
     switch (policy) {
         case SP_BACKGROUND:
-<<<<<<< HEAD
             return SetTaskProfiles(tid, {"HighEnergySaving", "ProcessCapacityLow", "LowIoPriority",
-                                         "TimerSlackHigh", "BlkIOBackground"})
-=======
-            return SetTaskProfiles(tid,
-                                   {"HighEnergySaving", "ProcessCapacityLow", "LowIoPriority",
-                                    "TimerSlackHigh"},
-                                   true)
->>>>>>> 25013499
+                                         "TimerSlackHigh", "BlkIOBackground"},
+                                         true)
                            ? 0
                            : -1;
         case SP_FOREGROUND:
             return SetTaskProfiles(tid, {"HighPerformance", "ProcessCapacityHigh",
-                                         "TimerSlackNormal", "BlkIOForeground"})
+                                         "TimerSlackNormal", "BlkIOForeground"},
+                                         true)
                            ? 0
                            : -1;
         case SP_AUDIO_APP:
         case SP_AUDIO_SYS:
-<<<<<<< HEAD
             return SetTaskProfiles(tid, {"HighPerformance", "ProcessCapacityHigh", "HighIoPriority",
-                                         "TimerSlackNormal", "BlkIOBackground"})
+                                         "TimerSlackNormal", "BlkIOBackground"},
+                                         true)
                            ? 0
                            : -1;
         case SP_TOP_APP:
             return SetTaskProfiles(tid, {"MaxPerformance", "ProcessCapacityMax", "MaxIoPriority",
-                                         "TimerSlackNormal", "BlkIOBackground"})
+                                         "TimerSlackNormal", "BlkIOBackground"},
+                                         true)
                            ? 0
                            : -1;
         case SP_SYSTEM:
             return SetTaskProfiles(tid,
-                                   {"ServiceCapacityLow", "TimerSlackNormal", "BlkIOForeground"})
-                           ? 0
-                           : -1;
-=======
-            return SetTaskProfiles(tid,
-                                   {"HighPerformance", "ProcessCapacityHigh", "HighIoPriority",
-                                    "TimerSlackNormal"},
+                                   {"ServiceCapacityLow", "TimerSlackNormal", "BlkIOForeground"},
                                    true)
                            ? 0
                            : -1;
-        case SP_TOP_APP:
-            return SetTaskProfiles(tid,
-                                   {"MaxPerformance", "ProcessCapacityMax", "MaxIoPriority",
-                                    "TimerSlackNormal"},
-                                   true)
-                           ? 0
-                           : -1;
-        case SP_SYSTEM:
-            return SetTaskProfiles(tid, {"ServiceCapacityLow", "TimerSlackNormal"}, true) ? 0 : -1;
->>>>>>> 25013499
         case SP_RESTRICTED:
             return SetTaskProfiles(tid, {"ServiceCapacityRestricted", "TimerSlackNormal"}, true)
                            ? 0
@@ -160,28 +140,21 @@
 
     switch (policy) {
         case SP_BACKGROUND:
-<<<<<<< HEAD
-            return SetTaskProfiles(tid, {"HighEnergySaving", "TimerSlackHigh", "BlkIOBackground"}) ? 0 : -1;
-=======
-            return SetTaskProfiles(tid, {"HighEnergySaving", "TimerSlackHigh"}, true) ? 0 : -1;
->>>>>>> 25013499
+            return SetTaskProfiles(tid, {"HighEnergySaving", "TimerSlackHigh", "BlkIOBackground"}, true)
+                          ? 0 : -1;
         case SP_FOREGROUND:
-            return SetTaskProfiles(tid, {"HighPerformance", "TimerSlackNormal", "BlkIOForeground"}) ? 0 : -1;
+            return SetTaskProfiles(tid, {"HighPerformance", "TimerSlackNormal", "BlkIOForeground"}, true)
+                          ? 0 : -1;
         case SP_AUDIO_APP:
         case SP_AUDIO_SYS:
-<<<<<<< HEAD
-            return SetTaskProfiles(tid, {"HighPerformance", "TimerSlackNormal", "BlkIOForeground"}) ? 0 : -1;
+            return SetTaskProfiles(tid, {"HighPerformance", "TimerSlackNormal", "BlkIOForeground"}, true)
+                          ? 0 : -1;
         case SP_TOP_APP:
-            return SetTaskProfiles(tid, {"MaxPerformance", "TimerSlackNormal", "BlkIOForeground"}) ? 0 : -1;
+            return SetTaskProfiles(tid, {"MaxPerformance", "TimerSlackNormal", "BlkIOForeground"}, true)
+                          ? 0 : -1;
         case SP_RT_APP:
-            return SetTaskProfiles(tid, {"RealtimePerformance", "TimerSlackNormal", "BlkIOForeground"}) ? 0 : -1;
-=======
-            return SetTaskProfiles(tid, {"HighPerformance", "TimerSlackNormal"}, true) ? 0 : -1;
-        case SP_TOP_APP:
-            return SetTaskProfiles(tid, {"MaxPerformance", "TimerSlackNormal"}, true) ? 0 : -1;
-        case SP_RT_APP:
-            return SetTaskProfiles(tid, {"RealtimePerformance", "TimerSlackNormal"}, true) ? 0 : -1;
->>>>>>> 25013499
+            return SetTaskProfiles(tid, {"RealtimePerformance", "TimerSlackNormal", "BlkIOForeground"}, true)
+                          ? 0 : -1;
         default:
             return SetTaskProfiles(tid, {"TimerSlackNormal"}, true) ? 0 : -1;
     }
