/*
 * Copyright (C) 2019 The Android Open Source Project
 *
 * Licensed under the Apache License, Version 2.0 (the "License");
 * you may not use this file except in compliance with the License.
 * You may obtain a copy of the License at
 *
 *      http://www.apache.org/licenses/LICENSE-2.0
 *
 * Unless required by applicable law or agreed to in writing, software
 * distributed under the License is distributed on an "AS IS" BASIS,
 * WITHOUT WARRANTIES OR CONDITIONS OF ANY KIND, either express or implied.
 * See the License for the specific language governing permissions and
 * limitations under the License.
 */

#include <processgroup/sched_policy.h>

#define LOG_TAG "SchedPolicy"

#include <errno.h>
#include <unistd.h>

#include <android-base/logging.h>
#include <android-base/threads.h>
#include <cgroup_map.h>
#include <processgroup/processgroup.h>

using android::base::GetThreadId;

/* Re-map SP_DEFAULT to the system default policy, and leave other values unchanged.
 * Call this any place a SchedPolicy is used as an input parameter.
 * Returns the possibly re-mapped policy.
 */
static inline SchedPolicy _policy(SchedPolicy p) {
    return p == SP_DEFAULT ? SP_SYSTEM_DEFAULT : p;
}

#if defined(__ANDROID__)

int set_cpuset_policy(int tid, SchedPolicy policy) {
    if (tid == 0) {
        tid = GetThreadId();
    }
    policy = _policy(policy);

    switch (policy) {
        case SP_BACKGROUND:
<<<<<<< HEAD
            return SetTaskProfiles(tid, {"HighEnergySaving", "ProcessCapacityLow", "LowIoPriority",
                                         "TimerSlackHigh", "BlkIOBackground"},
                                         true)
                           ? 0
                           : -1;
=======
            return SetTaskProfiles(tid, {"CPUSET_SP_BACKGROUND"}, true) ? 0 : -1;
>>>>>>> e4d80807
        case SP_FOREGROUND:
            return SetTaskProfiles(tid, {"HighPerformance", "ProcessCapacityHigh", "HighIoPriority",
                                         "TimerSlackNormal", "BlkIOForeground"},
                                         true)
                           ? 0
                           : -1;
        case SP_AUDIO_APP:
        case SP_AUDIO_SYS:
<<<<<<< HEAD
            return SetTaskProfiles(tid, {"HighPerformance", "AudioAppCapacity", "HighIoPriority",
                                         "TimerSlackNormal", "BlkIOForeground"},
                                         true)
                           ? 0
                           : -1;
        case SP_TOP_APP:
            return SetTaskProfiles(tid, {"MaxPerformance", "ProcessCapacityMax", "MaxIoPriority",
                                         "TimerSlackNormal", "BlkIOBackground"},
                                         true)
                           ? 0
                           : -1;
        case SP_SYSTEM:
            return SetTaskProfiles(tid,
                                   {"ServiceCapacityLow", "TimerSlackNormal", "BlkIOForeground"},
                                   true)
                           ? 0
                           : -1;
=======
            return SetTaskProfiles(tid, {"CPUSET_SP_FOREGROUND"}, true) ? 0 : -1;
        case SP_TOP_APP:
            return SetTaskProfiles(tid, {"CPUSET_SP_TOP_APP"}, true) ? 0 : -1;
        case SP_SYSTEM:
            return SetTaskProfiles(tid, {"CPUSET_SP_SYSTEM"}, true) ? 0 : -1;
>>>>>>> e4d80807
        case SP_RESTRICTED:
            return SetTaskProfiles(tid, {"CPUSET_SP_RESTRICTED"}, true) ? 0 : -1;
        default:
            break;
    }

    return 0;
}

int set_sched_policy(int tid, SchedPolicy policy) {
    if (tid == 0) {
        tid = GetThreadId();
    }
    policy = _policy(policy);

#if POLICY_DEBUG
    char statfile[64];
    char statline[1024];
    char thread_name[255];

    snprintf(statfile, sizeof(statfile), "/proc/%d/stat", tid);
    memset(thread_name, 0, sizeof(thread_name));

    unique_fd fd(TEMP_FAILURE_RETRY(open(statfile, O_RDONLY | O_CLOEXEC)));
    if (fd >= 0) {
        int rc = read(fd, statline, 1023);
        statline[rc] = 0;
        char* p = statline;
        char* q;

        for (p = statline; *p != '('; p++)
            ;
        p++;
        for (q = p; *q != ')'; q++)
            ;

        strncpy(thread_name, p, (q - p));
    }
    switch (policy) {
        case SP_BACKGROUND:
            SLOGD("vvv tid %d (%s)", tid, thread_name);
            break;
        case SP_FOREGROUND:
        case SP_AUDIO_APP:
        case SP_AUDIO_SYS:
        case SP_TOP_APP:
            SLOGD("^^^ tid %d policy %d (%s)", tid, policy, thread_name);
            break;
        case SP_SYSTEM:
            SLOGD("/// tid %d (%s)", tid, thread_name);
            break;
        case SP_RT_APP:
            SLOGD("RT  tid %d (%s)", tid, thread_name);
            break;
        default:
            SLOGD("??? tid %d (%s)", tid, thread_name);
            break;
    }
#endif

    switch (policy) {
        case SP_BACKGROUND:
<<<<<<< HEAD
            return SetTaskProfiles(tid, {"HighEnergySaving", "LowIoPriority", "TimerSlackHigh", "BlkIOBackground"},
                                   true)
                           ? 0
                           : -1;
=======
            return SetTaskProfiles(tid, {"SCHED_SP_BACKGROUND"}, true) ? 0 : -1;
>>>>>>> e4d80807
        case SP_FOREGROUND:
            return SetTaskProfiles(tid, {"HighPerformance", "HighIoPriority", "TimerSlackNormal", "BlkIOForeground"},
                                   true)
                          ? 0 : -1;
        case SP_AUDIO_APP:
        case SP_AUDIO_SYS:
<<<<<<< HEAD
            return SetTaskProfiles(tid, {"HighPerformance", "HighIoPriority", "TimerSlackNormal", "BlkIOForeground"},
                                   true)
                           ? 0
                           : -1;
        case SP_TOP_APP:
            return SetTaskProfiles(tid, {"MaxPerformance", "MaxIoPriority", "TimerSlackNormal", "BlkIOForeground"},
                                   true)
                           ? 0
                           : -1;
        case SP_RT_APP:
            return SetTaskProfiles(
                           tid, {"RealtimePerformance", "MaxIoPriority", "TimerSlackNormal", "BlkIOForeground"}, true)
                           ? 0
                           : -1;
=======
            return SetTaskProfiles(tid, {"SCHED_SP_FOREGROUND"}, true) ? 0 : -1;
        case SP_TOP_APP:
            return SetTaskProfiles(tid, {"SCHED_SP_TOP_APP"}, true) ? 0 : -1;
        case SP_RT_APP:
            return SetTaskProfiles(tid, {"SCHED_SP_RT_APP"}, true) ? 0 : -1;
>>>>>>> e4d80807
        default:
            return SetTaskProfiles(tid, {"SCHED_SP_DEFAULT"}, true) ? 0 : -1;
    }

    return 0;
}

bool cpusets_enabled() {
    static bool enabled = (CgroupMap::GetInstance().FindController("cpuset").IsUsable());
    return enabled;
}

bool schedboost_enabled() {
    static bool enabled = (CgroupMap::GetInstance().FindController("schedtune").IsUsable());
    return enabled;
}

static int getCGroupSubsys(int tid, const char* subsys, std::string& subgroup) {
    auto controller = CgroupMap::GetInstance().FindController(subsys);

    if (!controller.IsUsable()) return -1;

    if (!controller.GetTaskGroup(tid, &subgroup)) {
        LOG(ERROR) << "Failed to find cgroup for tid " << tid;
        return -1;
    }
    return 0;
}

int get_sched_policy(int tid, SchedPolicy* policy) {
    if (tid == 0) {
        tid = GetThreadId();
    }

    std::string group;
    if (schedboost_enabled()) {
        if (getCGroupSubsys(tid, "schedtune", group) < 0) return -1;
    }
    if (group.empty() && cpusets_enabled()) {
        if (getCGroupSubsys(tid, "cpuset", group) < 0) return -1;
    }

    // TODO: replace hardcoded directories
    if (group.empty()) {
        *policy = SP_FOREGROUND;
    } else if (group == "foreground") {
        *policy = SP_FOREGROUND;
    } else if (group == "system-background") {
        *policy = SP_SYSTEM;
    } else if (group == "background") {
        *policy = SP_BACKGROUND;
    } else if (group == "top-app") {
        *policy = SP_TOP_APP;
    } else if (group == "restricted") {
        *policy = SP_RESTRICTED;
    } else if (group == "audio-app") {
        *policy = SP_AUDIO_APP;
    } else {
        errno = ERANGE;
        return -1;
    }
    return 0;
}

#else

/* Stubs for non-Android targets. */

int set_sched_policy(int, SchedPolicy) {
    return 0;
}

int get_sched_policy(int, SchedPolicy* policy) {
    *policy = SP_SYSTEM_DEFAULT;
    return 0;
}

#endif

const char* get_sched_policy_name(SchedPolicy policy) {
    policy = _policy(policy);
    static const char* const kSchedPolicyNames[] = {
            [SP_BACKGROUND] = "bg", [SP_FOREGROUND] = "fg", [SP_SYSTEM] = "  ",
            [SP_AUDIO_APP] = "aa",  [SP_AUDIO_SYS] = "as",  [SP_TOP_APP] = "ta",
            [SP_RT_APP] = "rt",     [SP_RESTRICTED] = "rs",
    };
    static_assert(arraysize(kSchedPolicyNames) == SP_CNT, "missing name");
    if (policy < SP_BACKGROUND || policy >= SP_CNT) {
        return nullptr;
    }
    return kSchedPolicyNames[policy];
}

const char* get_cpuset_policy_profile_name(SchedPolicy policy) {
    /*
     *  cpuset profile array for:
     *  SP_DEFAULT(-1), SP_BACKGROUND(0), SP_FOREGROUND(1),
     *  SP_SYSTEM(2), SP_AUDIO_APP(3), SP_AUDIO_SYS(4),
     *  SP_TOP_APP(5), SP_RT_APP(6), SP_RESTRICTED(7)
     *  index is policy + 1
     *  this need keep in sync with SchedPolicy enum
     */
    static constexpr const char* kCpusetProfiles[SP_CNT + 1] = {
            "CPUSET_SP_DEFAULT", "CPUSET_SP_BACKGROUND", "CPUSET_SP_FOREGROUND",
            "CPUSET_SP_SYSTEM",  "CPUSET_SP_FOREGROUND", "CPUSET_SP_FOREGROUND",
            "CPUSET_SP_TOP_APP", "CPUSET_SP_DEFAULT",    "CPUSET_SP_RESTRICTED"};
    if (policy < SP_DEFAULT || policy >= SP_CNT) {
        return nullptr;
    }
    return kCpusetProfiles[policy + 1];
}

const char* get_sched_policy_profile_name(SchedPolicy policy) {
    /*
     *  sched profile array for:
     *  SP_DEFAULT(-1), SP_BACKGROUND(0), SP_FOREGROUND(1),
     *  SP_SYSTEM(2), SP_AUDIO_APP(3), SP_AUDIO_SYS(4),
     *  SP_TOP_APP(5), SP_RT_APP(6), SP_RESTRICTED(7)
     *  index is policy + 1
     *  this need keep in sync with SchedPolicy enum
     */
    static constexpr const char* kSchedProfiles[SP_CNT + 1] = {
            "SCHED_SP_DEFAULT", "SCHED_SP_BACKGROUND", "SCHED_SP_FOREGROUND",
            "SCHED_SP_DEFAULT", "SCHED_SP_FOREGROUND", "SCHED_SP_FOREGROUND",
            "SCHED_SP_TOP_APP", "SCHED_SP_RT_APP",     "SCHED_SP_DEFAULT"};
    if (policy < SP_DEFAULT || policy >= SP_CNT) {
        return nullptr;
    }
    return kSchedProfiles[policy + 1];
}<|MERGE_RESOLUTION|>--- conflicted
+++ resolved
@@ -46,48 +46,16 @@
 
     switch (policy) {
         case SP_BACKGROUND:
-<<<<<<< HEAD
-            return SetTaskProfiles(tid, {"HighEnergySaving", "ProcessCapacityLow", "LowIoPriority",
-                                         "TimerSlackHigh", "BlkIOBackground"},
-                                         true)
-                           ? 0
-                           : -1;
-=======
-            return SetTaskProfiles(tid, {"CPUSET_SP_BACKGROUND"}, true) ? 0 : -1;
->>>>>>> e4d80807
+            return SetTaskProfiles(tid, {"CPUSET_SP_BACKGROUND", "BlkIOBackground"}, true) ? 0 : -1;
         case SP_FOREGROUND:
-            return SetTaskProfiles(tid, {"HighPerformance", "ProcessCapacityHigh", "HighIoPriority",
-                                         "TimerSlackNormal", "BlkIOForeground"},
-                                         true)
-                           ? 0
-                           : -1;
+            return SetTaskProfiles(tid, {"CPUSET_SP_FOREGROUND", "BlkIOForeground"}, true) ? 0 : -1;
         case SP_AUDIO_APP:
         case SP_AUDIO_SYS:
-<<<<<<< HEAD
-            return SetTaskProfiles(tid, {"HighPerformance", "AudioAppCapacity", "HighIoPriority",
-                                         "TimerSlackNormal", "BlkIOForeground"},
-                                         true)
-                           ? 0
-                           : -1;
+            return SetTaskProfiles(tid, {"CPUSET_SP_FOREGROUND", "AudioAppCapacity", "BlkIOForeground"}, true) ? 0 : -1;
         case SP_TOP_APP:
-            return SetTaskProfiles(tid, {"MaxPerformance", "ProcessCapacityMax", "MaxIoPriority",
-                                         "TimerSlackNormal", "BlkIOBackground"},
-                                         true)
-                           ? 0
-                           : -1;
+            return SetTaskProfiles(tid, {"CPUSET_SP_TOP_APP", "BlkIOBackground"}, true) ? 0 : -1;
         case SP_SYSTEM:
-            return SetTaskProfiles(tid,
-                                   {"ServiceCapacityLow", "TimerSlackNormal", "BlkIOForeground"},
-                                   true)
-                           ? 0
-                           : -1;
-=======
-            return SetTaskProfiles(tid, {"CPUSET_SP_FOREGROUND"}, true) ? 0 : -1;
-        case SP_TOP_APP:
-            return SetTaskProfiles(tid, {"CPUSET_SP_TOP_APP"}, true) ? 0 : -1;
-        case SP_SYSTEM:
-            return SetTaskProfiles(tid, {"CPUSET_SP_SYSTEM"}, true) ? 0 : -1;
->>>>>>> e4d80807
+            return SetTaskProfiles(tid, {"CPUSET_SP_SYSTEM", "BlkIOForeground"}, true) ? 0 : -1;
         case SP_RESTRICTED:
             return SetTaskProfiles(tid, {"CPUSET_SP_RESTRICTED"}, true) ? 0 : -1;
         default:
@@ -150,42 +118,15 @@
 
     switch (policy) {
         case SP_BACKGROUND:
-<<<<<<< HEAD
-            return SetTaskProfiles(tid, {"HighEnergySaving", "LowIoPriority", "TimerSlackHigh", "BlkIOBackground"},
-                                   true)
-                           ? 0
-                           : -1;
-=======
-            return SetTaskProfiles(tid, {"SCHED_SP_BACKGROUND"}, true) ? 0 : -1;
->>>>>>> e4d80807
+            return SetTaskProfiles(tid, {"SCHED_SP_BACKGROUND", "BlkIOBackground"}, true) ? 0 : -1;
         case SP_FOREGROUND:
-            return SetTaskProfiles(tid, {"HighPerformance", "HighIoPriority", "TimerSlackNormal", "BlkIOForeground"},
-                                   true)
-                          ? 0 : -1;
         case SP_AUDIO_APP:
         case SP_AUDIO_SYS:
-<<<<<<< HEAD
-            return SetTaskProfiles(tid, {"HighPerformance", "HighIoPriority", "TimerSlackNormal", "BlkIOForeground"},
-                                   true)
-                           ? 0
-                           : -1;
+            return SetTaskProfiles(tid, {"SCHED_SP_FOREGROUND", "BlkIOForeground"}, true) ? 0 : -1;
         case SP_TOP_APP:
-            return SetTaskProfiles(tid, {"MaxPerformance", "MaxIoPriority", "TimerSlackNormal", "BlkIOForeground"},
-                                   true)
-                           ? 0
-                           : -1;
+            return SetTaskProfiles(tid, {"SCHED_SP_TOP_APP", "BlkIOForeground"}, true) ? 0 : -1;
         case SP_RT_APP:
-            return SetTaskProfiles(
-                           tid, {"RealtimePerformance", "MaxIoPriority", "TimerSlackNormal", "BlkIOForeground"}, true)
-                           ? 0
-                           : -1;
-=======
-            return SetTaskProfiles(tid, {"SCHED_SP_FOREGROUND"}, true) ? 0 : -1;
-        case SP_TOP_APP:
-            return SetTaskProfiles(tid, {"SCHED_SP_TOP_APP"}, true) ? 0 : -1;
-        case SP_RT_APP:
-            return SetTaskProfiles(tid, {"SCHED_SP_RT_APP"}, true) ? 0 : -1;
->>>>>>> e4d80807
+            return SetTaskProfiles(tid, {"SCHED_SP_RT_APP", "BlkIOForeground"}, true) ? 0 : -1;
         default:
             return SetTaskProfiles(tid, {"SCHED_SP_DEFAULT"}, true) ? 0 : -1;
     }
