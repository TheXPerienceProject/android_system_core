--- conflicted
+++ resolved
@@ -46,13 +46,8 @@
 
     switch (policy) {
         case SP_BACKGROUND:
-<<<<<<< HEAD
-            return SetTaskProfiles(tid, {"HighEnergySaving", "ProcessCapacityLow", "TimerSlackHigh",
-                                         "BlkIOBackground"})
-=======
             return SetTaskProfiles(tid, {"HighEnergySaving", "ProcessCapacityLow", "LowIoPriority",
-                                         "TimerSlackHigh"})
->>>>>>> 9ad34d98
+                                         "TimerSlackHigh", "BlkIOBackground"})
                            ? 0
                            : -1;
         case SP_FOREGROUND:
@@ -62,23 +57,13 @@
                            : -1;
         case SP_AUDIO_APP:
         case SP_AUDIO_SYS:
-<<<<<<< HEAD
-            return SetTaskProfiles(tid, {"AudioAppPerformance", "AudioAppCapacity",
-                                         "TimerSlackNormal", "BlkIOForeground"})
-                           ? 0
-                           : -1;
-        case SP_TOP_APP:
-            return SetTaskProfiles(tid, {"MaxPerformance", "ProcessCapacityMax", "TimerSlackNormal",
-                                         "BlkIOForeground"})
-=======
             return SetTaskProfiles(tid, {"HighPerformance", "ProcessCapacityHigh", "HighIoPriority",
-                                         "TimerSlackNormal"})
+                                         "TimerSlackNormal", "BlkIOBackground"})
                            ? 0
                            : -1;
         case SP_TOP_APP:
             return SetTaskProfiles(tid, {"MaxPerformance", "ProcessCapacityMax", "MaxIoPriority",
-                                         "TimerSlackNormal"})
->>>>>>> 9ad34d98
+                                         "TimerSlackNormal", "BlkIOBackground"})
                            ? 0
                            : -1;
         case SP_SYSTEM:
@@ -148,11 +133,7 @@
 
     switch (policy) {
         case SP_BACKGROUND:
-<<<<<<< HEAD
-            return SetTaskProfiles(tid, {"HighEnergySaving", "TimerSlackHigh", "BlkIOBackground"})
-=======
-            return SetTaskProfiles(tid, {"HighEnergySaving", "LowIoPriority", "TimerSlackHigh"})
->>>>>>> 9ad34d98
+            return SetTaskProfiles(tid, {"HighEnergySaving", "LowIoPriority", "TimerSlackHigh", "BlkIOBackground"})
                            ? 0
                            : -1;
         case SP_FOREGROUND:
@@ -161,29 +142,16 @@
                            : -1;
         case SP_AUDIO_APP:
         case SP_AUDIO_SYS:
-<<<<<<< HEAD
-            return SetTaskProfiles(tid,
-                                   {"AudioAppPerformance", "TimerSlackNormal", "BlkIOForeground"})
+            return SetTaskProfiles(tid, {"HighPerformance", "HighIoPriority", "TimerSlackNormal", "BlkIOBackground"})
                            ? 0
                            : -1;
         case SP_TOP_APP:
-            return SetTaskProfiles(tid, {"MaxPerformance", "TimerSlackNormal", "BlkIOForeground"})
-=======
-            return SetTaskProfiles(tid, {"HighPerformance", "HighIoPriority", "TimerSlackNormal"})
-                           ? 0
-                           : -1;
-        case SP_TOP_APP:
-            return SetTaskProfiles(tid, {"MaxPerformance", "MaxIoPriority", "TimerSlackNormal"})
->>>>>>> 9ad34d98
+            return SetTaskProfiles(tid, {"MaxPerformance", "MaxIoPriority", "TimerSlackNormal", "BlkIOBackground"})
                            ? 0
                            : -1;
         case SP_RT_APP:
             return SetTaskProfiles(tid,
-<<<<<<< HEAD
-                                   {"RealtimePerformance", "TimerSlackNormal", "BlkIOForeground"})
-=======
-                                   {"RealtimePerformance", "MaxIoPriority", "TimerSlackNormal"})
->>>>>>> 9ad34d98
+                                   {"RealtimePerformance", "MaxIoPriority", "TimerSlackNormal", "BlkIOBackground"})
                            ? 0
                            : -1;
         default:
