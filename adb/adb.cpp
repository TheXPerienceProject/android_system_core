--- conflicted
+++ resolved
@@ -357,11 +357,6 @@
 
     case A_OPEN: /* OPEN(local-id, 0, "destination") */
         if (t->online && p->msg.arg0 != 0 && p->msg.arg1 == 0) {
-<<<<<<< HEAD
-            // TODO: Switch to string_view.
-            std::string address(p->payload.begin(), p->payload.end());
-            asocket* s = create_local_service_socket(address.c_str(), t);
-=======
             std::string_view address(p->payload.begin(), p->payload.size());
 
             // Historically, we received service names as a char*, and stopped at the first NUL
@@ -370,7 +365,6 @@
             address = StripTrailingNulls(address);
 
             asocket* s = create_local_service_socket(address, t);
->>>>>>> d738cb72
             if (s == nullptr) {
                 send_close(0, p->msg.arg0, t);
             } else {
@@ -611,11 +605,7 @@
     fprintf(stderr, "Full server startup log: %s\n", GetLogFilePath().c_str());
     fprintf(stderr, "Server had pid: %d\n", pid);
 
-<<<<<<< HEAD
-    android::base::unique_fd fd(unix_open(GetLogFilePath().c_str(), O_RDONLY));
-=======
     android::base::unique_fd fd(unix_open(GetLogFilePath(), O_RDONLY));
->>>>>>> d738cb72
     if (fd == -1) return;
 
     // Let's not show more than 128KiB of log...
