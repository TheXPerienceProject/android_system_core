--- conflicted
+++ resolved
@@ -24,12 +24,7 @@
         "-Wno-missing-field-initializers",
         "-Wvla",
     ],
-<<<<<<< HEAD
-    rtti: true,
-    cpp_std: "gnu++17",
-=======
     cpp_std: "experimental",
->>>>>>> ed0cdfa3
 
     use_version_lib: true,
 
@@ -76,11 +71,7 @@
                 "-DUNICODE=1",
                 "-D_UNICODE=1",
 
-<<<<<<< HEAD
-                // -std=gnu++11 doesn't set _GNU_SOURCE on Windows.
-=======
                 // Unlike on Linux, -std=gnu++ doesn't set _GNU_SOURCE on Windows.
->>>>>>> ed0cdfa3
                 "-D_GNU_SOURCE",
 
                 // MinGW hides some things behind _POSIX_SOURCE.
