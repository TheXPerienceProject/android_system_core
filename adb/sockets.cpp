--- conflicted
+++ resolved
@@ -37,10 +37,7 @@
 
 #include "adb.h"
 #include "adb_io.h"
-<<<<<<< HEAD
-=======
 #include "adb_utils.h"
->>>>>>> ed0cdfa3
 #include "transport.h"
 #include "types.h"
 
@@ -473,16 +470,11 @@
     p->msg.command = A_OPEN;
     p->msg.arg0 = s->id;
 
-<<<<<<< HEAD
-    // adbd expects a null-terminated string.
-    p->payload.assign(destination, destination + strlen(destination) + 1);
-=======
     // adbd used to expect a null-terminated string.
     // Keep doing so to maintain backward compatibility.
     p->payload.resize(destination.size() + 1);
     memcpy(p->payload.data(), destination.data(), destination.size());
     p->payload[destination.size()] = '\0';
->>>>>>> ed0cdfa3
     p->msg.data_length = p->payload.size();
 
     CHECK_LE(p->msg.data_length, s->get_max_payload());
@@ -755,16 +747,11 @@
 
         // Some requests are handled immediately -- in that case the handle_host_request() routine
         // has sent the OKAY or FAIL message and all we have to do is clean up.
-<<<<<<< HEAD
-        if (handle_host_request(service, type, serial, transport_id, s->peer->fd, s)) {
-            D("SS(%d): handled host service '%s'", s->id, service);
-=======
         // TODO: Convert to string_view.
         if (handle_host_request(std::string(service).c_str(), type,
                                 serial.empty() ? nullptr : std::string(serial).c_str(),
                                 transport_id, s->peer->fd, s)) {
             LOG(VERBOSE) << "SS(" << s->id << "): handled host service '" << service << "'";
->>>>>>> ed0cdfa3
             goto fail;
         }
         if (service.starts_with("transport")) {
@@ -777,17 +764,11 @@
         ** if no such service exists, we'll fail out
         ** and tear down here.
         */
-<<<<<<< HEAD
-        s2 = create_host_service_socket(service, serial, transport_id);
-        if (s2 == nullptr) {
-            D("SS(%d): couldn't create host service '%s'", s->id, service);
-=======
         // TODO: Convert to string_view.
         s2 = create_host_service_socket(std::string(service).c_str(), std::string(serial).c_str(),
                                         transport_id);
         if (s2 == nullptr) {
             LOG(VERBOSE) << "SS(" << s->id << "): couldn't create host service '" << service << "'";
->>>>>>> ed0cdfa3
             SendFail(s->peer->fd, "unknown host service");
             goto fail;
         }
@@ -848,11 +829,7 @@
     /* give him our transport and upref it */
     s->peer->transport = s->transport;
 
-<<<<<<< HEAD
-    connect_to_remote(s->peer, s->smart_socket_data.data() + 4);
-=======
     connect_to_remote(s->peer, std::string_view(s->smart_socket_data).substr(4));
->>>>>>> ed0cdfa3
     s->peer = nullptr;
     s->close(s);
     return 1;
