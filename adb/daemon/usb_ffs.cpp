/*
 * Copyright (C) 2018 The Android Open Source Project
 *
 * Licensed under the Apache License, Version 2.0 (the "License");
 * you may not use this file except in compliance with the License.
 * You may obtain a copy of the License at
 *
 *      http://www.apache.org/licenses/LICENSE-2.0
 *
 * Unless required by applicable law or agreed to in writing, software
 * distributed under the License is distributed on an "AS IS" BASIS,
 * WITHOUT WARRANTIES OR CONDITIONS OF ANY KIND, either express or implied.
 * See the License for the specific language governing permissions and
 * limitations under the License.
 */

#define TRACE_TAG USB

#include "sysdeps.h"

#include <linux/usb/ch9.h>
#include <linux/usb/functionfs.h>

#include <android-base/logging.h>
#include <android-base/properties.h>
#include <android-base/unique_fd.h>

#include "adb.h"
#include "adbd/usb.h"

#define MAX_PACKET_SIZE_FS 64
#define MAX_PACKET_SIZE_HS 512
#define MAX_PACKET_SIZE_SS 1024

#define USB_FFS_BULK_SIZE 16384

// Number of buffers needed to fit MAX_PAYLOAD, with an extra for ZLPs.
#define USB_FFS_NUM_BUFS ((4 * MAX_PAYLOAD / USB_FFS_BULK_SIZE) + 1)

#define USB_EXT_PROP_UNICODE 1

#define cpu_to_le16(x) htole16(x)
#define cpu_to_le32(x) htole32(x)

// clang-format off
struct func_desc {
    struct usb_interface_descriptor intf;
    struct usb_endpoint_descriptor_no_audio source;
    struct usb_endpoint_descriptor_no_audio sink;
} __attribute__((packed));

struct ss_func_desc {
    struct usb_interface_descriptor intf;
    struct usb_endpoint_descriptor_no_audio source;
    struct usb_ss_ep_comp_descriptor source_comp;
    struct usb_endpoint_descriptor_no_audio sink;
    struct usb_ss_ep_comp_descriptor sink_comp;
} __attribute__((packed));

struct desc_v1 {
    struct usb_functionfs_descs_head_v1 {
        __le32 magic;
        __le32 length;
        __le32 fs_count;
        __le32 hs_count;
    } __attribute__((packed)) header;
    struct func_desc fs_descs, hs_descs;
} __attribute__((packed));

template <size_t PropertyNameLength, size_t PropertyDataLength>
struct usb_os_desc_ext_prop {
    uint32_t dwSize = sizeof(*this);
    uint32_t dwPropertyDataType = cpu_to_le32(USB_EXT_PROP_UNICODE);

    // Property name and value are transmitted as UTF-16, but the kernel only
    // accepts ASCII values and performs the conversion for us.
    uint16_t wPropertyNameLength = cpu_to_le16(PropertyNameLength);
    char bPropertyName[PropertyNameLength];

    uint32_t dwPropertyDataLength = cpu_to_le32(PropertyDataLength);
    char bProperty[PropertyDataLength];
} __attribute__((packed));

using usb_os_desc_guid_t = usb_os_desc_ext_prop<20, 39>;
usb_os_desc_guid_t os_desc_guid = {
    .bPropertyName = "DeviceInterfaceGUID",
    .bProperty = "{F72FE0D4-CBCB-407D-8814-9ED673D0DD6B}",
};

struct usb_ext_prop_values {
    usb_os_desc_guid_t guid;
} __attribute__((packed));

usb_ext_prop_values os_prop_values = {
    .guid = os_desc_guid,
};

struct desc_v2 {
    struct usb_functionfs_descs_head_v2 header;
    // The rest of the structure depends on the flags in the header.
    __le32 fs_count;
    __le32 hs_count;
    __le32 ss_count;
    __le32 os_count;
    struct func_desc fs_descs, hs_descs;
    struct ss_func_desc ss_descs;
    struct usb_os_desc_header os_header;
    struct usb_ext_compat_desc os_desc;
    struct usb_os_desc_header os_prop_header;
    struct usb_ext_prop_values os_prop_values;
} __attribute__((packed));

static struct func_desc fs_descriptors = {
    .intf = {
        .bLength = sizeof(fs_descriptors.intf),
        .bDescriptorType = USB_DT_INTERFACE,
        .bInterfaceNumber = 0,
        .bNumEndpoints = 2,
        .bInterfaceClass = ADB_CLASS,
        .bInterfaceSubClass = ADB_SUBCLASS,
        .bInterfaceProtocol = ADB_PROTOCOL,
        .iInterface = 1, /* first string from the provided table */
    },
    .source = {
        .bLength = sizeof(fs_descriptors.source),
        .bDescriptorType = USB_DT_ENDPOINT,
        .bEndpointAddress = 1 | USB_DIR_OUT,
        .bmAttributes = USB_ENDPOINT_XFER_BULK,
        .wMaxPacketSize = MAX_PACKET_SIZE_FS,
    },
    .sink = {
        .bLength = sizeof(fs_descriptors.sink),
        .bDescriptorType = USB_DT_ENDPOINT,
        .bEndpointAddress = 2 | USB_DIR_IN,
        .bmAttributes = USB_ENDPOINT_XFER_BULK,
        .wMaxPacketSize = MAX_PACKET_SIZE_FS,
    },
};

static struct func_desc hs_descriptors = {
    .intf = {
        .bLength = sizeof(hs_descriptors.intf),
        .bDescriptorType = USB_DT_INTERFACE,
        .bInterfaceNumber = 0,
        .bNumEndpoints = 2,
        .bInterfaceClass = ADB_CLASS,
        .bInterfaceSubClass = ADB_SUBCLASS,
        .bInterfaceProtocol = ADB_PROTOCOL,
        .iInterface = 1, /* first string from the provided table */
    },
    .source = {
        .bLength = sizeof(hs_descriptors.source),
        .bDescriptorType = USB_DT_ENDPOINT,
        .bEndpointAddress = 1 | USB_DIR_OUT,
        .bmAttributes = USB_ENDPOINT_XFER_BULK,
        .wMaxPacketSize = MAX_PACKET_SIZE_HS,
    },
    .sink = {
        .bLength = sizeof(hs_descriptors.sink),
        .bDescriptorType = USB_DT_ENDPOINT,
        .bEndpointAddress = 2 | USB_DIR_IN,
        .bmAttributes = USB_ENDPOINT_XFER_BULK,
        .wMaxPacketSize = MAX_PACKET_SIZE_HS,
    },
};

static struct ss_func_desc ss_descriptors = {
    .intf = {
        .bLength = sizeof(ss_descriptors.intf),
        .bDescriptorType = USB_DT_INTERFACE,
        .bInterfaceNumber = 0,
        .bNumEndpoints = 2,
        .bInterfaceClass = ADB_CLASS,
        .bInterfaceSubClass = ADB_SUBCLASS,
        .bInterfaceProtocol = ADB_PROTOCOL,
        .iInterface = 1, /* first string from the provided table */
    },
    .source = {
        .bLength = sizeof(ss_descriptors.source),
        .bDescriptorType = USB_DT_ENDPOINT,
        .bEndpointAddress = 1 | USB_DIR_OUT,
        .bmAttributes = USB_ENDPOINT_XFER_BULK,
        .wMaxPacketSize = MAX_PACKET_SIZE_SS,
    },
    .source_comp = {
        .bLength = sizeof(ss_descriptors.source_comp),
        .bDescriptorType = USB_DT_SS_ENDPOINT_COMP,
        .bMaxBurst = 4,
    },
    .sink = {
        .bLength = sizeof(ss_descriptors.sink),
        .bDescriptorType = USB_DT_ENDPOINT,
        .bEndpointAddress = 2 | USB_DIR_IN,
        .bmAttributes = USB_ENDPOINT_XFER_BULK,
        .wMaxPacketSize = MAX_PACKET_SIZE_SS,
    },
    .sink_comp = {
        .bLength = sizeof(ss_descriptors.sink_comp),
        .bDescriptorType = USB_DT_SS_ENDPOINT_COMP,
        .bMaxBurst = 4,
    },
};

struct usb_ext_compat_desc os_desc_compat = {
    .bFirstInterfaceNumber = 0,
    .Reserved1 = cpu_to_le32(1),
    .CompatibleID = { 'W', 'I', 'N', 'U', 'S', 'B', '\0', '\0'},
    .SubCompatibleID = {0},
    .Reserved2 = {0},
};

static struct usb_os_desc_header os_desc_header = {
    .interface = cpu_to_le32(0),
    .dwLength = cpu_to_le32(sizeof(os_desc_header) + sizeof(os_desc_compat)),
    .bcdVersion = cpu_to_le32(1),
    .wIndex = cpu_to_le32(4),
    .bCount = cpu_to_le32(1),
    .Reserved = cpu_to_le32(0),
};

static struct usb_os_desc_header os_prop_header = {
    .interface = cpu_to_le32(0),
    .dwLength = cpu_to_le32(sizeof(os_desc_header) + sizeof(os_prop_values)),
    .bcdVersion = cpu_to_le32(1),
    .wIndex = cpu_to_le32(5),
    .wCount = cpu_to_le16(1),
};

#define STR_INTERFACE_ "ADB Interface"

static const struct {
    struct usb_functionfs_strings_head header;
    struct {
        __le16 code;
        const char str1[sizeof(STR_INTERFACE_)];
    } __attribute__((packed)) lang0;
} __attribute__((packed)) strings = {
    .header = {
        .magic = cpu_to_le32(FUNCTIONFS_STRINGS_MAGIC),
        .length = cpu_to_le32(sizeof(strings)),
        .str_count = cpu_to_le32(1),
        .lang_count = cpu_to_le32(1),
    },
    .lang0 = {
        cpu_to_le16(0x0409), /* en-us */
        STR_INTERFACE_,
    },
};
// clang-format on

bool open_functionfs(android::base::unique_fd* out_control, android::base::unique_fd* out_bulk_out,
                     android::base::unique_fd* out_bulk_in) {
    unique_fd control, bulk_out, bulk_in;
    struct desc_v1 v1_descriptor = {};
    struct desc_v2 v2_descriptor = {};

    v2_descriptor.header.magic = cpu_to_le32(FUNCTIONFS_DESCRIPTORS_MAGIC_V2);
    v2_descriptor.header.length = cpu_to_le32(sizeof(v2_descriptor));
    v2_descriptor.header.flags = FUNCTIONFS_HAS_FS_DESC | FUNCTIONFS_HAS_HS_DESC |
                                 FUNCTIONFS_HAS_SS_DESC | FUNCTIONFS_HAS_MS_OS_DESC;
    v2_descriptor.fs_count = 3;
    v2_descriptor.hs_count = 3;
    v2_descriptor.ss_count = 5;
    v2_descriptor.os_count = 2;
    v2_descriptor.fs_descs = fs_descriptors;
    v2_descriptor.hs_descs = hs_descriptors;
    v2_descriptor.ss_descs = ss_descriptors;
    v2_descriptor.os_header = os_desc_header;
    v2_descriptor.os_desc = os_desc_compat;
    v2_descriptor.os_prop_header = os_prop_header;
    v2_descriptor.os_prop_values = os_prop_values;

    if (out_control->get() < 0) {  // might have already done this before
        LOG(INFO) << "opening control endpoint " << USB_FFS_ADB_EP0;
        control.reset(adb_open(USB_FFS_ADB_EP0, O_RDWR));
        if (control < 0) {
            PLOG(ERROR) << "cannot open control endpoint " << USB_FFS_ADB_EP0;
            return false;
        }

        if (adb_write(control.get(), &v2_descriptor, sizeof(v2_descriptor)) < 0) {
            D("[ %s: Switching to V1_descriptor format errno=%s ]", USB_FFS_ADB_EP0,
              strerror(errno));
            v1_descriptor.header.magic = cpu_to_le32(FUNCTIONFS_DESCRIPTORS_MAGIC);
            v1_descriptor.header.length = cpu_to_le32(sizeof(v1_descriptor));
            v1_descriptor.header.fs_count = 3;
            v1_descriptor.header.hs_count = 3;
            v1_descriptor.fs_descs = fs_descriptors;
            v1_descriptor.hs_descs = hs_descriptors;
            if (adb_write(control.get(), &v1_descriptor, sizeof(v1_descriptor)) < 0) {
                PLOG(ERROR) << "failed to write USB descriptors";
                return false;
            }
        }

        if (adb_write(control.get(), &strings, sizeof(strings)) < 0) {
            PLOG(ERROR) << "failed to write USB strings";
            return false;
        }
        // Signal only when writing the descriptors to ffs
        android::base::SetProperty("sys.usb.ffs.ready", "1");
<<<<<<< HEAD

=======
>>>>>>> 4376bf5d
        *out_control = std::move(control);
    }

    bulk_out.reset(adb_open(USB_FFS_ADB_OUT, O_RDONLY));
    if (bulk_out < 0) {
        PLOG(ERROR) << "cannot open bulk-out endpoint " << USB_FFS_ADB_OUT;
        return false;
    }

    bulk_in.reset(adb_open(USB_FFS_ADB_IN, O_WRONLY));
    if (bulk_in < 0) {
        PLOG(ERROR) << "cannot open bulk-in endpoint " << USB_FFS_ADB_IN;
        return false;
    }

    *out_bulk_in = std::move(bulk_in);
    *out_bulk_out = std::move(bulk_out);
    return true;
}<|MERGE_RESOLUTION|>--- conflicted
+++ resolved
@@ -299,10 +299,6 @@
         }
         // Signal only when writing the descriptors to ffs
         android::base::SetProperty("sys.usb.ffs.ready", "1");
-<<<<<<< HEAD
-
-=======
->>>>>>> 4376bf5d
         *out_control = std::move(control);
     }
 
