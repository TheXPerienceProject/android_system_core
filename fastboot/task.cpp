--- conflicted
+++ resolved
@@ -46,10 +46,6 @@
     do_for_partitions(pname_, slot_, flash, true);
 }
 
-<<<<<<< HEAD
-RebootTask::RebootTask(FlashingPlan* fp) : fp_(fp){};
-RebootTask::RebootTask(FlashingPlan* fp, const std::string& reboot_target)
-=======
 std::string FlashTask::GetPartitionAndSlot() {
     auto slot = slot_;
     if (slot.empty()) {
@@ -66,7 +62,6 @@
 
 RebootTask::RebootTask(const FlashingPlan* fp) : fp_(fp){};
 RebootTask::RebootTask(const FlashingPlan* fp, const std::string& reboot_target)
->>>>>>> ed6c38b4
     : reboot_target_(reboot_target), fp_(fp){};
 
 void RebootTask::Run() {
@@ -176,9 +171,6 @@
                                                   partition_size);
 }
 
-<<<<<<< HEAD
-UpdateSuperTask::UpdateSuperTask(FlashingPlan* fp) : fp_(fp) {}
-=======
 std::unique_ptr<FlashSuperLayoutTask> FlashSuperLayoutTask::InitializeFromTasks(
         const FlashingPlan* fp, std::vector<std::unique_ptr<Task>>& tasks) {
     if (!supports_AB()) {
@@ -251,7 +243,6 @@
 }
 
 UpdateSuperTask::UpdateSuperTask(const FlashingPlan* fp) : fp_(fp) {}
->>>>>>> ed6c38b4
 
 void UpdateSuperTask::Run() {
     unique_fd fd = fp_->source->OpenFile("super_empty.img");
@@ -275,7 +266,7 @@
     fp_->fb->RawCommand(command, "Updating super partition");
 }
 
-ResizeTask::ResizeTask(FlashingPlan* fp, const std::string& pname, const std::string& size,
+ResizeTask::ResizeTask(const FlashingPlan* fp, const std::string& pname, const std::string& size,
                        const std::string& slot)
     : fp_(fp), pname_(pname), size_(size), slot_(slot) {}
 
@@ -294,7 +285,7 @@
     fp_->fb->DeletePartition(pname_);
 }
 
-WipeTask::WipeTask(FlashingPlan* fp, const std::string& pname) : fp_(fp), pname_(pname){};
+WipeTask::WipeTask(const FlashingPlan* fp, const std::string& pname) : fp_(fp), pname_(pname){};
 
 void WipeTask::Run() {
     std::string partition_type;
