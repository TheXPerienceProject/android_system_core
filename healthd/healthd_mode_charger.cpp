--- conflicted
+++ resolved
@@ -348,10 +348,6 @@
 
     disp_time = batt_anim_.frames[batt_anim_.cur_frame].disp_time;
 
-<<<<<<< HEAD
-    /* unblank the screen on first cycle and first frame */
-    if (batt_anim_.cur_cycle == 0 && batt_anim_.cur_frame == 0) healthd_draw_->blank_screen(false);
-=======
     /* turn off all screen */
     if (screen_switch_ == SCREEN_SWITCH_ENABLE) {
         healthd_draw_->blank_screen(true, 0 /* drm */);
@@ -360,7 +356,10 @@
         screen_blanked_ = true;
         screen_switch_ = SCREEN_SWITCH_DISABLE;
     }
->>>>>>> 50357e52
+
+    /* unblank the screen on first cycle and first frame */
+    if (batt_anim_.cur_cycle == 0 && batt_anim_.cur_frame == 0)
+        healthd_draw_->blank_screen(false, static_cast<int>(drm_));
 
     if (screen_blanked_) {
         healthd_draw_->blank_screen(false, static_cast<int>(drm_));
