--- conflicted
+++ resolved
@@ -157,19 +157,11 @@
         return uid;
     }
 
-<<<<<<< HEAD
-    virtual int enroll(uint32_t uid,
-            const uint8_t *current_password_handle, uint32_t current_password_handle_length,
-            const uint8_t *current_password, uint32_t current_password_length,
-            const uint8_t *desired_password, uint32_t desired_password_length,
-            uint8_t **enrolled_password_handle, uint32_t *enrolled_password_handle_length) {
-=======
 #define GK_ERROR *gkResponse = GKResponse::error(), Status::ok()
 
     Status enroll(int32_t uid, const std::unique_ptr<std::vector<uint8_t>>& currentPasswordHandle,
                   const std::unique_ptr<std::vector<uint8_t>>& currentPassword,
                   const std::vector<uint8_t>& desiredPassword, GKResponse* gkResponse) override {
->>>>>>> abe3d4d4
         IPCThreadState* ipc = IPCThreadState::self();
         const int calling_pid = ipc->getCallingPid();
         const int calling_uid = ipc->getCallingUid();
@@ -184,39 +176,6 @@
         // need a desired password to enroll
         if (desiredPassword.size() == 0) return GK_ERROR;
 
-<<<<<<< HEAD
-            android::hardware::hidl_vec<uint8_t> curPwdHandle;
-            curPwdHandle.setToExternal(const_cast<uint8_t*>(current_password_handle),
-                                       current_password_handle_length);
-            android::hardware::hidl_vec<uint8_t> curPwd;
-            curPwd.setToExternal(const_cast<uint8_t*>(current_password),
-                                 current_password_length);
-            android::hardware::hidl_vec<uint8_t> newPwd;
-            newPwd.setToExternal(const_cast<uint8_t*>(desired_password),
-                                 desired_password_length);
-
-            uint32_t hw_uid = adjust_uid(uid);
-            Return<void> hwRes = hw_device->enroll(hw_uid, curPwdHandle, curPwd, newPwd,
-                              [&ret, enrolled_password_handle, enrolled_password_handle_length]
-                                   (const GatekeeperResponse &rsp) {
-                ret = static_cast<int>(rsp.code); // propagate errors
-                if (rsp.code >= GatekeeperStatusCode::STATUS_OK) {
-                    if (enrolled_password_handle != nullptr &&
-                        enrolled_password_handle_length != nullptr) {
-                        *enrolled_password_handle = new uint8_t[rsp.data.size()];
-                        *enrolled_password_handle_length = rsp.data.size();
-                        memcpy(*enrolled_password_handle, rsp.data.data(),
-                               *enrolled_password_handle_length);
-                    }
-                    ret = 0; // all success states are reported as 0
-                } else if (rsp.code == GatekeeperStatusCode::ERROR_RETRY_TIMEOUT && rsp.timeout > 0) {
-                    ret = rsp.timeout;
-                }
-            });
-            if (!hwRes.isOk()) {
-                ALOGE("enroll transaction failed\n");
-                ret = -1;
-=======
         if (!hw_device) {
             LOG(ERROR) << "has no HAL to talk to";
             return GK_ERROR;
@@ -229,7 +188,6 @@
             if (currentPasswordHandle->size() != sizeof(gatekeeper::password_handle_t)) {
                 LOG(INFO) << "Password handle has wrong length";
                 return GK_ERROR;
->>>>>>> abe3d4d4
             }
             curPwdHandle.setToExternal(const_cast<uint8_t*>(currentPasswordHandle->data()),
                                        currentPasswordHandle->size());
@@ -281,23 +239,10 @@
         return Status::ok();
     }
 
-<<<<<<< HEAD
-    virtual int verify(uint32_t uid,
-            const uint8_t *enrolled_password_handle, uint32_t enrolled_password_handle_length,
-            const uint8_t *provided_password, uint32_t provided_password_length, bool *request_reenroll) {
-        uint8_t *auth_token = nullptr;
-        uint32_t auth_token_length;
-        int ret = verifyChallenge(uid, 0, enrolled_password_handle, enrolled_password_handle_length,
-                provided_password, provided_password_length,
-                &auth_token, &auth_token_length, request_reenroll);
-        delete [] auth_token;
-        return ret;
-=======
     Status verify(int32_t uid, const ::std::vector<uint8_t>& enrolledPasswordHandle,
                   const ::std::vector<uint8_t>& providedPassword, GKResponse* gkResponse) override {
         return verifyChallenge(uid, 0 /* challenge */, enrolledPasswordHandle, providedPassword,
                                gkResponse);
->>>>>>> abe3d4d4
     }
 
     Status verifyChallenge(int32_t uid, int64_t challenge,
@@ -312,81 +257,6 @@
         }
 
         // can't verify if we're missing either param
-<<<<<<< HEAD
-        if (enrolled_password_handle == nullptr || provided_password == nullptr ||
-            enrolled_password_handle_length == 0 || provided_password_length == 0)
-            return -EINVAL;
-
-        int ret;
-        if (hw_device != nullptr) {
-            const gatekeeper::password_handle_t *handle =
-                    reinterpret_cast<const gatekeeper::password_handle_t *>(enrolled_password_handle);
-            // handle version 0 does not have hardware backed flag, and thus cannot be upgraded to
-            // a HAL if there was none before
-            if (handle->version == 0 || handle->hardware_backed) {
-                uint32_t hw_uid = adjust_uid(uid);
-                android::hardware::hidl_vec<uint8_t> curPwdHandle;
-                curPwdHandle.setToExternal(const_cast<uint8_t*>(enrolled_password_handle),
-                                           enrolled_password_handle_length);
-                android::hardware::hidl_vec<uint8_t> enteredPwd;
-                enteredPwd.setToExternal(const_cast<uint8_t*>(provided_password),
-                                         provided_password_length);
-                Return<void> hwRes = hw_device->verify(hw_uid, challenge, curPwdHandle, enteredPwd,
-                                        [&ret, request_reenroll, auth_token, auth_token_length]
-                                             (const GatekeeperResponse &rsp) {
-                    ret = static_cast<int>(rsp.code); // propagate errors
-                    if (auth_token != nullptr && auth_token_length != nullptr &&
-                        rsp.code >= GatekeeperStatusCode::STATUS_OK) {
-                        *auth_token = new uint8_t[rsp.data.size()];
-                        *auth_token_length = rsp.data.size();
-                        memcpy(*auth_token, rsp.data.data(), *auth_token_length);
-                        if (request_reenroll != nullptr) {
-                            *request_reenroll = (rsp.code == GatekeeperStatusCode::STATUS_REENROLL);
-                        }
-                        ret = 0; // all success states are reported as 0
-                    } else if (rsp.code == GatekeeperStatusCode::ERROR_RETRY_TIMEOUT &&
-                               rsp.timeout > 0) {
-                        ret = rsp.timeout;
-                    }
-                });
-                if (!hwRes.isOk()) {
-                    ALOGE("verify transaction failed\n");
-                    ret = -1;
-                }
-            } else {
-                // upgrade scenario, a HAL has been added to this device where there was none before
-                SoftGateKeeperDevice soft_dev;
-                ret = soft_dev.verify(uid, challenge,
-                    enrolled_password_handle, enrolled_password_handle_length,
-                    provided_password, provided_password_length, auth_token, auth_token_length,
-                    request_reenroll);
-
-                if (ret == 0) {
-                    // success! re-enroll with HAL
-                    if (request_reenroll != nullptr) *request_reenroll = true;
-                }
-            }
-        } else {
-            ret = soft_device->verify(uid, challenge,
-                enrolled_password_handle, enrolled_password_handle_length,
-                provided_password, provided_password_length, auth_token, auth_token_length,
-                request_reenroll);
-        }
-
-        if (ret == 0 && *auth_token != NULL && *auth_token_length > 0) {
-            // TODO: cache service?
-            sp<IServiceManager> sm = defaultServiceManager();
-            sp<IBinder> binder = sm->getService(String16("android.security.keystore"));
-            sp<security::keystore::IKeystoreService> service =
-                    interface_cast<security::keystore::IKeystoreService>(binder);
-            if (service != NULL) {
-                std::vector<uint8_t> auth_token_vector(*auth_token,
-                                                       (*auth_token) + *auth_token_length);
-                int result = 0;
-                auto binder_result = service->addAuthToken(auth_token_vector, &result);
-                if (!binder_result.isOk() || !keystore::KeyStoreServiceReturnCode(result).isOk()) {
-                    ALOGE("Failure sending auth token to KeyStore: %" PRId32, result);
-=======
         if (enrolledPasswordHandle.size() == 0 || providedPassword.size() == 0) return GK_ERROR;
 
         if (!hw_device) return GK_ERROR;
@@ -442,7 +312,6 @@
                     }
                 } else {
                     LOG(ERROR) << "Cannot deliver auth token. Unable to communicate with Keystore.";
->>>>>>> abe3d4d4
                 }
             }
 
@@ -467,11 +336,7 @@
         }
         clear_sid(uid);
 
-<<<<<<< HEAD
-        if (hw_device != nullptr) {
-=======
         if (hw_device) {
->>>>>>> abe3d4d4
             uint32_t hw_uid = adjust_uid(uid);
             hw_device->deleteUser(hw_uid, [] (const GatekeeperResponse &){});
         }
