cc_library {
    name: "libpackagelistparser",
    recovery_available: true,
<<<<<<< HEAD
    srcs: ["packagelistparser.c"],
    cflags: [
        "-Wall",
        "-Werror",
    ],
=======
    srcs: ["packagelistparser.cpp"],
>>>>>>> abe3d4d4
    shared_libs: ["liblog"],
    local_include_dirs: ["include"],
    export_include_dirs: ["include"],

    sanitize: {
        misc_undefined: ["integer"],
    },
}

cc_test {
    name: "libpackagelistparser_test",
    srcs: ["packagelistparser_test.cpp"],
    shared_libs: [
        "libbase",
        "libpackagelistparser",
    ],
    test_suites: ["device-tests"],
}<|MERGE_RESOLUTION|>--- conflicted
+++ resolved
@@ -1,15 +1,7 @@
 cc_library {
     name: "libpackagelistparser",
     recovery_available: true,
-<<<<<<< HEAD
-    srcs: ["packagelistparser.c"],
-    cflags: [
-        "-Wall",
-        "-Werror",
-    ],
-=======
     srcs: ["packagelistparser.cpp"],
->>>>>>> abe3d4d4
     shared_libs: ["liblog"],
     local_include_dirs: ["include"],
     export_include_dirs: ["include"],
